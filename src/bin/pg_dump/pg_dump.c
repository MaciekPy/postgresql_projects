--- conflicted
+++ resolved
@@ -405,11 +405,7 @@
 		}
 	}
 
-<<<<<<< HEAD
-	while ((c = getopt_long(argc, argv, "abBcCd:E:f:F:h:ij:K:n:N:oOp:RsS:t:T:U:vwWxZ:",
-=======
-	while ((c = getopt_long(argc, argv, "abcCd:E:f:F:h:ij:n:N:oOp:RsS:t:T:U:vwWxZ:",
->>>>>>> edc43458
+	while ((c = getopt_long(argc, argv, "abBcCd:E:f:F:h:ij:n:N:oOp:RsS:t:T:U:vwWxZ:",
 							long_options, &optindex)) != -1)
 	{
 		switch (c)
