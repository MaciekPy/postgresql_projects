/*-------------------------------------------------------------------------
 *
 * trigger.c
 *	  PostgreSQL TRIGGERs support code.
 *
 * Portions Copyright (c) 1996-2014, PostgreSQL Global Development Group
 * Portions Copyright (c) 1994, Regents of the University of California
 *
 * IDENTIFICATION
 *	  src/backend/commands/trigger.c
 *
 *-------------------------------------------------------------------------
 */
#include "postgres.h"

#include "access/genam.h"
#include "access/heapam.h"
#include "access/sysattr.h"
#include "access/htup_details.h"
#include "access/xact.h"
#include "catalog/catalog.h"
#include "catalog/dependency.h"
#include "catalog/indexing.h"
#include "catalog/objectaccess.h"
#include "catalog/pg_constraint.h"
#include "catalog/pg_proc.h"
#include "catalog/pg_trigger.h"
#include "catalog/pg_type.h"
#include "commands/dbcommands.h"
#include "commands/defrem.h"
#include "commands/trigger.h"
#include "executor/executor.h"
#include "miscadmin.h"
#include "nodes/bitmapset.h"
#include "nodes/makefuncs.h"
#include "optimizer/clauses.h"
#include "optimizer/var.h"
#include "parser/parse_clause.h"
#include "parser/parse_collate.h"
#include "parser/parse_func.h"
#include "parser/parse_relation.h"
#include "parser/parsetree.h"
#include "pgstat.h"
#include "rewrite/rewriteManip.h"
#include "storage/bufmgr.h"
#include "storage/lmgr.h"
#include "tcop/utility.h"
#include "utils/acl.h"
#include "utils/builtins.h"
#include "utils/bytea.h"
#include "utils/fmgroids.h"
#include "utils/inval.h"
#include "utils/lsyscache.h"
#include "utils/memutils.h"
#include "utils/rel.h"
#include "utils/snapmgr.h"
#include "utils/syscache.h"
#include "utils/tqual.h"
#include "utils/tuplestore.h"


/* GUC variables */
int			SessionReplicationRole = SESSION_REPLICATION_ROLE_ORIGIN;

/* How many levels deep into trigger execution are we? */
static int	MyTriggerDepth = 0;

#define GetModifiedColumns(relinfo, estate) \
	(rt_fetch((relinfo)->ri_RangeTableIndex, (estate)->es_range_table)->modifiedCols)

/* Local function prototypes */
static void ConvertTriggerToFK(CreateTrigStmt *stmt, Oid funcoid);
static void SetTriggerFlags(TriggerDesc *trigdesc, Trigger *trigger);
static HeapTuple GetTupleForTrigger(EState *estate,
				   EPQState *epqstate,
				   ResultRelInfo *relinfo,
				   ItemPointer tid,
				   LockTupleMode lockmode,
				   TupleTableSlot **newSlot);
static bool TriggerEnabled(EState *estate, ResultRelInfo *relinfo,
			   Trigger *trigger, TriggerEvent event,
			   Bitmapset *modifiedCols,
			   HeapTuple oldtup, HeapTuple newtup);
static HeapTuple ExecCallTriggerFunc(TriggerData *trigdata,
					int tgindx,
					FmgrInfo *finfo,
					Instrumentation *instr,
					MemoryContext per_tuple_context);
static void AfterTriggerSaveEvent(EState *estate, ResultRelInfo *relinfo,
					  int event, bool row_trigger,
					  HeapTuple oldtup, HeapTuple newtup,
					  List *recheckIndexes, Bitmapset *modifiedCols);


/*
 * Create a trigger.  Returns the OID of the created trigger.
 *
 * queryString is the source text of the CREATE TRIGGER command.
 * This must be supplied if a whenClause is specified, else it can be NULL.
 *
 * relOid, if nonzero, is the relation on which the trigger should be
 * created.  If zero, the name provided in the statement will be looked up.
 *
 * refRelOid, if nonzero, is the relation to which the constraint trigger
 * refers.  If zero, the constraint relation name provided in the statement
 * will be looked up as needed.
 *
 * constraintOid, if nonzero, says that this trigger is being created
 * internally to implement that constraint.  A suitable pg_depend entry will
 * be made to link the trigger to that constraint.	constraintOid is zero when
 * executing a user-entered CREATE TRIGGER command.  (For CREATE CONSTRAINT
 * TRIGGER, we build a pg_constraint entry internally.)
 *
 * indexOid, if nonzero, is the OID of an index associated with the constraint.
 * We do nothing with this except store it into pg_trigger.tgconstrindid.
 *
 * If isInternal is true then this is an internally-generated trigger.
 * This argument sets the tgisinternal field of the pg_trigger entry, and
 * if TRUE causes us to modify the given trigger name to ensure uniqueness.
 *
 * When isInternal is not true we require ACL_TRIGGER permissions on the
 * relation, as well as ACL_EXECUTE on the trigger function.  For internal
 * triggers the caller must apply any required permission checks.
 *
 * Note: can return InvalidOid if we decided to not create a trigger at all,
 * but a foreign-key constraint.  This is a kluge for backwards compatibility.
 */
Oid
CreateTrigger(CreateTrigStmt *stmt, const char *queryString,
			  Oid relOid, Oid refRelOid, Oid constraintOid, Oid indexOid,
			  bool isInternal)
{
	int16		tgtype;
	int			ncolumns;
	int16	   *columns;
	int2vector *tgattr;
	Node	   *whenClause;
	List	   *whenRtable;
	char	   *qual;
	Datum		values[Natts_pg_trigger];
	bool		nulls[Natts_pg_trigger];
	Relation	rel;
	AclResult	aclresult;
	Relation	tgrel;
	SysScanDesc tgscan;
	ScanKeyData key;
	Relation	pgrel;
	HeapTuple	tuple;
	Oid			fargtypes[1];	/* dummy */
	Oid			funcoid;
	Oid			funcrettype;
	Oid			trigoid;
	char		internaltrigname[NAMEDATALEN];
	char	   *trigname;
	Oid			constrrelid = InvalidOid;
	ObjectAddress myself,
				referenced;

	if (OidIsValid(relOid))
		rel = heap_open(relOid, AccessExclusiveLock);
	else
		rel = heap_openrv(stmt->relation, AccessExclusiveLock);

	/*
	 * Triggers must be on tables or views, and there are additional
	 * relation-type-specific restrictions.
	 */
	if (rel->rd_rel->relkind == RELKIND_RELATION)
	{
		/* Tables can't have INSTEAD OF triggers */
		if (stmt->timing != TRIGGER_TYPE_BEFORE &&
			stmt->timing != TRIGGER_TYPE_AFTER)
			ereport(ERROR,
					(errcode(ERRCODE_WRONG_OBJECT_TYPE),
					 errmsg("\"%s\" is a table",
							RelationGetRelationName(rel)),
					 errdetail("Tables cannot have INSTEAD OF triggers.")));
	}
	else if (rel->rd_rel->relkind == RELKIND_VIEW)
	{
		/*
		 * Views can have INSTEAD OF triggers (which we check below are
		 * row-level), or statement-level BEFORE/AFTER triggers.
		 */
		if (stmt->timing != TRIGGER_TYPE_INSTEAD && stmt->row)
			ereport(ERROR,
					(errcode(ERRCODE_WRONG_OBJECT_TYPE),
					 errmsg("\"%s\" is a view",
							RelationGetRelationName(rel)),
					 errdetail("Views cannot have row-level BEFORE or AFTER triggers.")));
		/* Disallow TRUNCATE triggers on VIEWs */
		if (TRIGGER_FOR_TRUNCATE(stmt->events))
			ereport(ERROR,
					(errcode(ERRCODE_WRONG_OBJECT_TYPE),
					 errmsg("\"%s\" is a view",
							RelationGetRelationName(rel)),
					 errdetail("Views cannot have TRUNCATE triggers.")));
	}
	else if (rel->rd_rel->relkind == RELKIND_FOREIGN_TABLE)
	{
		if (stmt->timing != TRIGGER_TYPE_BEFORE &&
			stmt->timing != TRIGGER_TYPE_AFTER)
			ereport(ERROR,
					(errcode(ERRCODE_WRONG_OBJECT_TYPE),
					 errmsg("\"%s\" is a foreign table",
							RelationGetRelationName(rel)),
			  errdetail("Foreign tables cannot have INSTEAD OF triggers.")));

		if (TRIGGER_FOR_TRUNCATE(stmt->events))
			ereport(ERROR,
					(errcode(ERRCODE_WRONG_OBJECT_TYPE),
					 errmsg("\"%s\" is a foreign table",
							RelationGetRelationName(rel)),
				errdetail("Foreign tables cannot have TRUNCATE triggers.")));

		if (stmt->isconstraint)
			ereport(ERROR,
					(errcode(ERRCODE_WRONG_OBJECT_TYPE),
					 errmsg("\"%s\" is a foreign table",
							RelationGetRelationName(rel)),
			  errdetail("Foreign tables cannot have constraint triggers.")));
	}
	else
		ereport(ERROR,
				(errcode(ERRCODE_WRONG_OBJECT_TYPE),
				 errmsg("\"%s\" is not a table or view",
						RelationGetRelationName(rel))));

	if (!allowSystemTableMods && IsSystemRelation(rel))
		ereport(ERROR,
				(errcode(ERRCODE_INSUFFICIENT_PRIVILEGE),
				 errmsg("permission denied: \"%s\" is a system catalog",
						RelationGetRelationName(rel))));

	if (stmt->isconstraint)
	{
		/*
		 * We must take a lock on the target relation to protect against
		 * concurrent drop.  It's not clear that AccessShareLock is strong
		 * enough, but we certainly need at least that much... otherwise, we
		 * might end up creating a pg_constraint entry referencing a
		 * nonexistent table.
		 */
		if (OidIsValid(refRelOid))
		{
			LockRelationOid(refRelOid, AccessShareLock);
			constrrelid = refRelOid;
		}
		else if (stmt->constrrel != NULL)
			constrrelid = RangeVarGetRelid(stmt->constrrel, AccessShareLock,
										   false);
	}

	/* permission checks */
	if (!isInternal)
	{
		aclresult = pg_class_aclcheck(RelationGetRelid(rel), GetUserId(),
									  ACL_TRIGGER);
		if (aclresult != ACLCHECK_OK)
			aclcheck_error(aclresult, ACL_KIND_CLASS,
						   RelationGetRelationName(rel));

		if (OidIsValid(constrrelid))
		{
			aclresult = pg_class_aclcheck(constrrelid, GetUserId(),
										  ACL_TRIGGER);
			if (aclresult != ACLCHECK_OK)
				aclcheck_error(aclresult, ACL_KIND_CLASS,
							   get_rel_name(constrrelid));
		}
	}

	/* Compute tgtype */
	TRIGGER_CLEAR_TYPE(tgtype);
	if (stmt->row)
		TRIGGER_SETT_ROW(tgtype);
	tgtype |= stmt->timing;
	tgtype |= stmt->events;

	/* Disallow ROW-level TRUNCATE triggers */
	if (TRIGGER_FOR_ROW(tgtype) && TRIGGER_FOR_TRUNCATE(tgtype))
		ereport(ERROR,
				(errcode(ERRCODE_FEATURE_NOT_SUPPORTED),
				 errmsg("TRUNCATE FOR EACH ROW triggers are not supported")));

	/* INSTEAD triggers must be row-level, and can't have WHEN or columns */
	if (TRIGGER_FOR_INSTEAD(tgtype))
	{
		if (!TRIGGER_FOR_ROW(tgtype))
			ereport(ERROR,
					(errcode(ERRCODE_FEATURE_NOT_SUPPORTED),
					 errmsg("INSTEAD OF triggers must be FOR EACH ROW")));
		if (stmt->whenClause)
			ereport(ERROR,
					(errcode(ERRCODE_FEATURE_NOT_SUPPORTED),
				 errmsg("INSTEAD OF triggers cannot have WHEN conditions")));
		if (stmt->columns != NIL)
			ereport(ERROR,
					(errcode(ERRCODE_FEATURE_NOT_SUPPORTED),
					 errmsg("INSTEAD OF triggers cannot have column lists")));
	}

	/*
	 * Parse the WHEN clause, if any
	 */
	if (stmt->whenClause)
	{
		ParseState *pstate;
		RangeTblEntry *rte;
		List	   *varList;
		ListCell   *lc;

		/* Set up a pstate to parse with */
		pstate = make_parsestate(NULL);
		pstate->p_sourcetext = queryString;

		/*
		 * Set up RTEs for OLD and NEW references.
		 *
		 * 'OLD' must always have varno equal to 1 and 'NEW' equal to 2.
		 */
		rte = addRangeTableEntryForRelation(pstate, rel,
											makeAlias("old", NIL),
											false, false);
		addRTEtoQuery(pstate, rte, false, true, true);
		rte = addRangeTableEntryForRelation(pstate, rel,
											makeAlias("new", NIL),
											false, false);
		addRTEtoQuery(pstate, rte, false, true, true);

		/* Transform expression.  Copy to be sure we don't modify original */
		whenClause = transformWhereClause(pstate,
										  copyObject(stmt->whenClause),
										  EXPR_KIND_TRIGGER_WHEN,
										  "WHEN");
		/* we have to fix its collations too */
		assign_expr_collations(pstate, whenClause);

		/*
		 * Check for disallowed references to OLD/NEW.
		 *
		 * NB: pull_var_clause is okay here only because we don't allow
		 * subselects in WHEN clauses; it would fail to examine the contents
		 * of subselects.
		 */
		varList = pull_var_clause(whenClause,
								  PVC_REJECT_AGGREGATES,
								  PVC_REJECT_PLACEHOLDERS);
		foreach(lc, varList)
		{
			Var		   *var = (Var *) lfirst(lc);

			switch (var->varno)
			{
				case PRS2_OLD_VARNO:
					if (!TRIGGER_FOR_ROW(tgtype))
						ereport(ERROR,
								(errcode(ERRCODE_INVALID_OBJECT_DEFINITION),
								 errmsg("statement trigger's WHEN condition cannot reference column values"),
								 parser_errposition(pstate, var->location)));
					if (TRIGGER_FOR_INSERT(tgtype))
						ereport(ERROR,
								(errcode(ERRCODE_INVALID_OBJECT_DEFINITION),
								 errmsg("INSERT trigger's WHEN condition cannot reference OLD values"),
								 parser_errposition(pstate, var->location)));
					/* system columns are okay here */
					break;
				case PRS2_NEW_VARNO:
					if (!TRIGGER_FOR_ROW(tgtype))
						ereport(ERROR,
								(errcode(ERRCODE_INVALID_OBJECT_DEFINITION),
								 errmsg("statement trigger's WHEN condition cannot reference column values"),
								 parser_errposition(pstate, var->location)));
					if (TRIGGER_FOR_DELETE(tgtype))
						ereport(ERROR,
								(errcode(ERRCODE_INVALID_OBJECT_DEFINITION),
								 errmsg("DELETE trigger's WHEN condition cannot reference NEW values"),
								 parser_errposition(pstate, var->location)));
					if (var->varattno < 0 && TRIGGER_FOR_BEFORE(tgtype))
						ereport(ERROR,
								(errcode(ERRCODE_FEATURE_NOT_SUPPORTED),
								 errmsg("BEFORE trigger's WHEN condition cannot reference NEW system columns"),
								 parser_errposition(pstate, var->location)));
					break;
				default:
					/* can't happen without add_missing_from, so just elog */
					elog(ERROR, "trigger WHEN condition cannot contain references to other relations");
					break;
			}
		}

		/* we'll need the rtable for recordDependencyOnExpr */
		whenRtable = pstate->p_rtable;

		qual = nodeToString(whenClause);

		free_parsestate(pstate);
	}
	else
	{
		whenClause = NULL;
		whenRtable = NIL;
		qual = NULL;
	}

	/*
	 * Find and validate the trigger function.
	 */
	funcoid = LookupFuncName(stmt->funcname, 0, fargtypes, false);
	if (!isInternal)
	{
		aclresult = pg_proc_aclcheck(funcoid, GetUserId(), ACL_EXECUTE);
		if (aclresult != ACLCHECK_OK)
			aclcheck_error(aclresult, ACL_KIND_PROC,
						   NameListToString(stmt->funcname));
	}
	funcrettype = get_func_rettype(funcoid);
	if (funcrettype != TRIGGEROID)
	{
		/*
		 * We allow OPAQUE just so we can load old dump files.	When we see a
		 * trigger function declared OPAQUE, change it to TRIGGER.
		 */
		if (funcrettype == OPAQUEOID)
		{
			ereport(WARNING,
					(errmsg("changing return type of function %s from \"opaque\" to \"trigger\"",
							NameListToString(stmt->funcname))));
			SetFunctionReturnType(funcoid, TRIGGEROID);
		}
		else
			ereport(ERROR,
					(errcode(ERRCODE_INVALID_OBJECT_DEFINITION),
					 errmsg("function %s must return type \"trigger\"",
							NameListToString(stmt->funcname))));
	}

	/*
	 * If the command is a user-entered CREATE CONSTRAINT TRIGGER command that
	 * references one of the built-in RI_FKey trigger functions, assume it is
	 * from a dump of a pre-7.3 foreign key constraint, and take steps to
	 * convert this legacy representation into a regular foreign key
	 * constraint.	Ugly, but necessary for loading old dump files.
	 */
	if (stmt->isconstraint && !isInternal &&
		list_length(stmt->args) >= 6 &&
		(list_length(stmt->args) % 2) == 0 &&
		RI_FKey_trigger_type(funcoid) != RI_TRIGGER_NONE)
	{
		/* Keep lock on target rel until end of xact */
		heap_close(rel, NoLock);

		ConvertTriggerToFK(stmt, funcoid);

		return InvalidOid;
	}

	/*
	 * If it's a user-entered CREATE CONSTRAINT TRIGGER command, make a
	 * corresponding pg_constraint entry.
	 */
	if (stmt->isconstraint && !OidIsValid(constraintOid))
	{
		/* Internal callers should have made their own constraints */
		Assert(!isInternal);
		constraintOid = CreateConstraintEntry(stmt->trigname,
											  RelationGetNamespace(rel),
											  CONSTRAINT_TRIGGER,
											  stmt->deferrable,
											  stmt->initdeferred,
											  true,
											  RelationGetRelid(rel),
											  NULL,		/* no conkey */
											  0,
											  InvalidOid,		/* no domain */
											  InvalidOid,		/* no index */
											  InvalidOid,		/* no foreign key */
											  NULL,
											  NULL,
											  NULL,
											  NULL,
											  0,
											  ' ',
											  ' ',
											  ' ',
											  NULL,		/* no exclusion */
											  NULL,		/* no check constraint */
											  NULL,
											  NULL,
											  true,		/* islocal */
											  0,		/* inhcount */
											  true,		/* isnoinherit */
											  isInternal);		/* is_internal */
	}

	/*
	 * Generate the trigger's OID now, so that we can use it in the name if
	 * needed.
	 */
	tgrel = heap_open(TriggerRelationId, RowExclusiveLock);

	trigoid = GetNewOid(tgrel);

	/*
	 * If trigger is internally generated, modify the provided trigger name to
	 * ensure uniqueness by appending the trigger OID.	(Callers will usually
	 * supply a simple constant trigger name in these cases.)
	 */
	if (isInternal)
	{
		snprintf(internaltrigname, sizeof(internaltrigname),
				 "%s_%u", stmt->trigname, trigoid);
		trigname = internaltrigname;
	}
	else
	{
		/* user-defined trigger; use the specified trigger name as-is */
		trigname = stmt->trigname;
	}

	/*
	 * Scan pg_trigger for existing triggers on relation.  We do this only to
	 * give a nice error message if there's already a trigger of the same
	 * name.  (The unique index on tgrelid/tgname would complain anyway.) We
	 * can skip this for internally generated triggers, since the name
	 * modification above should be sufficient.
	 *
	 * NOTE that this is cool only because we have AccessExclusiveLock on the
	 * relation, so the trigger set won't be changing underneath us.
	 */
	if (!isInternal)
	{
		ScanKeyInit(&key,
					Anum_pg_trigger_tgrelid,
					BTEqualStrategyNumber, F_OIDEQ,
					ObjectIdGetDatum(RelationGetRelid(rel)));
		tgscan = systable_beginscan(tgrel, TriggerRelidNameIndexId, true,
									NULL, 1, &key);
		while (HeapTupleIsValid(tuple = systable_getnext(tgscan)))
		{
			Form_pg_trigger pg_trigger = (Form_pg_trigger) GETSTRUCT(tuple);

			if (namestrcmp(&(pg_trigger->tgname), trigname) == 0)
				ereport(ERROR,
						(errcode(ERRCODE_DUPLICATE_OBJECT),
				  errmsg("trigger \"%s\" for relation \"%s\" already exists",
						 trigname, RelationGetRelationName(rel))));
		}
		systable_endscan(tgscan);
	}

	/*
	 * Build the new pg_trigger tuple.
	 */
	memset(nulls, false, sizeof(nulls));

	values[Anum_pg_trigger_tgrelid - 1] = ObjectIdGetDatum(RelationGetRelid(rel));
	values[Anum_pg_trigger_tgname - 1] = DirectFunctionCall1(namein,
												  CStringGetDatum(trigname));
	values[Anum_pg_trigger_tgfoid - 1] = ObjectIdGetDatum(funcoid);
	values[Anum_pg_trigger_tgtype - 1] = Int16GetDatum(tgtype);
	values[Anum_pg_trigger_tgenabled - 1] = CharGetDatum(TRIGGER_FIRES_ON_ORIGIN);
	values[Anum_pg_trigger_tgisinternal - 1] = BoolGetDatum(isInternal);
	values[Anum_pg_trigger_tgconstrrelid - 1] = ObjectIdGetDatum(constrrelid);
	values[Anum_pg_trigger_tgconstrindid - 1] = ObjectIdGetDatum(indexOid);
	values[Anum_pg_trigger_tgconstraint - 1] = ObjectIdGetDatum(constraintOid);
	values[Anum_pg_trigger_tgdeferrable - 1] = BoolGetDatum(stmt->deferrable);
	values[Anum_pg_trigger_tginitdeferred - 1] = BoolGetDatum(stmt->initdeferred);

	if (stmt->args)
	{
		ListCell   *le;
		char	   *args;
		int16		nargs = list_length(stmt->args);
		int			len = 0;

		foreach(le, stmt->args)
		{
			char	   *ar = strVal(lfirst(le));

			len += strlen(ar) + 4;
			for (; *ar; ar++)
			{
				if (*ar == '\\')
					len++;
			}
		}
		args = (char *) palloc(len + 1);
		args[0] = '\0';
		foreach(le, stmt->args)
		{
			char	   *s = strVal(lfirst(le));
			char	   *d = args + strlen(args);

			while (*s)
			{
				if (*s == '\\')
					*d++ = '\\';
				*d++ = *s++;
			}
			strcpy(d, "\\000");
		}
		values[Anum_pg_trigger_tgnargs - 1] = Int16GetDatum(nargs);
		values[Anum_pg_trigger_tgargs - 1] = DirectFunctionCall1(byteain,
													  CStringGetDatum(args));
	}
	else
	{
		values[Anum_pg_trigger_tgnargs - 1] = Int16GetDatum(0);
		values[Anum_pg_trigger_tgargs - 1] = DirectFunctionCall1(byteain,
														CStringGetDatum(""));
	}

	/* build column number array if it's a column-specific trigger */
	ncolumns = list_length(stmt->columns);
	if (ncolumns == 0)
		columns = NULL;
	else
	{
		ListCell   *cell;
		int			i = 0;

		columns = (int16 *) palloc(ncolumns * sizeof(int16));
		foreach(cell, stmt->columns)
		{
			char	   *name = strVal(lfirst(cell));
			int16		attnum;
			int			j;

			/* Lookup column name.	System columns are not allowed */
			attnum = attnameAttNum(rel, name, false);
			if (attnum == InvalidAttrNumber)
				ereport(ERROR,
						(errcode(ERRCODE_UNDEFINED_COLUMN),
					errmsg("column \"%s\" of relation \"%s\" does not exist",
						   name, RelationGetRelationName(rel))));

			/* Check for duplicates */
			for (j = i - 1; j >= 0; j--)
			{
				if (columns[j] == attnum)
					ereport(ERROR,
							(errcode(ERRCODE_DUPLICATE_COLUMN),
							 errmsg("column \"%s\" specified more than once",
									name)));
			}

			columns[i++] = attnum;
		}
	}
	tgattr = buildint2vector(columns, ncolumns);
	values[Anum_pg_trigger_tgattr - 1] = PointerGetDatum(tgattr);

	/* set tgqual if trigger has WHEN clause */
	if (qual)
		values[Anum_pg_trigger_tgqual - 1] = CStringGetTextDatum(qual);
	else
		nulls[Anum_pg_trigger_tgqual - 1] = true;

	tuple = heap_form_tuple(tgrel->rd_att, values, nulls);

	/* force tuple to have the desired OID */
	HeapTupleSetOid(tuple, trigoid);

	/*
	 * Insert tuple into pg_trigger.
	 */
	simple_heap_insert(tgrel, tuple);

	CatalogUpdateIndexes(tgrel, tuple);

	heap_freetuple(tuple);
	heap_close(tgrel, RowExclusiveLock);

	pfree(DatumGetPointer(values[Anum_pg_trigger_tgname - 1]));
	pfree(DatumGetPointer(values[Anum_pg_trigger_tgargs - 1]));
	pfree(DatumGetPointer(values[Anum_pg_trigger_tgattr - 1]));

	/*
	 * Update relation's pg_class entry.  Crucial side-effect: other backends
	 * (and this one too!) are sent SI message to make them rebuild relcache
	 * entries.
	 */
	pgrel = heap_open(RelationRelationId, RowExclusiveLock);
	tuple = SearchSysCacheCopy1(RELOID,
								ObjectIdGetDatum(RelationGetRelid(rel)));
	if (!HeapTupleIsValid(tuple))
		elog(ERROR, "cache lookup failed for relation %u",
			 RelationGetRelid(rel));

	((Form_pg_class) GETSTRUCT(tuple))->relhastriggers = true;

	simple_heap_update(pgrel, &tuple->t_self, tuple);

	CatalogUpdateIndexes(pgrel, tuple);

	heap_freetuple(tuple);
	heap_close(pgrel, RowExclusiveLock);

	/*
	 * We used to try to update the rel's relcache entry here, but that's
	 * fairly pointless since it will happen as a byproduct of the upcoming
	 * CommandCounterIncrement...
	 */

	/*
	 * Record dependencies for trigger.  Always place a normal dependency on
	 * the function.
	 */
	myself.classId = TriggerRelationId;
	myself.objectId = trigoid;
	myself.objectSubId = 0;

	referenced.classId = ProcedureRelationId;
	referenced.objectId = funcoid;
	referenced.objectSubId = 0;
	recordDependencyOn(&myself, &referenced, DEPENDENCY_NORMAL);

	if (isInternal && OidIsValid(constraintOid))
	{
		/*
		 * Internally-generated trigger for a constraint, so make it an
		 * internal dependency of the constraint.  We can skip depending on
		 * the relation(s), as there'll be an indirect dependency via the
		 * constraint.
		 */
		referenced.classId = ConstraintRelationId;
		referenced.objectId = constraintOid;
		referenced.objectSubId = 0;
		recordDependencyOn(&myself, &referenced, DEPENDENCY_INTERNAL);
	}
	else
	{
		/*
		 * User CREATE TRIGGER, so place dependencies.	We make trigger be
		 * auto-dropped if its relation is dropped or if the FK relation is
		 * dropped.  (Auto drop is compatible with our pre-7.3 behavior.)
		 */
		referenced.classId = RelationRelationId;
		referenced.objectId = RelationGetRelid(rel);
		referenced.objectSubId = 0;
		recordDependencyOn(&myself, &referenced, DEPENDENCY_AUTO);
		if (OidIsValid(constrrelid))
		{
			referenced.classId = RelationRelationId;
			referenced.objectId = constrrelid;
			referenced.objectSubId = 0;
			recordDependencyOn(&myself, &referenced, DEPENDENCY_AUTO);
		}
		/* Not possible to have an index dependency in this case */
		Assert(!OidIsValid(indexOid));

		/*
		 * If it's a user-specified constraint trigger, make the constraint
		 * internally dependent on the trigger instead of vice versa.
		 */
		if (OidIsValid(constraintOid))
		{
			referenced.classId = ConstraintRelationId;
			referenced.objectId = constraintOid;
			referenced.objectSubId = 0;
			recordDependencyOn(&referenced, &myself, DEPENDENCY_INTERNAL);
		}
	}

	/* If column-specific trigger, add normal dependencies on columns */
	if (columns != NULL)
	{
		int			i;

		referenced.classId = RelationRelationId;
		referenced.objectId = RelationGetRelid(rel);
		for (i = 0; i < ncolumns; i++)
		{
			referenced.objectSubId = columns[i];
			recordDependencyOn(&myself, &referenced, DEPENDENCY_NORMAL);
		}
	}

	/*
	 * If it has a WHEN clause, add dependencies on objects mentioned in the
	 * expression (eg, functions, as well as any columns used).
	 */
	if (whenClause != NULL)
		recordDependencyOnExpr(&myself, whenClause, whenRtable,
							   DEPENDENCY_NORMAL);

	/* Post creation hook for new trigger */
	InvokeObjectPostCreateHookArg(TriggerRelationId, trigoid, 0,
								  isInternal);

	/* Keep lock on target rel until end of xact */
	heap_close(rel, NoLock);

	return trigoid;
}


/*
 * Convert legacy (pre-7.3) CREATE CONSTRAINT TRIGGER commands into
 * full-fledged foreign key constraints.
 *
 * The conversion is complex because a pre-7.3 foreign key involved three
 * separate triggers, which were reported separately in dumps.	While the
 * single trigger on the referencing table adds no new information, we need
 * to know the trigger functions of both of the triggers on the referenced
 * table to build the constraint declaration.  Also, due to lack of proper
 * dependency checking pre-7.3, it is possible that the source database had
 * an incomplete set of triggers resulting in an only partially enforced
 * FK constraint.  (This would happen if one of the tables had been dropped
 * and re-created, but only if the DB had been affected by a 7.0 pg_dump bug
 * that caused loss of tgconstrrelid information.)	We choose to translate to
 * an FK constraint only when we've seen all three triggers of a set.  This is
 * implemented by storing unmatched items in a list in TopMemoryContext.
 * We match triggers together by comparing the trigger arguments (which
 * include constraint name, table and column names, so should be good enough).
 */
typedef struct
{
	List	   *args;			/* list of (T_String) Values or NIL */
	Oid			funcoids[3];	/* OIDs of trigger functions */
	/* The three function OIDs are stored in the order update, delete, child */
} OldTriggerInfo;

static void
ConvertTriggerToFK(CreateTrigStmt *stmt, Oid funcoid)
{
	static List *info_list = NIL;

	static const char *const funcdescr[3] = {
		gettext_noop("Found referenced table's UPDATE trigger."),
		gettext_noop("Found referenced table's DELETE trigger."),
		gettext_noop("Found referencing table's trigger.")
	};

	char	   *constr_name;
	char	   *fk_table_name;
	char	   *pk_table_name;
	char		fk_matchtype = FKCONSTR_MATCH_SIMPLE;
	List	   *fk_attrs = NIL;
	List	   *pk_attrs = NIL;
	StringInfoData buf;
	int			funcnum;
	OldTriggerInfo *info = NULL;
	ListCell   *l;
	int			i;

	/* Parse out the trigger arguments */
	constr_name = strVal(linitial(stmt->args));
	fk_table_name = strVal(lsecond(stmt->args));
	pk_table_name = strVal(lthird(stmt->args));
	i = 0;
	foreach(l, stmt->args)
	{
		Value	   *arg = (Value *) lfirst(l);

		i++;
		if (i < 4)				/* skip constraint and table names */
			continue;
		if (i == 4)				/* handle match type */
		{
			if (strcmp(strVal(arg), "FULL") == 0)
				fk_matchtype = FKCONSTR_MATCH_FULL;
			else
				fk_matchtype = FKCONSTR_MATCH_SIMPLE;
			continue;
		}
		if (i % 2)
			fk_attrs = lappend(fk_attrs, arg);
		else
			pk_attrs = lappend(pk_attrs, arg);
	}

	/* Prepare description of constraint for use in messages */
	initStringInfo(&buf);
	appendStringInfo(&buf, "FOREIGN KEY %s(",
					 quote_identifier(fk_table_name));
	i = 0;
	foreach(l, fk_attrs)
	{
		Value	   *arg = (Value *) lfirst(l);

		if (i++ > 0)
			appendStringInfoChar(&buf, ',');
		appendStringInfoString(&buf, quote_identifier(strVal(arg)));
	}
	appendStringInfo(&buf, ") REFERENCES %s(",
					 quote_identifier(pk_table_name));
	i = 0;
	foreach(l, pk_attrs)
	{
		Value	   *arg = (Value *) lfirst(l);

		if (i++ > 0)
			appendStringInfoChar(&buf, ',');
		appendStringInfoString(&buf, quote_identifier(strVal(arg)));
	}
	appendStringInfoChar(&buf, ')');

	/* Identify class of trigger --- update, delete, or referencing-table */
	switch (funcoid)
	{
		case F_RI_FKEY_CASCADE_UPD:
		case F_RI_FKEY_RESTRICT_UPD:
		case F_RI_FKEY_SETNULL_UPD:
		case F_RI_FKEY_SETDEFAULT_UPD:
		case F_RI_FKEY_NOACTION_UPD:
			funcnum = 0;
			break;

		case F_RI_FKEY_CASCADE_DEL:
		case F_RI_FKEY_RESTRICT_DEL:
		case F_RI_FKEY_SETNULL_DEL:
		case F_RI_FKEY_SETDEFAULT_DEL:
		case F_RI_FKEY_NOACTION_DEL:
			funcnum = 1;
			break;

		default:
			funcnum = 2;
			break;
	}

	/* See if we have a match to this trigger */
	foreach(l, info_list)
	{
		info = (OldTriggerInfo *) lfirst(l);
		if (info->funcoids[funcnum] == InvalidOid &&
			equal(info->args, stmt->args))
		{
			info->funcoids[funcnum] = funcoid;
			break;
		}
	}

	if (l == NULL)
	{
		/* First trigger of set, so create a new list entry */
		MemoryContext oldContext;

		ereport(NOTICE,
		(errmsg("ignoring incomplete trigger group for constraint \"%s\" %s",
				constr_name, buf.data),
		 errdetail_internal("%s", _(funcdescr[funcnum]))));
		oldContext = MemoryContextSwitchTo(TopMemoryContext);
		info = (OldTriggerInfo *) palloc0(sizeof(OldTriggerInfo));
		info->args = copyObject(stmt->args);
		info->funcoids[funcnum] = funcoid;
		info_list = lappend(info_list, info);
		MemoryContextSwitchTo(oldContext);
	}
	else if (info->funcoids[0] == InvalidOid ||
			 info->funcoids[1] == InvalidOid ||
			 info->funcoids[2] == InvalidOid)
	{
		/* Second trigger of set */
		ereport(NOTICE,
		(errmsg("ignoring incomplete trigger group for constraint \"%s\" %s",
				constr_name, buf.data),
		 errdetail_internal("%s", _(funcdescr[funcnum]))));
	}
	else
	{
		/* OK, we have a set, so make the FK constraint ALTER TABLE cmd */
		AlterTableStmt *atstmt = makeNode(AlterTableStmt);
		AlterTableCmd *atcmd = makeNode(AlterTableCmd);
		Constraint *fkcon = makeNode(Constraint);

		ereport(NOTICE,
				(errmsg("converting trigger group into constraint \"%s\" %s",
						constr_name, buf.data),
				 errdetail_internal("%s", _(funcdescr[funcnum]))));
		fkcon->contype = CONSTR_FOREIGN;
		fkcon->location = -1;
		if (funcnum == 2)
		{
			/* This trigger is on the FK table */
			atstmt->relation = stmt->relation;
			if (stmt->constrrel)
				fkcon->pktable = stmt->constrrel;
			else
			{
				/* Work around ancient pg_dump bug that omitted constrrel */
				fkcon->pktable = makeRangeVar(NULL, pk_table_name, -1);
			}
		}
		else
		{
			/* This trigger is on the PK table */
			fkcon->pktable = stmt->relation;
			if (stmt->constrrel)
				atstmt->relation = stmt->constrrel;
			else
			{
				/* Work around ancient pg_dump bug that omitted constrrel */
				atstmt->relation = makeRangeVar(NULL, fk_table_name, -1);
			}
		}
		atstmt->cmds = list_make1(atcmd);
		atstmt->relkind = OBJECT_TABLE;
		atcmd->subtype = AT_AddConstraint;
		atcmd->def = (Node *) fkcon;
		if (strcmp(constr_name, "<unnamed>") == 0)
			fkcon->conname = NULL;
		else
			fkcon->conname = constr_name;
		fkcon->fk_attrs = fk_attrs;
		fkcon->pk_attrs = pk_attrs;
		fkcon->fk_matchtype = fk_matchtype;
		switch (info->funcoids[0])
		{
			case F_RI_FKEY_NOACTION_UPD:
				fkcon->fk_upd_action = FKCONSTR_ACTION_NOACTION;
				break;
			case F_RI_FKEY_CASCADE_UPD:
				fkcon->fk_upd_action = FKCONSTR_ACTION_CASCADE;
				break;
			case F_RI_FKEY_RESTRICT_UPD:
				fkcon->fk_upd_action = FKCONSTR_ACTION_RESTRICT;
				break;
			case F_RI_FKEY_SETNULL_UPD:
				fkcon->fk_upd_action = FKCONSTR_ACTION_SETNULL;
				break;
			case F_RI_FKEY_SETDEFAULT_UPD:
				fkcon->fk_upd_action = FKCONSTR_ACTION_SETDEFAULT;
				break;
			default:
				/* can't get here because of earlier checks */
				elog(ERROR, "confused about RI update function");
		}
		switch (info->funcoids[1])
		{
			case F_RI_FKEY_NOACTION_DEL:
				fkcon->fk_del_action = FKCONSTR_ACTION_NOACTION;
				break;
			case F_RI_FKEY_CASCADE_DEL:
				fkcon->fk_del_action = FKCONSTR_ACTION_CASCADE;
				break;
			case F_RI_FKEY_RESTRICT_DEL:
				fkcon->fk_del_action = FKCONSTR_ACTION_RESTRICT;
				break;
			case F_RI_FKEY_SETNULL_DEL:
				fkcon->fk_del_action = FKCONSTR_ACTION_SETNULL;
				break;
			case F_RI_FKEY_SETDEFAULT_DEL:
				fkcon->fk_del_action = FKCONSTR_ACTION_SETDEFAULT;
				break;
			default:
				/* can't get here because of earlier checks */
				elog(ERROR, "confused about RI delete function");
		}
		fkcon->deferrable = stmt->deferrable;
		fkcon->initdeferred = stmt->initdeferred;
		fkcon->skip_validation = false;
		fkcon->initially_valid = true;

		/* ... and execute it */
		ProcessUtility((Node *) atstmt,
					   "(generated ALTER TABLE ADD FOREIGN KEY command)",
					   PROCESS_UTILITY_SUBCOMMAND, NULL,
					   None_Receiver, NULL);

		/* Remove the matched item from the list */
		info_list = list_delete_ptr(info_list, info);
		pfree(info);
		/* We leak the copied args ... not worth worrying about */
	}
}

/*
 * Guts of trigger deletion.
 */
void
RemoveTriggerById(Oid trigOid)
{
	Relation	tgrel;
	SysScanDesc tgscan;
	ScanKeyData skey[1];
	HeapTuple	tup;
	Oid			relid;
	Relation	rel;

	tgrel = heap_open(TriggerRelationId, RowExclusiveLock);

	/*
	 * Find the trigger to delete.
	 */
	ScanKeyInit(&skey[0],
				ObjectIdAttributeNumber,
				BTEqualStrategyNumber, F_OIDEQ,
				ObjectIdGetDatum(trigOid));

	tgscan = systable_beginscan(tgrel, TriggerOidIndexId, true,
								NULL, 1, skey);

	tup = systable_getnext(tgscan);
	if (!HeapTupleIsValid(tup))
		elog(ERROR, "could not find tuple for trigger %u", trigOid);

	/*
	 * Open and exclusive-lock the relation the trigger belongs to.
	 */
	relid = ((Form_pg_trigger) GETSTRUCT(tup))->tgrelid;

	rel = heap_open(relid, AccessExclusiveLock);

	if (rel->rd_rel->relkind != RELKIND_RELATION &&
		rel->rd_rel->relkind != RELKIND_VIEW &&
		rel->rd_rel->relkind != RELKIND_FOREIGN_TABLE)
		ereport(ERROR,
				(errcode(ERRCODE_WRONG_OBJECT_TYPE),
				 errmsg("\"%s\" is not a table, view, or foreign table",
						RelationGetRelationName(rel))));

	if (!allowSystemTableMods && IsSystemRelation(rel))
		ereport(ERROR,
				(errcode(ERRCODE_INSUFFICIENT_PRIVILEGE),
				 errmsg("permission denied: \"%s\" is a system catalog",
						RelationGetRelationName(rel))));

	/*
	 * Delete the pg_trigger tuple.
	 */
	simple_heap_delete(tgrel, &tup->t_self);

	systable_endscan(tgscan);
	heap_close(tgrel, RowExclusiveLock);

	/*
	 * We do not bother to try to determine whether any other triggers remain,
	 * which would be needed in order to decide whether it's safe to clear the
	 * relation's relhastriggers.  (In any case, there might be a concurrent
	 * process adding new triggers.)  Instead, just force a relcache inval to
	 * make other backends (and this one too!) rebuild their relcache entries.
	 * There's no great harm in leaving relhastriggers true even if there are
	 * no triggers left.
	 */
	CacheInvalidateRelcache(rel);

	/* Keep lock on trigger's rel until end of xact */
	heap_close(rel, NoLock);
}

/*
 * get_trigger_oid - Look up a trigger by name to find its OID.
 *
 * If missing_ok is false, throw an error if trigger not found.  If
 * true, just return InvalidOid.
 */
Oid
get_trigger_oid(Oid relid, const char *trigname, bool missing_ok)
{
	Relation	tgrel;
	ScanKeyData skey[2];
	SysScanDesc tgscan;
	HeapTuple	tup;
	Oid			oid;

	/*
	 * Find the trigger, verify permissions, set up object address
	 */
	tgrel = heap_open(TriggerRelationId, AccessShareLock);

	ScanKeyInit(&skey[0],
				Anum_pg_trigger_tgrelid,
				BTEqualStrategyNumber, F_OIDEQ,
				ObjectIdGetDatum(relid));
	ScanKeyInit(&skey[1],
				Anum_pg_trigger_tgname,
				BTEqualStrategyNumber, F_NAMEEQ,
				CStringGetDatum(trigname));

	tgscan = systable_beginscan(tgrel, TriggerRelidNameIndexId, true,
								NULL, 2, skey);

	tup = systable_getnext(tgscan);

	if (!HeapTupleIsValid(tup))
	{
		if (!missing_ok)
			ereport(ERROR,
					(errcode(ERRCODE_UNDEFINED_OBJECT),
					 errmsg("trigger \"%s\" for table \"%s\" does not exist",
							trigname, get_rel_name(relid))));
		oid = InvalidOid;
	}
	else
	{
		oid = HeapTupleGetOid(tup);
	}

	systable_endscan(tgscan);
	heap_close(tgrel, AccessShareLock);
	return oid;
}

/*
 * Perform permissions and integrity checks before acquiring a relation lock.
 */
static void
RangeVarCallbackForRenameTrigger(const RangeVar *rv, Oid relid, Oid oldrelid,
								 void *arg)
{
	HeapTuple	tuple;
	Form_pg_class form;

	tuple = SearchSysCache1(RELOID, ObjectIdGetDatum(relid));
	if (!HeapTupleIsValid(tuple))
		return;					/* concurrently dropped */
	form = (Form_pg_class) GETSTRUCT(tuple);

	/* only tables and views can have triggers */
	if (form->relkind != RELKIND_RELATION && form->relkind != RELKIND_VIEW &&
		form->relkind != RELKIND_FOREIGN_TABLE)
		ereport(ERROR,
				(errcode(ERRCODE_WRONG_OBJECT_TYPE),
				 errmsg("\"%s\" is not a table, view, or foreign table",
						rv->relname)));

	/* you must own the table to rename one of its triggers */
	if (!pg_class_ownercheck(relid, GetUserId()))
		aclcheck_error(ACLCHECK_NOT_OWNER, ACL_KIND_CLASS, rv->relname);
	if (!allowSystemTableMods && IsSystemClass(relid, form))
		ereport(ERROR,
				(errcode(ERRCODE_INSUFFICIENT_PRIVILEGE),
				 errmsg("permission denied: \"%s\" is a system catalog",
						rv->relname)));

	ReleaseSysCache(tuple);
}

/*
 *		renametrig		- changes the name of a trigger on a relation
 *
 *		trigger name is changed in trigger catalog.
 *		No record of the previous name is kept.
 *
 *		get proper relrelation from relation catalog (if not arg)
 *		scan trigger catalog
 *				for name conflict (within rel)
 *				for original trigger (if not arg)
 *		modify tgname in trigger tuple
 *		update row in catalog
 */
Oid
renametrig(RenameStmt *stmt)
{
	Oid			tgoid;
	Relation	targetrel;
	Relation	tgrel;
	HeapTuple	tuple;
	SysScanDesc tgscan;
	ScanKeyData key[2];
	Oid			relid;

	/*
	 * Look up name, check permissions, and acquire lock (which we will NOT
	 * release until end of transaction).
	 */
	relid = RangeVarGetRelidExtended(stmt->relation, AccessExclusiveLock,
									 false, false,
									 RangeVarCallbackForRenameTrigger,
									 NULL);

	/* Have lock already, so just need to build relcache entry. */
	targetrel = relation_open(relid, NoLock);

	/*
	 * Scan pg_trigger twice for existing triggers on relation.  We do this in
	 * order to ensure a trigger does not exist with newname (The unique index
	 * on tgrelid/tgname would complain anyway) and to ensure a trigger does
	 * exist with oldname.
	 *
	 * NOTE that this is cool only because we have AccessExclusiveLock on the
	 * relation, so the trigger set won't be changing underneath us.
	 */
	tgrel = heap_open(TriggerRelationId, RowExclusiveLock);

	/*
	 * First pass -- look for name conflict
	 */
	ScanKeyInit(&key[0],
				Anum_pg_trigger_tgrelid,
				BTEqualStrategyNumber, F_OIDEQ,
				ObjectIdGetDatum(relid));
	ScanKeyInit(&key[1],
				Anum_pg_trigger_tgname,
				BTEqualStrategyNumber, F_NAMEEQ,
				PointerGetDatum(stmt->newname));
	tgscan = systable_beginscan(tgrel, TriggerRelidNameIndexId, true,
								NULL, 2, key);
	if (HeapTupleIsValid(tuple = systable_getnext(tgscan)))
		ereport(ERROR,
				(errcode(ERRCODE_DUPLICATE_OBJECT),
				 errmsg("trigger \"%s\" for relation \"%s\" already exists",
						stmt->newname, RelationGetRelationName(targetrel))));
	systable_endscan(tgscan);

	/*
	 * Second pass -- look for trigger existing with oldname and update
	 */
	ScanKeyInit(&key[0],
				Anum_pg_trigger_tgrelid,
				BTEqualStrategyNumber, F_OIDEQ,
				ObjectIdGetDatum(relid));
	ScanKeyInit(&key[1],
				Anum_pg_trigger_tgname,
				BTEqualStrategyNumber, F_NAMEEQ,
				PointerGetDatum(stmt->subname));
	tgscan = systable_beginscan(tgrel, TriggerRelidNameIndexId, true,
								NULL, 2, key);
	if (HeapTupleIsValid(tuple = systable_getnext(tgscan)))
	{
		tgoid = HeapTupleGetOid(tuple);

		/*
		 * Update pg_trigger tuple with new tgname.
		 */
		tuple = heap_copytuple(tuple);	/* need a modifiable copy */

		namestrcpy(&((Form_pg_trigger) GETSTRUCT(tuple))->tgname,
				   stmt->newname);

		simple_heap_update(tgrel, &tuple->t_self, tuple);

		/* keep system catalog indexes current */
		CatalogUpdateIndexes(tgrel, tuple);

		InvokeObjectPostAlterHook(TriggerRelationId,
								  HeapTupleGetOid(tuple), 0);

		/*
		 * Invalidate relation's relcache entry so that other backends (and
		 * this one too!) are sent SI message to make them rebuild relcache
		 * entries.  (Ideally this should happen automatically...)
		 */
		CacheInvalidateRelcache(targetrel);
	}
	else
	{
		ereport(ERROR,
				(errcode(ERRCODE_UNDEFINED_OBJECT),
				 errmsg("trigger \"%s\" for table \"%s\" does not exist",
						stmt->subname, RelationGetRelationName(targetrel))));
	}

	systable_endscan(tgscan);

	heap_close(tgrel, RowExclusiveLock);

	/*
	 * Close rel, but keep exclusive lock!
	 */
	relation_close(targetrel, NoLock);

	return tgoid;
}


/*
 * EnableDisableTrigger()
 *
 *	Called by ALTER TABLE ENABLE/DISABLE [ REPLICA | ALWAYS ] TRIGGER
 *	to change 'tgenabled' field for the specified trigger(s)
 *
 * rel: relation to process (caller must hold suitable lock on it)
 * tgname: trigger to process, or NULL to scan all triggers
 * fires_when: new value for tgenabled field. In addition to generic
 *			   enablement/disablement, this also defines when the trigger
 *			   should be fired in session replication roles.
 * skip_system: if true, skip "system" triggers (constraint triggers)
 *
 * Caller should have checked permissions for the table; here we also
 * enforce that superuser privilege is required to alter the state of
 * system triggers
 */
void
EnableDisableTrigger(Relation rel, const char *tgname,
					 char fires_when, bool skip_system)
{
	Relation	tgrel;
	int			nkeys;
	ScanKeyData keys[2];
	SysScanDesc tgscan;
	HeapTuple	tuple;
	bool		found;
	bool		changed;

	/* Scan the relevant entries in pg_triggers */
	tgrel = heap_open(TriggerRelationId, RowExclusiveLock);

	ScanKeyInit(&keys[0],
				Anum_pg_trigger_tgrelid,
				BTEqualStrategyNumber, F_OIDEQ,
				ObjectIdGetDatum(RelationGetRelid(rel)));
	if (tgname)
	{
		ScanKeyInit(&keys[1],
					Anum_pg_trigger_tgname,
					BTEqualStrategyNumber, F_NAMEEQ,
					CStringGetDatum(tgname));
		nkeys = 2;
	}
	else
		nkeys = 1;

	tgscan = systable_beginscan(tgrel, TriggerRelidNameIndexId, true,
								NULL, nkeys, keys);

	found = changed = false;

	while (HeapTupleIsValid(tuple = systable_getnext(tgscan)))
	{
		Form_pg_trigger oldtrig = (Form_pg_trigger) GETSTRUCT(tuple);

		if (oldtrig->tgisinternal)
		{
			/* system trigger ... ok to process? */
			if (skip_system)
				continue;
			if (!superuser())
				ereport(ERROR,
						(errcode(ERRCODE_INSUFFICIENT_PRIVILEGE),
					  errmsg("permission denied: \"%s\" is a system trigger",
							 NameStr(oldtrig->tgname))));
		}

		found = true;

		if (oldtrig->tgenabled != fires_when)
		{
			/* need to change this one ... make a copy to scribble on */
			HeapTuple	newtup = heap_copytuple(tuple);
			Form_pg_trigger newtrig = (Form_pg_trigger) GETSTRUCT(newtup);

			newtrig->tgenabled = fires_when;

			simple_heap_update(tgrel, &newtup->t_self, newtup);

			/* Keep catalog indexes current */
			CatalogUpdateIndexes(tgrel, newtup);

			heap_freetuple(newtup);

			changed = true;
		}

		InvokeObjectPostAlterHook(TriggerRelationId,
								  HeapTupleGetOid(tuple), 0);
	}

	systable_endscan(tgscan);

	heap_close(tgrel, RowExclusiveLock);

	if (tgname && !found)
		ereport(ERROR,
				(errcode(ERRCODE_UNDEFINED_OBJECT),
				 errmsg("trigger \"%s\" for table \"%s\" does not exist",
						tgname, RelationGetRelationName(rel))));

	/*
	 * If we changed anything, broadcast a SI inval message to force each
	 * backend (including our own!) to rebuild relation's relcache entry.
	 * Otherwise they will fail to apply the change promptly.
	 */
	if (changed)
		CacheInvalidateRelcache(rel);
}


/*
 * Build trigger data to attach to the given relcache entry.
 *
 * Note that trigger data attached to a relcache entry must be stored in
 * CacheMemoryContext to ensure it survives as long as the relcache entry.
 * But we should be running in a less long-lived working context.  To avoid
 * leaking cache memory if this routine fails partway through, we build a
 * temporary TriggerDesc in working memory and then copy the completed
 * structure into cache memory.
 */
void
RelationBuildTriggers(Relation relation)
{
	TriggerDesc *trigdesc;
	int			numtrigs;
	int			maxtrigs;
	Trigger    *triggers;
	Relation	tgrel;
	ScanKeyData skey;
	SysScanDesc tgscan;
	HeapTuple	htup;
	MemoryContext oldContext;
	int			i;

	/*
	 * Allocate a working array to hold the triggers (the array is extended if
	 * necessary)
	 */
	maxtrigs = 16;
	triggers = (Trigger *) palloc(maxtrigs * sizeof(Trigger));
	numtrigs = 0;

	/*
	 * Note: since we scan the triggers using TriggerRelidNameIndexId, we will
	 * be reading the triggers in name order, except possibly during
	 * emergency-recovery operations (ie, IgnoreSystemIndexes). This in turn
	 * ensures that triggers will be fired in name order.
	 */
	ScanKeyInit(&skey,
				Anum_pg_trigger_tgrelid,
				BTEqualStrategyNumber, F_OIDEQ,
				ObjectIdGetDatum(RelationGetRelid(relation)));

	tgrel = heap_open(TriggerRelationId, AccessShareLock);
	tgscan = systable_beginscan(tgrel, TriggerRelidNameIndexId, true,
								NULL, 1, &skey);

	while (HeapTupleIsValid(htup = systable_getnext(tgscan)))
	{
		Form_pg_trigger pg_trigger = (Form_pg_trigger) GETSTRUCT(htup);
		Trigger    *build;
		Datum		datum;
		bool		isnull;

		if (numtrigs >= maxtrigs)
		{
			maxtrigs *= 2;
			triggers = (Trigger *) repalloc(triggers, maxtrigs * sizeof(Trigger));
		}
		build = &(triggers[numtrigs]);

		build->tgoid = HeapTupleGetOid(htup);
		build->tgname = DatumGetCString(DirectFunctionCall1(nameout,
										 NameGetDatum(&pg_trigger->tgname)));
		build->tgfoid = pg_trigger->tgfoid;
		build->tgtype = pg_trigger->tgtype;
		build->tgenabled = pg_trigger->tgenabled;
		build->tgisinternal = pg_trigger->tgisinternal;
		build->tgconstrrelid = pg_trigger->tgconstrrelid;
		build->tgconstrindid = pg_trigger->tgconstrindid;
		build->tgconstraint = pg_trigger->tgconstraint;
		build->tgdeferrable = pg_trigger->tgdeferrable;
		build->tginitdeferred = pg_trigger->tginitdeferred;
		build->tgnargs = pg_trigger->tgnargs;
		/* tgattr is first var-width field, so OK to access directly */
		build->tgnattr = pg_trigger->tgattr.dim1;
		if (build->tgnattr > 0)
		{
			build->tgattr = (int16 *) palloc(build->tgnattr * sizeof(int16));
			memcpy(build->tgattr, &(pg_trigger->tgattr.values),
				   build->tgnattr * sizeof(int16));
		}
		else
			build->tgattr = NULL;
		if (build->tgnargs > 0)
		{
			bytea	   *val;
			char	   *p;

			val = DatumGetByteaP(fastgetattr(htup,
											 Anum_pg_trigger_tgargs,
											 tgrel->rd_att, &isnull));
			if (isnull)
				elog(ERROR, "tgargs is null in trigger for relation \"%s\"",
					 RelationGetRelationName(relation));
			p = (char *) VARDATA(val);
			build->tgargs = (char **) palloc(build->tgnargs * sizeof(char *));
			for (i = 0; i < build->tgnargs; i++)
			{
				build->tgargs[i] = pstrdup(p);
				p += strlen(p) + 1;
			}
		}
		else
			build->tgargs = NULL;
		datum = fastgetattr(htup, Anum_pg_trigger_tgqual,
							tgrel->rd_att, &isnull);
		if (!isnull)
			build->tgqual = TextDatumGetCString(datum);
		else
			build->tgqual = NULL;

		numtrigs++;
	}

	systable_endscan(tgscan);
	heap_close(tgrel, AccessShareLock);

	/* There might not be any triggers */
	if (numtrigs == 0)
	{
		pfree(triggers);
		return;
	}

	/* Build trigdesc */
	trigdesc = (TriggerDesc *) palloc0(sizeof(TriggerDesc));
	trigdesc->triggers = triggers;
	trigdesc->numtriggers = numtrigs;
	for (i = 0; i < numtrigs; i++)
		SetTriggerFlags(trigdesc, &(triggers[i]));

	/* Copy completed trigdesc into cache storage */
	oldContext = MemoryContextSwitchTo(CacheMemoryContext);
	relation->trigdesc = CopyTriggerDesc(trigdesc);
	MemoryContextSwitchTo(oldContext);

	/* Release working memory */
	FreeTriggerDesc(trigdesc);
}

/*
 * Update the TriggerDesc's hint flags to include the specified trigger
 */
static void
SetTriggerFlags(TriggerDesc *trigdesc, Trigger *trigger)
{
	int16		tgtype = trigger->tgtype;

	trigdesc->trig_insert_before_row |=
		TRIGGER_TYPE_MATCHES(tgtype, TRIGGER_TYPE_ROW,
							 TRIGGER_TYPE_BEFORE, TRIGGER_TYPE_INSERT);
	trigdesc->trig_insert_after_row |=
		TRIGGER_TYPE_MATCHES(tgtype, TRIGGER_TYPE_ROW,
							 TRIGGER_TYPE_AFTER, TRIGGER_TYPE_INSERT);
	trigdesc->trig_insert_instead_row |=
		TRIGGER_TYPE_MATCHES(tgtype, TRIGGER_TYPE_ROW,
							 TRIGGER_TYPE_INSTEAD, TRIGGER_TYPE_INSERT);
	trigdesc->trig_insert_before_statement |=
		TRIGGER_TYPE_MATCHES(tgtype, TRIGGER_TYPE_STATEMENT,
							 TRIGGER_TYPE_BEFORE, TRIGGER_TYPE_INSERT);
	trigdesc->trig_insert_after_statement |=
		TRIGGER_TYPE_MATCHES(tgtype, TRIGGER_TYPE_STATEMENT,
							 TRIGGER_TYPE_AFTER, TRIGGER_TYPE_INSERT);
	trigdesc->trig_update_before_row |=
		TRIGGER_TYPE_MATCHES(tgtype, TRIGGER_TYPE_ROW,
							 TRIGGER_TYPE_BEFORE, TRIGGER_TYPE_UPDATE);
	trigdesc->trig_update_after_row |=
		TRIGGER_TYPE_MATCHES(tgtype, TRIGGER_TYPE_ROW,
							 TRIGGER_TYPE_AFTER, TRIGGER_TYPE_UPDATE);
	trigdesc->trig_update_instead_row |=
		TRIGGER_TYPE_MATCHES(tgtype, TRIGGER_TYPE_ROW,
							 TRIGGER_TYPE_INSTEAD, TRIGGER_TYPE_UPDATE);
	trigdesc->trig_update_before_statement |=
		TRIGGER_TYPE_MATCHES(tgtype, TRIGGER_TYPE_STATEMENT,
							 TRIGGER_TYPE_BEFORE, TRIGGER_TYPE_UPDATE);
	trigdesc->trig_update_after_statement |=
		TRIGGER_TYPE_MATCHES(tgtype, TRIGGER_TYPE_STATEMENT,
							 TRIGGER_TYPE_AFTER, TRIGGER_TYPE_UPDATE);
	trigdesc->trig_delete_before_row |=
		TRIGGER_TYPE_MATCHES(tgtype, TRIGGER_TYPE_ROW,
							 TRIGGER_TYPE_BEFORE, TRIGGER_TYPE_DELETE);
	trigdesc->trig_delete_after_row |=
		TRIGGER_TYPE_MATCHES(tgtype, TRIGGER_TYPE_ROW,
							 TRIGGER_TYPE_AFTER, TRIGGER_TYPE_DELETE);
	trigdesc->trig_delete_instead_row |=
		TRIGGER_TYPE_MATCHES(tgtype, TRIGGER_TYPE_ROW,
							 TRIGGER_TYPE_INSTEAD, TRIGGER_TYPE_DELETE);
	trigdesc->trig_delete_before_statement |=
		TRIGGER_TYPE_MATCHES(tgtype, TRIGGER_TYPE_STATEMENT,
							 TRIGGER_TYPE_BEFORE, TRIGGER_TYPE_DELETE);
	trigdesc->trig_delete_after_statement |=
		TRIGGER_TYPE_MATCHES(tgtype, TRIGGER_TYPE_STATEMENT,
							 TRIGGER_TYPE_AFTER, TRIGGER_TYPE_DELETE);
	/* there are no row-level truncate triggers */
	trigdesc->trig_truncate_before_statement |=
		TRIGGER_TYPE_MATCHES(tgtype, TRIGGER_TYPE_STATEMENT,
							 TRIGGER_TYPE_BEFORE, TRIGGER_TYPE_TRUNCATE);
	trigdesc->trig_truncate_after_statement |=
		TRIGGER_TYPE_MATCHES(tgtype, TRIGGER_TYPE_STATEMENT,
							 TRIGGER_TYPE_AFTER, TRIGGER_TYPE_TRUNCATE);
}

/*
 * Copy a TriggerDesc data structure.
 *
 * The copy is allocated in the current memory context.
 */
TriggerDesc *
CopyTriggerDesc(TriggerDesc *trigdesc)
{
	TriggerDesc *newdesc;
	Trigger    *trigger;
	int			i;

	if (trigdesc == NULL || trigdesc->numtriggers <= 0)
		return NULL;

	newdesc = (TriggerDesc *) palloc(sizeof(TriggerDesc));
	memcpy(newdesc, trigdesc, sizeof(TriggerDesc));

	trigger = (Trigger *) palloc(trigdesc->numtriggers * sizeof(Trigger));
	memcpy(trigger, trigdesc->triggers,
		   trigdesc->numtriggers * sizeof(Trigger));
	newdesc->triggers = trigger;

	for (i = 0; i < trigdesc->numtriggers; i++)
	{
		trigger->tgname = pstrdup(trigger->tgname);
		if (trigger->tgnattr > 0)
		{
			int16	   *newattr;

			newattr = (int16 *) palloc(trigger->tgnattr * sizeof(int16));
			memcpy(newattr, trigger->tgattr,
				   trigger->tgnattr * sizeof(int16));
			trigger->tgattr = newattr;
		}
		if (trigger->tgnargs > 0)
		{
			char	  **newargs;
			int16		j;

			newargs = (char **) palloc(trigger->tgnargs * sizeof(char *));
			for (j = 0; j < trigger->tgnargs; j++)
				newargs[j] = pstrdup(trigger->tgargs[j]);
			trigger->tgargs = newargs;
		}
		if (trigger->tgqual)
			trigger->tgqual = pstrdup(trigger->tgqual);
		trigger++;
	}

	return newdesc;
}

/*
 * Free a TriggerDesc data structure.
 */
void
FreeTriggerDesc(TriggerDesc *trigdesc)
{
	Trigger    *trigger;
	int			i;

	if (trigdesc == NULL)
		return;

	trigger = trigdesc->triggers;
	for (i = 0; i < trigdesc->numtriggers; i++)
	{
		pfree(trigger->tgname);
		if (trigger->tgnattr > 0)
			pfree(trigger->tgattr);
		if (trigger->tgnargs > 0)
		{
			while (--(trigger->tgnargs) >= 0)
				pfree(trigger->tgargs[trigger->tgnargs]);
			pfree(trigger->tgargs);
		}
		if (trigger->tgqual)
			pfree(trigger->tgqual);
		trigger++;
	}
	pfree(trigdesc->triggers);
	pfree(trigdesc);
}

/*
 * Compare two TriggerDesc structures for logical equality.
 */
#ifdef NOT_USED
bool
equalTriggerDescs(TriggerDesc *trigdesc1, TriggerDesc *trigdesc2)
{
	int			i,
				j;

	/*
	 * We need not examine the hint flags, just the trigger array itself; if
	 * we have the same triggers with the same types, the flags should match.
	 *
	 * As of 7.3 we assume trigger set ordering is significant in the
	 * comparison; so we just compare corresponding slots of the two sets.
	 *
	 * Note: comparing the stringToNode forms of the WHEN clauses means that
	 * parse column locations will affect the result.  This is okay as long as
	 * this function is only used for detecting exact equality, as for example
	 * in checking for staleness of a cache entry.
	 */
	if (trigdesc1 != NULL)
	{
		if (trigdesc2 == NULL)
			return false;
		if (trigdesc1->numtriggers != trigdesc2->numtriggers)
			return false;
		for (i = 0; i < trigdesc1->numtriggers; i++)
		{
			Trigger    *trig1 = trigdesc1->triggers + i;
			Trigger    *trig2 = trigdesc2->triggers + i;

			if (trig1->tgoid != trig2->tgoid)
				return false;
			if (strcmp(trig1->tgname, trig2->tgname) != 0)
				return false;
			if (trig1->tgfoid != trig2->tgfoid)
				return false;
			if (trig1->tgtype != trig2->tgtype)
				return false;
			if (trig1->tgenabled != trig2->tgenabled)
				return false;
			if (trig1->tgisinternal != trig2->tgisinternal)
				return false;
			if (trig1->tgconstrrelid != trig2->tgconstrrelid)
				return false;
			if (trig1->tgconstrindid != trig2->tgconstrindid)
				return false;
			if (trig1->tgconstraint != trig2->tgconstraint)
				return false;
			if (trig1->tgdeferrable != trig2->tgdeferrable)
				return false;
			if (trig1->tginitdeferred != trig2->tginitdeferred)
				return false;
			if (trig1->tgnargs != trig2->tgnargs)
				return false;
			if (trig1->tgnattr != trig2->tgnattr)
				return false;
			if (trig1->tgnattr > 0 &&
				memcmp(trig1->tgattr, trig2->tgattr,
					   trig1->tgnattr * sizeof(int16)) != 0)
				return false;
			for (j = 0; j < trig1->tgnargs; j++)
				if (strcmp(trig1->tgargs[j], trig2->tgargs[j]) != 0)
					return false;
			if (trig1->tgqual == NULL && trig2->tgqual == NULL)
				 /* ok */ ;
			else if (trig1->tgqual == NULL || trig2->tgqual == NULL)
				return false;
			else if (strcmp(trig1->tgqual, trig2->tgqual) != 0)
				return false;
		}
	}
	else if (trigdesc2 != NULL)
		return false;
	return true;
}
#endif   /* NOT_USED */

/*
 * Call a trigger function.
 *
 *		trigdata: trigger descriptor.
 *		tgindx: trigger's index in finfo and instr arrays.
 *		finfo: array of cached trigger function call information.
 *		instr: optional array of EXPLAIN ANALYZE instrumentation state.
 *		per_tuple_context: memory context to execute the function in.
 *
 * Returns the tuple (or NULL) as returned by the function.
 */
static HeapTuple
ExecCallTriggerFunc(TriggerData *trigdata,
					int tgindx,
					FmgrInfo *finfo,
					Instrumentation *instr,
					MemoryContext per_tuple_context)
{
	FunctionCallInfoData fcinfo;
	PgStat_FunctionCallUsage fcusage;
	Datum		result;
	MemoryContext oldContext;

	finfo += tgindx;

	/*
	 * We cache fmgr lookup info, to avoid making the lookup again on each
	 * call.
	 */
	if (finfo->fn_oid == InvalidOid)
		fmgr_info(trigdata->tg_trigger->tgfoid, finfo);

	Assert(finfo->fn_oid == trigdata->tg_trigger->tgfoid);

	/*
	 * If doing EXPLAIN ANALYZE, start charging time to this trigger.
	 */
	if (instr)
		InstrStartNode(instr + tgindx);

	/*
	 * Do the function evaluation in the per-tuple memory context, so that
	 * leaked memory will be reclaimed once per tuple. Note in particular that
	 * any new tuple created by the trigger function will live till the end of
	 * the tuple cycle.
	 */
	oldContext = MemoryContextSwitchTo(per_tuple_context);

	/*
	 * Call the function, passing no arguments but setting a context.
	 */
	InitFunctionCallInfoData(fcinfo, finfo, 0,
							 InvalidOid, (Node *) trigdata, NULL);

	pgstat_init_function_usage(&fcinfo, &fcusage);

	MyTriggerDepth++;
	PG_TRY();
	{
		result = FunctionCallInvoke(&fcinfo);
	}
	PG_CATCH();
	{
		MyTriggerDepth--;
		PG_RE_THROW();
	}
	PG_END_TRY();
	MyTriggerDepth--;

	pgstat_end_function_usage(&fcusage, true);

	MemoryContextSwitchTo(oldContext);

	/*
	 * Trigger protocol allows function to return a null pointer, but NOT to
	 * set the isnull result flag.
	 */
	if (fcinfo.isnull)
		ereport(ERROR,
				(errcode(ERRCODE_E_R_I_E_TRIGGER_PROTOCOL_VIOLATED),
				 errmsg("trigger function %u returned null value",
						fcinfo.flinfo->fn_oid)));

	/*
	 * If doing EXPLAIN ANALYZE, stop charging time to this trigger, and count
	 * one "tuple returned" (really the number of firings).
	 */
	if (instr)
		InstrStopNode(instr + tgindx, 1);

	return (HeapTuple) DatumGetPointer(result);
}

void
ExecBSInsertTriggers(EState *estate, ResultRelInfo *relinfo)
{
	TriggerDesc *trigdesc;
	int			i;
	TriggerData LocTriggerData;

	trigdesc = relinfo->ri_TrigDesc;

	if (trigdesc == NULL)
		return;
	if (!trigdesc->trig_insert_before_statement)
		return;

	LocTriggerData.type = T_TriggerData;
	LocTriggerData.tg_event = TRIGGER_EVENT_INSERT |
		TRIGGER_EVENT_BEFORE;
	LocTriggerData.tg_relation = relinfo->ri_RelationDesc;
	LocTriggerData.tg_trigtuple = NULL;
	LocTriggerData.tg_newtuple = NULL;
	LocTriggerData.tg_trigtuplebuf = InvalidBuffer;
	LocTriggerData.tg_newtuplebuf = InvalidBuffer;
	for (i = 0; i < trigdesc->numtriggers; i++)
	{
		Trigger    *trigger = &trigdesc->triggers[i];
		HeapTuple	newtuple;

		if (!TRIGGER_TYPE_MATCHES(trigger->tgtype,
								  TRIGGER_TYPE_STATEMENT,
								  TRIGGER_TYPE_BEFORE,
								  TRIGGER_TYPE_INSERT))
			continue;
		if (!TriggerEnabled(estate, relinfo, trigger, LocTriggerData.tg_event,
							NULL, NULL, NULL))
			continue;

		LocTriggerData.tg_trigger = trigger;
		newtuple = ExecCallTriggerFunc(&LocTriggerData,
									   i,
									   relinfo->ri_TrigFunctions,
									   relinfo->ri_TrigInstrument,
									   GetPerTupleMemoryContext(estate));

		if (newtuple)
			ereport(ERROR,
					(errcode(ERRCODE_E_R_I_E_TRIGGER_PROTOCOL_VIOLATED),
				  errmsg("BEFORE STATEMENT trigger cannot return a value")));
	}
}

void
ExecASInsertTriggers(EState *estate, ResultRelInfo *relinfo)
{
	TriggerDesc *trigdesc = relinfo->ri_TrigDesc;

	if (trigdesc && trigdesc->trig_insert_after_statement)
		AfterTriggerSaveEvent(estate, relinfo, TRIGGER_EVENT_INSERT,
							  false, NULL, NULL, NIL, NULL);
}

TupleTableSlot *
ExecBRInsertTriggers(EState *estate, ResultRelInfo *relinfo,
					 TupleTableSlot *slot)
{
	TriggerDesc *trigdesc = relinfo->ri_TrigDesc;
	HeapTuple	slottuple = ExecMaterializeSlot(slot);
	HeapTuple	newtuple = slottuple;
	HeapTuple	oldtuple;
	TriggerData LocTriggerData;
	int			i;

	LocTriggerData.type = T_TriggerData;
	LocTriggerData.tg_event = TRIGGER_EVENT_INSERT |
		TRIGGER_EVENT_ROW |
		TRIGGER_EVENT_BEFORE;
	LocTriggerData.tg_relation = relinfo->ri_RelationDesc;
	LocTriggerData.tg_newtuple = NULL;
	LocTriggerData.tg_newtuplebuf = InvalidBuffer;
	for (i = 0; i < trigdesc->numtriggers; i++)
	{
		Trigger    *trigger = &trigdesc->triggers[i];

		if (!TRIGGER_TYPE_MATCHES(trigger->tgtype,
								  TRIGGER_TYPE_ROW,
								  TRIGGER_TYPE_BEFORE,
								  TRIGGER_TYPE_INSERT))
			continue;
		if (!TriggerEnabled(estate, relinfo, trigger, LocTriggerData.tg_event,
							NULL, NULL, newtuple))
			continue;

		LocTriggerData.tg_trigtuple = oldtuple = newtuple;
		LocTriggerData.tg_trigtuplebuf = InvalidBuffer;
		LocTriggerData.tg_trigger = trigger;
		newtuple = ExecCallTriggerFunc(&LocTriggerData,
									   i,
									   relinfo->ri_TrigFunctions,
									   relinfo->ri_TrigInstrument,
									   GetPerTupleMemoryContext(estate));
		if (oldtuple != newtuple && oldtuple != slottuple)
			heap_freetuple(oldtuple);
		if (newtuple == NULL)
			return NULL;		/* "do nothing" */
	}

	if (newtuple != slottuple)
	{
		/*
		 * Return the modified tuple using the es_trig_tuple_slot.	We assume
		 * the tuple was allocated in per-tuple memory context, and therefore
		 * will go away by itself. The tuple table slot should not try to
		 * clear it.
		 */
		TupleTableSlot *newslot = estate->es_trig_tuple_slot;
		TupleDesc	tupdesc = RelationGetDescr(relinfo->ri_RelationDesc);

		if (newslot->tts_tupleDescriptor != tupdesc)
			ExecSetSlotDescriptor(newslot, tupdesc);
		ExecStoreTuple(newtuple, newslot, InvalidBuffer, false);
		slot = newslot;
	}
	return slot;
}

void
ExecARInsertTriggers(EState *estate, ResultRelInfo *relinfo,
					 HeapTuple trigtuple, List *recheckIndexes)
{
	TriggerDesc *trigdesc = relinfo->ri_TrigDesc;

	if (trigdesc && trigdesc->trig_insert_after_row)
		AfterTriggerSaveEvent(estate, relinfo, TRIGGER_EVENT_INSERT,
							  true, NULL, trigtuple, recheckIndexes, NULL);
}

TupleTableSlot *
ExecIRInsertTriggers(EState *estate, ResultRelInfo *relinfo,
					 TupleTableSlot *slot)
{
	TriggerDesc *trigdesc = relinfo->ri_TrigDesc;
	HeapTuple	slottuple = ExecMaterializeSlot(slot);
	HeapTuple	newtuple = slottuple;
	HeapTuple	oldtuple;
	TriggerData LocTriggerData;
	int			i;

	LocTriggerData.type = T_TriggerData;
	LocTriggerData.tg_event = TRIGGER_EVENT_INSERT |
		TRIGGER_EVENT_ROW |
		TRIGGER_EVENT_INSTEAD;
	LocTriggerData.tg_relation = relinfo->ri_RelationDesc;
	LocTriggerData.tg_newtuple = NULL;
	LocTriggerData.tg_newtuplebuf = InvalidBuffer;
	for (i = 0; i < trigdesc->numtriggers; i++)
	{
		Trigger    *trigger = &trigdesc->triggers[i];

		if (!TRIGGER_TYPE_MATCHES(trigger->tgtype,
								  TRIGGER_TYPE_ROW,
								  TRIGGER_TYPE_INSTEAD,
								  TRIGGER_TYPE_INSERT))
			continue;
		if (!TriggerEnabled(estate, relinfo, trigger, LocTriggerData.tg_event,
							NULL, NULL, newtuple))
			continue;

		LocTriggerData.tg_trigtuple = oldtuple = newtuple;
		LocTriggerData.tg_trigtuplebuf = InvalidBuffer;
		LocTriggerData.tg_trigger = trigger;
		newtuple = ExecCallTriggerFunc(&LocTriggerData,
									   i,
									   relinfo->ri_TrigFunctions,
									   relinfo->ri_TrigInstrument,
									   GetPerTupleMemoryContext(estate));
		if (oldtuple != newtuple && oldtuple != slottuple)
			heap_freetuple(oldtuple);
		if (newtuple == NULL)
			return NULL;		/* "do nothing" */
	}

	if (newtuple != slottuple)
	{
		/*
		 * Return the modified tuple using the es_trig_tuple_slot.	We assume
		 * the tuple was allocated in per-tuple memory context, and therefore
		 * will go away by itself. The tuple table slot should not try to
		 * clear it.
		 */
		TupleTableSlot *newslot = estate->es_trig_tuple_slot;
		TupleDesc	tupdesc = RelationGetDescr(relinfo->ri_RelationDesc);

		if (newslot->tts_tupleDescriptor != tupdesc)
			ExecSetSlotDescriptor(newslot, tupdesc);
		ExecStoreTuple(newtuple, newslot, InvalidBuffer, false);
		slot = newslot;
	}
	return slot;
}

void
ExecBSDeleteTriggers(EState *estate, ResultRelInfo *relinfo)
{
	TriggerDesc *trigdesc;
	int			i;
	TriggerData LocTriggerData;

	trigdesc = relinfo->ri_TrigDesc;

	if (trigdesc == NULL)
		return;
	if (!trigdesc->trig_delete_before_statement)
		return;

	LocTriggerData.type = T_TriggerData;
	LocTriggerData.tg_event = TRIGGER_EVENT_DELETE |
		TRIGGER_EVENT_BEFORE;
	LocTriggerData.tg_relation = relinfo->ri_RelationDesc;
	LocTriggerData.tg_trigtuple = NULL;
	LocTriggerData.tg_newtuple = NULL;
	LocTriggerData.tg_trigtuplebuf = InvalidBuffer;
	LocTriggerData.tg_newtuplebuf = InvalidBuffer;
	for (i = 0; i < trigdesc->numtriggers; i++)
	{
		Trigger    *trigger = &trigdesc->triggers[i];
		HeapTuple	newtuple;

		if (!TRIGGER_TYPE_MATCHES(trigger->tgtype,
								  TRIGGER_TYPE_STATEMENT,
								  TRIGGER_TYPE_BEFORE,
								  TRIGGER_TYPE_DELETE))
			continue;
		if (!TriggerEnabled(estate, relinfo, trigger, LocTriggerData.tg_event,
							NULL, NULL, NULL))
			continue;

		LocTriggerData.tg_trigger = trigger;
		newtuple = ExecCallTriggerFunc(&LocTriggerData,
									   i,
									   relinfo->ri_TrigFunctions,
									   relinfo->ri_TrigInstrument,
									   GetPerTupleMemoryContext(estate));

		if (newtuple)
			ereport(ERROR,
					(errcode(ERRCODE_E_R_I_E_TRIGGER_PROTOCOL_VIOLATED),
				  errmsg("BEFORE STATEMENT trigger cannot return a value")));
	}
}

void
ExecASDeleteTriggers(EState *estate, ResultRelInfo *relinfo)
{
	TriggerDesc *trigdesc = relinfo->ri_TrigDesc;

	if (trigdesc && trigdesc->trig_delete_after_statement)
		AfterTriggerSaveEvent(estate, relinfo, TRIGGER_EVENT_DELETE,
							  false, NULL, NULL, NIL, NULL);
}

bool
ExecBRDeleteTriggers(EState *estate, EPQState *epqstate,
					 ResultRelInfo *relinfo,
					 ItemPointer tupleid,
					 HeapTuple fdw_trigtuple)
{
	TriggerDesc *trigdesc = relinfo->ri_TrigDesc;
	bool		result = true;
	TriggerData LocTriggerData;
	HeapTuple	trigtuple;
	HeapTuple	newtuple;
	TupleTableSlot *newSlot;
	int			i;

	Assert(HeapTupleIsValid(fdw_trigtuple) ^ ItemPointerIsValid(tupleid));
	if (fdw_trigtuple == NULL)
	{
		trigtuple = GetTupleForTrigger(estate, epqstate, relinfo, tupleid,
									   LockTupleExclusive, &newSlot);
		if (trigtuple == NULL)
			return false;
	}
	else
		trigtuple = fdw_trigtuple;

	LocTriggerData.type = T_TriggerData;
	LocTriggerData.tg_event = TRIGGER_EVENT_DELETE |
		TRIGGER_EVENT_ROW |
		TRIGGER_EVENT_BEFORE;
	LocTriggerData.tg_relation = relinfo->ri_RelationDesc;
	LocTriggerData.tg_newtuple = NULL;
	LocTriggerData.tg_newtuplebuf = InvalidBuffer;
	for (i = 0; i < trigdesc->numtriggers; i++)
	{
		Trigger    *trigger = &trigdesc->triggers[i];

		if (!TRIGGER_TYPE_MATCHES(trigger->tgtype,
								  TRIGGER_TYPE_ROW,
								  TRIGGER_TYPE_BEFORE,
								  TRIGGER_TYPE_DELETE))
			continue;
		if (!TriggerEnabled(estate, relinfo, trigger, LocTriggerData.tg_event,
							NULL, trigtuple, NULL))
			continue;

		LocTriggerData.tg_trigtuple = trigtuple;
		LocTriggerData.tg_trigtuplebuf = InvalidBuffer;
		LocTriggerData.tg_trigger = trigger;
		newtuple = ExecCallTriggerFunc(&LocTriggerData,
									   i,
									   relinfo->ri_TrigFunctions,
									   relinfo->ri_TrigInstrument,
									   GetPerTupleMemoryContext(estate));
		if (newtuple == NULL)
		{
			result = false;		/* tell caller to suppress delete */
			break;
		}
		if (newtuple != trigtuple)
			heap_freetuple(newtuple);
	}
	if (trigtuple != fdw_trigtuple)
		heap_freetuple(trigtuple);

	return result;
}

void
ExecARDeleteTriggers(EState *estate, ResultRelInfo *relinfo,
					 ItemPointer tupleid,
					 HeapTuple fdw_trigtuple)
{
	TriggerDesc *trigdesc = relinfo->ri_TrigDesc;

	if (trigdesc && trigdesc->trig_delete_after_row)
	{
		HeapTuple	trigtuple;

		Assert(HeapTupleIsValid(fdw_trigtuple) ^ ItemPointerIsValid(tupleid));
		if (fdw_trigtuple == NULL)
			trigtuple = GetTupleForTrigger(estate,
										   NULL,
										   relinfo,
										   tupleid,
										   LockTupleExclusive,
										   NULL);
		else
			trigtuple = fdw_trigtuple;

		AfterTriggerSaveEvent(estate, relinfo, TRIGGER_EVENT_DELETE,
							  true, trigtuple, NULL, NIL, NULL);
		if (trigtuple != fdw_trigtuple)
			heap_freetuple(trigtuple);
	}
}

bool
ExecIRDeleteTriggers(EState *estate, ResultRelInfo *relinfo,
					 HeapTuple trigtuple)
{
	TriggerDesc *trigdesc = relinfo->ri_TrigDesc;
	TriggerData LocTriggerData;
	HeapTuple	rettuple;
	int			i;

	LocTriggerData.type = T_TriggerData;
	LocTriggerData.tg_event = TRIGGER_EVENT_DELETE |
		TRIGGER_EVENT_ROW |
		TRIGGER_EVENT_INSTEAD;
	LocTriggerData.tg_relation = relinfo->ri_RelationDesc;
	LocTriggerData.tg_newtuple = NULL;
	LocTriggerData.tg_newtuplebuf = InvalidBuffer;
	for (i = 0; i < trigdesc->numtriggers; i++)
	{
		Trigger    *trigger = &trigdesc->triggers[i];

		if (!TRIGGER_TYPE_MATCHES(trigger->tgtype,
								  TRIGGER_TYPE_ROW,
								  TRIGGER_TYPE_INSTEAD,
								  TRIGGER_TYPE_DELETE))
			continue;
		if (!TriggerEnabled(estate, relinfo, trigger, LocTriggerData.tg_event,
							NULL, trigtuple, NULL))
			continue;

		LocTriggerData.tg_trigtuple = trigtuple;
		LocTriggerData.tg_trigtuplebuf = InvalidBuffer;
		LocTriggerData.tg_trigger = trigger;
		rettuple = ExecCallTriggerFunc(&LocTriggerData,
									   i,
									   relinfo->ri_TrigFunctions,
									   relinfo->ri_TrigInstrument,
									   GetPerTupleMemoryContext(estate));
		if (rettuple == NULL)
			return false;		/* Delete was suppressed */
		if (rettuple != trigtuple)
			heap_freetuple(rettuple);
	}
	return true;
}

void
ExecBSUpdateTriggers(EState *estate, ResultRelInfo *relinfo)
{
	TriggerDesc *trigdesc;
	int			i;
	TriggerData LocTriggerData;
	Bitmapset  *modifiedCols;

	trigdesc = relinfo->ri_TrigDesc;

	if (trigdesc == NULL)
		return;
	if (!trigdesc->trig_update_before_statement)
		return;

	modifiedCols = GetModifiedColumns(relinfo, estate);

	LocTriggerData.type = T_TriggerData;
	LocTriggerData.tg_event = TRIGGER_EVENT_UPDATE |
		TRIGGER_EVENT_BEFORE;
	LocTriggerData.tg_relation = relinfo->ri_RelationDesc;
	LocTriggerData.tg_trigtuple = NULL;
	LocTriggerData.tg_newtuple = NULL;
	LocTriggerData.tg_trigtuplebuf = InvalidBuffer;
	LocTriggerData.tg_newtuplebuf = InvalidBuffer;
	for (i = 0; i < trigdesc->numtriggers; i++)
	{
		Trigger    *trigger = &trigdesc->triggers[i];
		HeapTuple	newtuple;

		if (!TRIGGER_TYPE_MATCHES(trigger->tgtype,
								  TRIGGER_TYPE_STATEMENT,
								  TRIGGER_TYPE_BEFORE,
								  TRIGGER_TYPE_UPDATE))
			continue;
		if (!TriggerEnabled(estate, relinfo, trigger, LocTriggerData.tg_event,
							modifiedCols, NULL, NULL))
			continue;

		LocTriggerData.tg_trigger = trigger;
		newtuple = ExecCallTriggerFunc(&LocTriggerData,
									   i,
									   relinfo->ri_TrigFunctions,
									   relinfo->ri_TrigInstrument,
									   GetPerTupleMemoryContext(estate));

		if (newtuple)
			ereport(ERROR,
					(errcode(ERRCODE_E_R_I_E_TRIGGER_PROTOCOL_VIOLATED),
				  errmsg("BEFORE STATEMENT trigger cannot return a value")));
	}
}

void
ExecASUpdateTriggers(EState *estate, ResultRelInfo *relinfo)
{
	TriggerDesc *trigdesc = relinfo->ri_TrigDesc;

	if (trigdesc && trigdesc->trig_update_after_statement)
		AfterTriggerSaveEvent(estate, relinfo, TRIGGER_EVENT_UPDATE,
							  false, NULL, NULL, NIL,
							  GetModifiedColumns(relinfo, estate));
}

TupleTableSlot *
ExecBRUpdateTriggers(EState *estate, EPQState *epqstate,
					 ResultRelInfo *relinfo,
<<<<<<< HEAD
					 ItemPointer tupleid, TupleTableSlot *slot, TupleTableSlot **planSlot)
=======
					 ItemPointer tupleid,
					 HeapTuple fdw_trigtuple,
					 TupleTableSlot *slot)
>>>>>>> 78a3c9b6
{
	TriggerDesc *trigdesc = relinfo->ri_TrigDesc;
	HeapTuple	slottuple = ExecMaterializeSlot(slot);
	HeapTuple	newtuple = slottuple;
	TriggerData LocTriggerData;
	HeapTuple	trigtuple;
	HeapTuple	oldtuple;
	TupleTableSlot *newSlot;
	int			i;
	Bitmapset  *modifiedCols;
	Bitmapset  *keyCols;
	LockTupleMode lockmode;

	/*
	 * Compute lock mode to use.  If columns that are part of the key have not
	 * been modified, then we can use a weaker lock, allowing for better
	 * concurrency.
	 */
	modifiedCols = GetModifiedColumns(relinfo, estate);
	keyCols = RelationGetIndexAttrBitmap(relinfo->ri_RelationDesc,
										 INDEX_ATTR_BITMAP_KEY);
	if (bms_overlap(keyCols, modifiedCols))
		lockmode = LockTupleExclusive;
	else
		lockmode = LockTupleNoKeyExclusive;

	Assert(HeapTupleIsValid(fdw_trigtuple) ^ ItemPointerIsValid(tupleid));
	if (fdw_trigtuple == NULL)
	{
		/* get a copy of the on-disk tuple we are planning to update */
		trigtuple = GetTupleForTrigger(estate, epqstate, relinfo, tupleid,
									   lockmode, &newSlot);
		if (trigtuple == NULL)
			return NULL;		/* cancel the update action */
	}
	else
	{
		trigtuple = fdw_trigtuple;
		newSlot = NULL;
	}

	/*
	 * In READ COMMITTED isolation level it's possible that target tuple was
	 * changed due to concurrent update.  In that case we have a raw subplan
	 * output tuple in newSlot, and need to run it through the junk filter to
	 * produce an insertable tuple.
	 *
	 * Caution: more than likely, the passed-in slot is the same as the
	 * junkfilter's output slot, so we are clobbering the original value of
	 * slottuple by doing the filtering.  This is OK since neither we nor our
	 * caller have any more interest in the prior contents of that slot.
	 */
	if (newSlot != NULL)
	{
		slot = ExecFilterJunk(relinfo->ri_junkFilter, newSlot);
		*planSlot = newSlot;
		slottuple = ExecMaterializeSlot(slot);
		newtuple = slottuple;
	}


	LocTriggerData.type = T_TriggerData;
	LocTriggerData.tg_event = TRIGGER_EVENT_UPDATE |
		TRIGGER_EVENT_ROW |
		TRIGGER_EVENT_BEFORE;
	LocTriggerData.tg_relation = relinfo->ri_RelationDesc;
	for (i = 0; i < trigdesc->numtriggers; i++)
	{
		Trigger    *trigger = &trigdesc->triggers[i];

		if (!TRIGGER_TYPE_MATCHES(trigger->tgtype,
								  TRIGGER_TYPE_ROW,
								  TRIGGER_TYPE_BEFORE,
								  TRIGGER_TYPE_UPDATE))
			continue;
		if (!TriggerEnabled(estate, relinfo, trigger, LocTriggerData.tg_event,
							modifiedCols, trigtuple, newtuple))
			continue;

		LocTriggerData.tg_trigtuple = trigtuple;
		LocTriggerData.tg_newtuple = oldtuple = newtuple;
		LocTriggerData.tg_trigtuplebuf = InvalidBuffer;
		LocTriggerData.tg_newtuplebuf = InvalidBuffer;
		LocTriggerData.tg_trigger = trigger;
		newtuple = ExecCallTriggerFunc(&LocTriggerData,
									   i,
									   relinfo->ri_TrigFunctions,
									   relinfo->ri_TrigInstrument,
									   GetPerTupleMemoryContext(estate));
		if (oldtuple != newtuple && oldtuple != slottuple)
			heap_freetuple(oldtuple);
		if (newtuple == NULL)
		{
			if (trigtuple != fdw_trigtuple)
				heap_freetuple(trigtuple);
			return NULL;		/* "do nothing" */
		}
	}
	if (trigtuple != fdw_trigtuple)
		heap_freetuple(trigtuple);

	if (newtuple != slottuple)
	{
		/*
		 * Return the modified tuple using the es_trig_tuple_slot.	We assume
		 * the tuple was allocated in per-tuple memory context, and therefore
		 * will go away by itself. The tuple table slot should not try to
		 * clear it.
		 */
		TupleTableSlot *newslot = estate->es_trig_tuple_slot;
		TupleDesc	tupdesc = RelationGetDescr(relinfo->ri_RelationDesc);

		if (newslot->tts_tupleDescriptor != tupdesc)
			ExecSetSlotDescriptor(newslot, tupdesc);
		ExecStoreTuple(newtuple, newslot, InvalidBuffer, false);
		slot = newslot;
	}
	return slot;
}

void
ExecARUpdateTriggers(EState *estate, ResultRelInfo *relinfo,
					 ItemPointer tupleid,
					 HeapTuple fdw_trigtuple,
					 HeapTuple newtuple,
					 List *recheckIndexes)
{
	TriggerDesc *trigdesc = relinfo->ri_TrigDesc;

	if (trigdesc && trigdesc->trig_update_after_row)
	{
		HeapTuple	trigtuple;

		Assert(HeapTupleIsValid(fdw_trigtuple) ^ ItemPointerIsValid(tupleid));
		if (fdw_trigtuple == NULL)
			trigtuple = GetTupleForTrigger(estate,
										   NULL,
										   relinfo,
										   tupleid,
										   LockTupleExclusive,
										   NULL);
		else
			trigtuple = fdw_trigtuple;

		AfterTriggerSaveEvent(estate, relinfo, TRIGGER_EVENT_UPDATE,
							  true, trigtuple, newtuple, recheckIndexes,
							  GetModifiedColumns(relinfo, estate));
		if (trigtuple != fdw_trigtuple)
			heap_freetuple(trigtuple);
	}
}

TupleTableSlot *
ExecIRUpdateTriggers(EState *estate, ResultRelInfo *relinfo,
					 HeapTuple trigtuple, TupleTableSlot *slot)
{
	TriggerDesc *trigdesc = relinfo->ri_TrigDesc;
	HeapTuple	slottuple = ExecMaterializeSlot(slot);
	HeapTuple	newtuple = slottuple;
	TriggerData LocTriggerData;
	HeapTuple	oldtuple;
	int			i;

	LocTriggerData.type = T_TriggerData;
	LocTriggerData.tg_event = TRIGGER_EVENT_UPDATE |
		TRIGGER_EVENT_ROW |
		TRIGGER_EVENT_INSTEAD;
	LocTriggerData.tg_relation = relinfo->ri_RelationDesc;
	for (i = 0; i < trigdesc->numtriggers; i++)
	{
		Trigger    *trigger = &trigdesc->triggers[i];

		if (!TRIGGER_TYPE_MATCHES(trigger->tgtype,
								  TRIGGER_TYPE_ROW,
								  TRIGGER_TYPE_INSTEAD,
								  TRIGGER_TYPE_UPDATE))
			continue;
		if (!TriggerEnabled(estate, relinfo, trigger, LocTriggerData.tg_event,
							NULL, trigtuple, newtuple))
			continue;

		LocTriggerData.tg_trigtuple = trigtuple;
		LocTriggerData.tg_newtuple = oldtuple = newtuple;
		LocTriggerData.tg_trigtuplebuf = InvalidBuffer;
		LocTriggerData.tg_newtuplebuf = InvalidBuffer;
		LocTriggerData.tg_trigger = trigger;
		newtuple = ExecCallTriggerFunc(&LocTriggerData,
									   i,
									   relinfo->ri_TrigFunctions,
									   relinfo->ri_TrigInstrument,
									   GetPerTupleMemoryContext(estate));
		if (oldtuple != newtuple && oldtuple != slottuple)
			heap_freetuple(oldtuple);
		if (newtuple == NULL)
			return NULL;		/* "do nothing" */
	}

	if (newtuple != slottuple)
	{
		/*
		 * Return the modified tuple using the es_trig_tuple_slot.	We assume
		 * the tuple was allocated in per-tuple memory context, and therefore
		 * will go away by itself. The tuple table slot should not try to
		 * clear it.
		 */
		TupleTableSlot *newslot = estate->es_trig_tuple_slot;
		TupleDesc	tupdesc = RelationGetDescr(relinfo->ri_RelationDesc);

		if (newslot->tts_tupleDescriptor != tupdesc)
			ExecSetSlotDescriptor(newslot, tupdesc);
		ExecStoreTuple(newtuple, newslot, InvalidBuffer, false);
		slot = newslot;
	}
	return slot;
}

void
ExecBSTruncateTriggers(EState *estate, ResultRelInfo *relinfo)
{
	TriggerDesc *trigdesc;
	int			i;
	TriggerData LocTriggerData;

	trigdesc = relinfo->ri_TrigDesc;

	if (trigdesc == NULL)
		return;
	if (!trigdesc->trig_truncate_before_statement)
		return;

	LocTriggerData.type = T_TriggerData;
	LocTriggerData.tg_event = TRIGGER_EVENT_TRUNCATE |
		TRIGGER_EVENT_BEFORE;
	LocTriggerData.tg_relation = relinfo->ri_RelationDesc;
	LocTriggerData.tg_trigtuple = NULL;
	LocTriggerData.tg_newtuple = NULL;
	LocTriggerData.tg_trigtuplebuf = InvalidBuffer;
	LocTriggerData.tg_newtuplebuf = InvalidBuffer;
	for (i = 0; i < trigdesc->numtriggers; i++)
	{
		Trigger    *trigger = &trigdesc->triggers[i];
		HeapTuple	newtuple;

		if (!TRIGGER_TYPE_MATCHES(trigger->tgtype,
								  TRIGGER_TYPE_STATEMENT,
								  TRIGGER_TYPE_BEFORE,
								  TRIGGER_TYPE_TRUNCATE))
			continue;
		if (!TriggerEnabled(estate, relinfo, trigger, LocTriggerData.tg_event,
							NULL, NULL, NULL))
			continue;

		LocTriggerData.tg_trigger = trigger;
		newtuple = ExecCallTriggerFunc(&LocTriggerData,
									   i,
									   relinfo->ri_TrigFunctions,
									   relinfo->ri_TrigInstrument,
									   GetPerTupleMemoryContext(estate));

		if (newtuple)
			ereport(ERROR,
					(errcode(ERRCODE_E_R_I_E_TRIGGER_PROTOCOL_VIOLATED),
				  errmsg("BEFORE STATEMENT trigger cannot return a value")));
	}
}

void
ExecASTruncateTriggers(EState *estate, ResultRelInfo *relinfo)
{
	TriggerDesc *trigdesc = relinfo->ri_TrigDesc;

	if (trigdesc && trigdesc->trig_truncate_after_statement)
		AfterTriggerSaveEvent(estate, relinfo, TRIGGER_EVENT_TRUNCATE,
							  false, NULL, NULL, NIL, NULL);
}


static HeapTuple
GetTupleForTrigger(EState *estate,
				   EPQState *epqstate,
				   ResultRelInfo *relinfo,
				   ItemPointer tid,
				   LockTupleMode lockmode,
				   TupleTableSlot **newSlot)
{
	Relation	relation = relinfo->ri_RelationDesc;
	HeapTupleData tuple;
	HeapTuple	result;
	Buffer		buffer;

	if (newSlot != NULL)
	{
		HTSU_Result test;
		HeapUpdateFailureData hufd;

		*newSlot = NULL;

		/* caller must pass an epqstate if EvalPlanQual is possible */
		Assert(epqstate != NULL);

		/*
		 * lock tuple for update
		 */
ltrmark:;
		tuple.t_self = *tid;
		test = heap_lock_tuple(relation, &tuple,
							   estate->es_output_cid,
							   lockmode, false /* wait */ ,
							   false, &buffer, &hufd);
		switch (test)
		{
			case HeapTupleSelfUpdated:

				/*
				 * The target tuple was already updated or deleted by the
				 * current command, or by a later command in the current
				 * transaction.  We ignore the tuple in the former case, and
				 * throw error in the latter case, for the same reasons
				 * enumerated in ExecUpdate and ExecDelete in
				 * nodeModifyTable.c.
				 */
				if (hufd.cmax != estate->es_output_cid)
					ereport(ERROR,
							(errcode(ERRCODE_TRIGGERED_DATA_CHANGE_VIOLATION),
							 errmsg("tuple to be updated was already modified by an operation triggered by the current command"),
							 errhint("Consider using an AFTER trigger instead of a BEFORE trigger to propagate changes to other rows.")));

				/* treat it as deleted; do not process */
				ReleaseBuffer(buffer);
				return NULL;

			case HeapTupleMayBeUpdated:
				break;

			case HeapTupleUpdated:
				ReleaseBuffer(buffer);
				if (IsolationUsesXactSnapshot())
					ereport(ERROR,
							(errcode(ERRCODE_T_R_SERIALIZATION_FAILURE),
							 errmsg("could not serialize access due to concurrent update")));
				if (!ItemPointerEquals(&hufd.ctid, &tuple.t_self))
				{
					/* it was updated, so look at the updated version */
					TupleTableSlot *epqslot;

					epqslot = EvalPlanQual(estate,
										   epqstate,
										   relation,
										   relinfo->ri_RangeTableIndex,
										   lockmode,
										   &hufd.ctid,
										   hufd.xmax);
					if (!TupIsNull(epqslot))
					{
						*tid = hufd.ctid;
						*newSlot = epqslot;

						/*
						 * EvalPlanQual already locked the tuple, but we
						 * re-call heap_lock_tuple anyway as an easy way of
						 * re-fetching the correct tuple.  Speed is hardly a
						 * criterion in this path anyhow.
						 */
						goto ltrmark;
					}
				}

				/*
				 * if tuple was deleted or PlanQual failed for updated tuple -
				 * we must not process this tuple!
				 */
				return NULL;

			default:
				ReleaseBuffer(buffer);
				elog(ERROR, "unrecognized heap_lock_tuple status: %u", test);
				return NULL;	/* keep compiler quiet */
		}
	}
	else
	{
		Page		page;
		ItemId		lp;

		buffer = ReadBuffer(relation, ItemPointerGetBlockNumber(tid));

		/*
		 * Although we already know this tuple is valid, we must lock the
		 * buffer to ensure that no one has a buffer cleanup lock; otherwise
		 * they might move the tuple while we try to copy it.  But we can
		 * release the lock before actually doing the heap_copytuple call,
		 * since holding pin is sufficient to prevent anyone from getting a
		 * cleanup lock they don't already hold.
		 */
		LockBuffer(buffer, BUFFER_LOCK_SHARE);

		page = BufferGetPage(buffer);
		lp = PageGetItemId(page, ItemPointerGetOffsetNumber(tid));

		Assert(ItemIdIsNormal(lp));

		tuple.t_data = (HeapTupleHeader) PageGetItem(page, lp);
		tuple.t_len = ItemIdGetLength(lp);
		tuple.t_self = *tid;
		tuple.t_tableOid = RelationGetRelid(relation);

		LockBuffer(buffer, BUFFER_LOCK_UNLOCK);
	}

	result = heap_copytuple(&tuple);
	ReleaseBuffer(buffer);

	return result;
}

/*
 * Is trigger enabled to fire?
 */
static bool
TriggerEnabled(EState *estate, ResultRelInfo *relinfo,
			   Trigger *trigger, TriggerEvent event,
			   Bitmapset *modifiedCols,
			   HeapTuple oldtup, HeapTuple newtup)
{
	/* Check replication-role-dependent enable state */
	if (SessionReplicationRole == SESSION_REPLICATION_ROLE_REPLICA)
	{
		if (trigger->tgenabled == TRIGGER_FIRES_ON_ORIGIN ||
			trigger->tgenabled == TRIGGER_DISABLED)
			return false;
	}
	else	/* ORIGIN or LOCAL role */
	{
		if (trigger->tgenabled == TRIGGER_FIRES_ON_REPLICA ||
			trigger->tgenabled == TRIGGER_DISABLED)
			return false;
	}

	/*
	 * Check for column-specific trigger (only possible for UPDATE, and in
	 * fact we *must* ignore tgattr for other event types)
	 */
	if (trigger->tgnattr > 0 && TRIGGER_FIRED_BY_UPDATE(event))
	{
		int			i;
		bool		modified;

		modified = false;
		for (i = 0; i < trigger->tgnattr; i++)
		{
			if (bms_is_member(trigger->tgattr[i] - FirstLowInvalidHeapAttributeNumber,
							  modifiedCols))
			{
				modified = true;
				break;
			}
		}
		if (!modified)
			return false;
	}

	/* Check for WHEN clause */
	if (trigger->tgqual)
	{
		TupleDesc	tupdesc = RelationGetDescr(relinfo->ri_RelationDesc);
		List	  **predicate;
		ExprContext *econtext;
		TupleTableSlot *oldslot = NULL;
		TupleTableSlot *newslot = NULL;
		MemoryContext oldContext;
		int			i;

		Assert(estate != NULL);

		/*
		 * trigger is an element of relinfo->ri_TrigDesc->triggers[]; find the
		 * matching element of relinfo->ri_TrigWhenExprs[]
		 */
		i = trigger - relinfo->ri_TrigDesc->triggers;
		predicate = &relinfo->ri_TrigWhenExprs[i];

		/*
		 * If first time through for this WHEN expression, build expression
		 * nodetrees for it.  Keep them in the per-query memory context so
		 * they'll survive throughout the query.
		 */
		if (*predicate == NIL)
		{
			Node	   *tgqual;

			oldContext = MemoryContextSwitchTo(estate->es_query_cxt);
			tgqual = stringToNode(trigger->tgqual);
			/* Change references to OLD and NEW to INNER_VAR and OUTER_VAR */
			ChangeVarNodes(tgqual, PRS2_OLD_VARNO, INNER_VAR, 0);
			ChangeVarNodes(tgqual, PRS2_NEW_VARNO, OUTER_VAR, 0);
			/* ExecQual wants implicit-AND form */
			tgqual = (Node *) make_ands_implicit((Expr *) tgqual);
			*predicate = (List *) ExecPrepareExpr((Expr *) tgqual, estate);
			MemoryContextSwitchTo(oldContext);
		}

		/*
		 * We will use the EState's per-tuple context for evaluating WHEN
		 * expressions (creating it if it's not already there).
		 */
		econtext = GetPerTupleExprContext(estate);

		/*
		 * Put OLD and NEW tuples into tupleslots for expression evaluation.
		 * These slots can be shared across the whole estate, but be careful
		 * that they have the current resultrel's tupdesc.
		 */
		if (HeapTupleIsValid(oldtup))
		{
			if (estate->es_trig_oldtup_slot == NULL)
			{
				oldContext = MemoryContextSwitchTo(estate->es_query_cxt);
				estate->es_trig_oldtup_slot = ExecInitExtraTupleSlot(estate);
				MemoryContextSwitchTo(oldContext);
			}
			oldslot = estate->es_trig_oldtup_slot;
			if (oldslot->tts_tupleDescriptor != tupdesc)
				ExecSetSlotDescriptor(oldslot, tupdesc);
			ExecStoreTuple(oldtup, oldslot, InvalidBuffer, false);
		}
		if (HeapTupleIsValid(newtup))
		{
			if (estate->es_trig_newtup_slot == NULL)
			{
				oldContext = MemoryContextSwitchTo(estate->es_query_cxt);
				estate->es_trig_newtup_slot = ExecInitExtraTupleSlot(estate);
				MemoryContextSwitchTo(oldContext);
			}
			newslot = estate->es_trig_newtup_slot;
			if (newslot->tts_tupleDescriptor != tupdesc)
				ExecSetSlotDescriptor(newslot, tupdesc);
			ExecStoreTuple(newtup, newslot, InvalidBuffer, false);
		}

		/*
		 * Finally evaluate the expression, making the old and/or new tuples
		 * available as INNER_VAR/OUTER_VAR respectively.
		 */
		econtext->ecxt_innertuple = oldslot;
		econtext->ecxt_outertuple = newslot;
		if (!ExecQual(*predicate, econtext, false))
			return false;
	}

	return true;
}


/* ----------
 * After-trigger stuff
 *
 * The AfterTriggersData struct holds data about pending AFTER trigger events
 * during the current transaction tree.  (BEFORE triggers are fired
 * immediately so we don't need any persistent state about them.)  The struct
 * and most of its subsidiary data are kept in TopTransactionContext; however
 * the individual event records are kept in a separate sub-context.  This is
 * done mainly so that it's easy to tell from a memory context dump how much
 * space is being eaten by trigger events.
 *
 * Because the list of pending events can grow large, we go to some
 * considerable effort to minimize per-event memory consumption.  The event
 * records are grouped into chunks and common data for similar events in the
 * same chunk is only stored once.
 *
 * XXX We need to be able to save the per-event data in a file if it grows too
 * large.
 * ----------
 */

/* Per-trigger SET CONSTRAINT status */
typedef struct SetConstraintTriggerData
{
	Oid			sct_tgoid;
	bool		sct_tgisdeferred;
} SetConstraintTriggerData;

typedef struct SetConstraintTriggerData *SetConstraintTrigger;

/*
 * SET CONSTRAINT intra-transaction status.
 *
 * We make this a single palloc'd object so it can be copied and freed easily.
 *
 * all_isset and all_isdeferred are used to keep track
 * of SET CONSTRAINTS ALL {DEFERRED, IMMEDIATE}.
 *
 * trigstates[] stores per-trigger tgisdeferred settings.
 */
typedef struct SetConstraintStateData
{
	bool		all_isset;
	bool		all_isdeferred;
	int			numstates;		/* number of trigstates[] entries in use */
	int			numalloc;		/* allocated size of trigstates[] */
	SetConstraintTriggerData trigstates[1];		/* VARIABLE LENGTH ARRAY */
} SetConstraintStateData;

typedef SetConstraintStateData *SetConstraintState;


/*
 * Per-trigger-event data
 *
 * The actual per-event data, AfterTriggerEventData, includes DONE/IN_PROGRESS
 * status bits and up to two tuple CTIDs.  Each event record also has an
 * associated AfterTriggerSharedData that is shared across all instances of
 * similar events within a "chunk".
 *
 * For row-level triggers, we arrange not to waste storage on unneeded ctid
 * fields.  Updates of regular tables use two; inserts and deletes of regular
 * tables use one; foreign tables always use zero and save the tuple(s) to a
 * tuplestore.  AFTER_TRIGGER_FDW_FETCH directs AfterTriggerExecute() to
 * retrieve a fresh tuple or pair of tuples from that tuplestore, while
 * AFTER_TRIGGER_FDW_REUSE directs it to use the most-recently-retrieved
 * tuple(s).  This permits storing tuples once regardless of the number of
 * row-level triggers on a foreign table.
 *
 * Statement-level triggers always bear AFTER_TRIGGER_1CTID, though they
 * require no ctid field.  We lack the flag bit space to neatly represent that
 * distinct case, and it seems unlikely to be worth much trouble.
 *
 * Note: ats_firing_id is initially zero and is set to something else when
 * AFTER_TRIGGER_IN_PROGRESS is set.  It indicates which trigger firing
 * cycle the trigger will be fired in (or was fired in, if DONE is set).
 * Although this is mutable state, we can keep it in AfterTriggerSharedData
 * because all instances of the same type of event in a given event list will
 * be fired at the same time, if they were queued between the same firing
 * cycles.	So we need only ensure that ats_firing_id is zero when attaching
 * a new event to an existing AfterTriggerSharedData record.
 */
typedef uint32 TriggerFlags;

#define AFTER_TRIGGER_OFFSET			0x0FFFFFFF		/* must be low-order
														 * bits */
#define AFTER_TRIGGER_DONE				0x10000000
#define AFTER_TRIGGER_IN_PROGRESS		0x20000000
/* bits describing the size and tuple sources of this event */
#define AFTER_TRIGGER_FDW_REUSE			0x00000000
#define AFTER_TRIGGER_FDW_FETCH			0x80000000
#define AFTER_TRIGGER_1CTID				0x40000000
#define AFTER_TRIGGER_2CTID				0xC0000000
#define AFTER_TRIGGER_TUP_BITS			0xC0000000

typedef struct AfterTriggerSharedData *AfterTriggerShared;

typedef struct AfterTriggerSharedData
{
	TriggerEvent ats_event;		/* event type indicator, see trigger.h */
	Oid			ats_tgoid;		/* the trigger's ID */
	Oid			ats_relid;		/* the relation it's on */
	CommandId	ats_firing_id;	/* ID for firing cycle */
} AfterTriggerSharedData;

typedef struct AfterTriggerEventData *AfterTriggerEvent;

typedef struct AfterTriggerEventData
{
	TriggerFlags ate_flags;		/* status bits and offset to shared data */
	ItemPointerData ate_ctid1;	/* inserted, deleted, or old updated tuple */
	ItemPointerData ate_ctid2;	/* new updated tuple */
} AfterTriggerEventData;

/* AfterTriggerEventData, minus ate_ctid2 */
typedef struct AfterTriggerEventDataOneCtid
{
	TriggerFlags ate_flags;		/* status bits and offset to shared data */
	ItemPointerData ate_ctid1;	/* inserted, deleted, or old updated tuple */
}	AfterTriggerEventDataOneCtid;

/* AfterTriggerEventData, minus ate_ctid1 and ate_ctid2 */
typedef struct AfterTriggerEventDataZeroCtids
{
	TriggerFlags ate_flags;		/* status bits and offset to shared data */
} AfterTriggerEventDataZeroCtids;

#define SizeofTriggerEvent(evt) \
	(((evt)->ate_flags & AFTER_TRIGGER_TUP_BITS) == AFTER_TRIGGER_2CTID ? \
	 sizeof(AfterTriggerEventData) : \
		((evt)->ate_flags & AFTER_TRIGGER_TUP_BITS) == AFTER_TRIGGER_1CTID ? \
		sizeof(AfterTriggerEventDataOneCtid) : \
			sizeof(AfterTriggerEventDataZeroCtids))

#define GetTriggerSharedData(evt) \
	((AfterTriggerShared) ((char *) (evt) + ((evt)->ate_flags & AFTER_TRIGGER_OFFSET)))

/*
 * To avoid palloc overhead, we keep trigger events in arrays in successively-
 * larger chunks (a slightly more sophisticated version of an expansible
 * array).	The space between CHUNK_DATA_START and freeptr is occupied by
 * AfterTriggerEventData records; the space between endfree and endptr is
 * occupied by AfterTriggerSharedData records.
 */
typedef struct AfterTriggerEventChunk
{
	struct AfterTriggerEventChunk *next;		/* list link */
	char	   *freeptr;		/* start of free space in chunk */
	char	   *endfree;		/* end of free space in chunk */
	char	   *endptr;			/* end of chunk */
	/* event data follows here */
} AfterTriggerEventChunk;

#define CHUNK_DATA_START(cptr) ((char *) (cptr) + MAXALIGN(sizeof(AfterTriggerEventChunk)))

/* A list of events */
typedef struct AfterTriggerEventList
{
	AfterTriggerEventChunk *head;
	AfterTriggerEventChunk *tail;
	char	   *tailfree;		/* freeptr of tail chunk */
} AfterTriggerEventList;

/* Macros to help in iterating over a list of events */
#define for_each_chunk(cptr, evtlist) \
	for (cptr = (evtlist).head; cptr != NULL; cptr = cptr->next)
#define for_each_event(eptr, cptr) \
	for (eptr = (AfterTriggerEvent) CHUNK_DATA_START(cptr); \
		 (char *) eptr < (cptr)->freeptr; \
		 eptr = (AfterTriggerEvent) (((char *) eptr) + SizeofTriggerEvent(eptr)))
/* Use this if no special per-chunk processing is needed */
#define for_each_event_chunk(eptr, cptr, evtlist) \
	for_each_chunk(cptr, evtlist) for_each_event(eptr, cptr)


/*
 * All per-transaction data for the AFTER TRIGGERS module.
 *
 * AfterTriggersData has the following fields:
 *
 * firing_counter is incremented for each call of afterTriggerInvokeEvents.
 * We mark firable events with the current firing cycle's ID so that we can
 * tell which ones to work on.	This ensures sane behavior if a trigger
 * function chooses to do SET CONSTRAINTS: the inner SET CONSTRAINTS will
 * only fire those events that weren't already scheduled for firing.
 *
 * state keeps track of the transaction-local effects of SET CONSTRAINTS.
 * This is saved and restored across failed subtransactions.
 *
 * events is the current list of deferred events.  This is global across
 * all subtransactions of the current transaction.	In a subtransaction
 * abort, we know that the events added by the subtransaction are at the
 * end of the list, so it is relatively easy to discard them.  The event
 * list chunks themselves are stored in event_cxt.
 *
 * query_depth is the current depth of nested AfterTriggerBeginQuery calls
 * (-1 when the stack is empty).
 *
 * query_stack[query_depth] is a list of AFTER trigger events queued by the
 * current query (and the query_stack entries below it are lists of trigger
 * events queued by calling queries).  None of these are valid until the
 * matching AfterTriggerEndQuery call occurs.  At that point we fire
 * immediate-mode triggers, and append any deferred events to the main events
 * list.
 *
 * fdw_tuplestores[query_depth] is a tuplestore containing the foreign tuples
 * needed for the current query.
 *
 * maxquerydepth is just the allocated length of query_stack and
 * fdw_tuplestores.
 *
 * state_stack is a stack of pointers to saved copies of the SET CONSTRAINTS
 * state data; each subtransaction level that modifies that state first
 * saves a copy, which we use to restore the state if we abort.
 *
 * events_stack is a stack of copies of the events head/tail pointers,
 * which we use to restore those values during subtransaction abort.
 *
 * depth_stack is a stack of copies of subtransaction-start-time query_depth,
 * which we similarly use to clean up at subtransaction abort.
 *
 * firing_stack is a stack of copies of subtransaction-start-time
 * firing_counter.	We use this to recognize which deferred triggers were
 * fired (or marked for firing) within an aborted subtransaction.
 *
 * We use GetCurrentTransactionNestLevel() to determine the correct array
 * index in these stacks.  maxtransdepth is the number of allocated entries in
 * each stack.	(By not keeping our own stack pointer, we can avoid trouble
 * in cases where errors during subxact abort cause multiple invocations
 * of AfterTriggerEndSubXact() at the same nesting depth.)
 */
typedef struct AfterTriggersData
{
	CommandId	firing_counter; /* next firing ID to assign */
	SetConstraintState state;	/* the active S C state */
	AfterTriggerEventList events;		/* deferred-event list */
	int			query_depth;	/* current query list index */
	AfterTriggerEventList *query_stack; /* events pending from each query */
	Tuplestorestate **fdw_tuplestores;	/* foreign tuples from each query */
	int			maxquerydepth;	/* allocated len of above array */
	MemoryContext event_cxt;	/* memory context for events, if any */

	/* these fields are just for resetting at subtrans abort: */

	SetConstraintState *state_stack;	/* stacked S C states */
	AfterTriggerEventList *events_stack;		/* stacked list pointers */
	int		   *depth_stack;	/* stacked query_depths */
	CommandId  *firing_stack;	/* stacked firing_counters */
	int			maxtransdepth;	/* allocated len of above arrays */
} AfterTriggersData;

typedef AfterTriggersData *AfterTriggers;

static AfterTriggers afterTriggers;

static void AfterTriggerExecute(AfterTriggerEvent event,
					Relation rel, TriggerDesc *trigdesc,
					FmgrInfo *finfo,
					Instrumentation *instr,
					MemoryContext per_tuple_context,
					TupleTableSlot *trig_tuple_slot1,
					TupleTableSlot *trig_tuple_slot2);
static SetConstraintState SetConstraintStateCreate(int numalloc);
static SetConstraintState SetConstraintStateCopy(SetConstraintState state);
static SetConstraintState SetConstraintStateAddItem(SetConstraintState state,
						  Oid tgoid, bool tgisdeferred);


/*
 * Gets the current query fdw tuplestore and initializes it if necessary
 */
static Tuplestorestate *
GetCurrentFDWTuplestore()
{
	Tuplestorestate *ret;

	ret = afterTriggers->fdw_tuplestores[afterTriggers->query_depth];
	if (ret == NULL)
	{
		MemoryContext oldcxt;
		ResourceOwner saveResourceOwner;

		/*
		 * Make the tuplestore valid until end of transaction.  This is the
		 * allocation lifespan of the associated events list, but we really
		 * only need it until AfterTriggerEndQuery().
		 */
		oldcxt = MemoryContextSwitchTo(TopTransactionContext);
		saveResourceOwner = CurrentResourceOwner;
		PG_TRY();
		{
			CurrentResourceOwner = TopTransactionResourceOwner;
			ret = tuplestore_begin_heap(false, false, work_mem);
		}
		PG_CATCH();
		{
			CurrentResourceOwner = saveResourceOwner;
			PG_RE_THROW();
		}
		PG_END_TRY();
		CurrentResourceOwner = saveResourceOwner;
		MemoryContextSwitchTo(oldcxt);

		afterTriggers->fdw_tuplestores[afterTriggers->query_depth] = ret;
	}

	return ret;
}

/* ----------
 * afterTriggerCheckState()
 *
 *	Returns true if the trigger event is actually in state DEFERRED.
 * ----------
 */
static bool
afterTriggerCheckState(AfterTriggerShared evtshared)
{
	Oid			tgoid = evtshared->ats_tgoid;
	SetConstraintState state = afterTriggers->state;
	int			i;

	/*
	 * For not-deferrable triggers (i.e. normal AFTER ROW triggers and
	 * constraints declared NOT DEFERRABLE), the state is always false.
	 */
	if ((evtshared->ats_event & AFTER_TRIGGER_DEFERRABLE) == 0)
		return false;

	/*
	 * Check if SET CONSTRAINTS has been executed for this specific trigger.
	 */
	for (i = 0; i < state->numstates; i++)
	{
		if (state->trigstates[i].sct_tgoid == tgoid)
			return state->trigstates[i].sct_tgisdeferred;
	}

	/*
	 * Check if SET CONSTRAINTS ALL has been executed; if so use that.
	 */
	if (state->all_isset)
		return state->all_isdeferred;

	/*
	 * Otherwise return the default state for the trigger.
	 */
	return ((evtshared->ats_event & AFTER_TRIGGER_INITDEFERRED) != 0);
}


/* ----------
 * afterTriggerAddEvent()
 *
 *	Add a new trigger event to the specified queue.
 *	The passed-in event data is copied.
 * ----------
 */
static void
afterTriggerAddEvent(AfterTriggerEventList *events,
					 AfterTriggerEvent event, AfterTriggerShared evtshared)
{
	Size		eventsize = SizeofTriggerEvent(event);
	Size		needed = eventsize + sizeof(AfterTriggerSharedData);
	AfterTriggerEventChunk *chunk;
	AfterTriggerShared newshared;
	AfterTriggerEvent newevent;

	/*
	 * If empty list or not enough room in the tail chunk, make a new chunk.
	 * We assume here that a new shared record will always be needed.
	 */
	chunk = events->tail;
	if (chunk == NULL ||
		chunk->endfree - chunk->freeptr < needed)
	{
		Size		chunksize;

		/* Create event context if we didn't already */
		if (afterTriggers->event_cxt == NULL)
			afterTriggers->event_cxt =
				AllocSetContextCreate(TopTransactionContext,
									  "AfterTriggerEvents",
									  ALLOCSET_DEFAULT_MINSIZE,
									  ALLOCSET_DEFAULT_INITSIZE,
									  ALLOCSET_DEFAULT_MAXSIZE);

		/*
		 * Chunk size starts at 1KB and is allowed to increase up to 1MB.
		 * These numbers are fairly arbitrary, though there is a hard limit at
		 * AFTER_TRIGGER_OFFSET; else we couldn't link event records to their
		 * shared records using the available space in ate_flags.  Another
		 * constraint is that if the chunk size gets too huge, the search loop
		 * below would get slow given a (not too common) usage pattern with
		 * many distinct event types in a chunk.  Therefore, we double the
		 * preceding chunk size only if there weren't too many shared records
		 * in the preceding chunk; otherwise we halve it.  This gives us some
		 * ability to adapt to the actual usage pattern of the current query
		 * while still having large chunk sizes in typical usage.  All chunk
		 * sizes used should be MAXALIGN multiples, to ensure that the shared
		 * records will be aligned safely.
		 */
#define MIN_CHUNK_SIZE 1024
#define MAX_CHUNK_SIZE (1024*1024)

#if MAX_CHUNK_SIZE > (AFTER_TRIGGER_OFFSET+1)
#error MAX_CHUNK_SIZE must not exceed AFTER_TRIGGER_OFFSET
#endif

		if (chunk == NULL)
			chunksize = MIN_CHUNK_SIZE;
		else
		{
			/* preceding chunk size... */
			chunksize = chunk->endptr - (char *) chunk;
			/* check number of shared records in preceding chunk */
			if ((chunk->endptr - chunk->endfree) <=
				(100 * sizeof(AfterTriggerSharedData)))
				chunksize *= 2; /* okay, double it */
			else
				chunksize /= 2; /* too many shared records */
			chunksize = Min(chunksize, MAX_CHUNK_SIZE);
		}
		chunk = MemoryContextAlloc(afterTriggers->event_cxt, chunksize);
		chunk->next = NULL;
		chunk->freeptr = CHUNK_DATA_START(chunk);
		chunk->endptr = chunk->endfree = (char *) chunk + chunksize;
		Assert(chunk->endfree - chunk->freeptr >= needed);

		if (events->head == NULL)
			events->head = chunk;
		else
			events->tail->next = chunk;
		events->tail = chunk;
		/* events->tailfree is now out of sync, but we'll fix it below */
	}

	/*
	 * Try to locate a matching shared-data record already in the chunk. If
	 * none, make a new one.
	 */
	for (newshared = ((AfterTriggerShared) chunk->endptr) - 1;
		 (char *) newshared >= chunk->endfree;
		 newshared--)
	{
		if (newshared->ats_tgoid == evtshared->ats_tgoid &&
			newshared->ats_relid == evtshared->ats_relid &&
			newshared->ats_event == evtshared->ats_event &&
			newshared->ats_firing_id == 0)
			break;
	}
	if ((char *) newshared < chunk->endfree)
	{
		*newshared = *evtshared;
		newshared->ats_firing_id = 0;	/* just to be sure */
		chunk->endfree = (char *) newshared;
	}

	/* Insert the data */
	newevent = (AfterTriggerEvent) chunk->freeptr;
	memcpy(newevent, event, eventsize);
	/* ... and link the new event to its shared record */
	newevent->ate_flags &= ~AFTER_TRIGGER_OFFSET;
	newevent->ate_flags |= (char *) newshared - (char *) newevent;

	chunk->freeptr += eventsize;
	events->tailfree = chunk->freeptr;
}

/* ----------
 * afterTriggerFreeEventList()
 *
 *	Free all the event storage in the given list.
 * ----------
 */
static void
afterTriggerFreeEventList(AfterTriggerEventList *events)
{
	AfterTriggerEventChunk *chunk;
	AfterTriggerEventChunk *next_chunk;

	for (chunk = events->head; chunk != NULL; chunk = next_chunk)
	{
		next_chunk = chunk->next;
		pfree(chunk);
	}
	events->head = NULL;
	events->tail = NULL;
	events->tailfree = NULL;
}

/* ----------
 * afterTriggerRestoreEventList()
 *
 *	Restore an event list to its prior length, removing all the events
 *	added since it had the value old_events.
 * ----------
 */
static void
afterTriggerRestoreEventList(AfterTriggerEventList *events,
							 const AfterTriggerEventList *old_events)
{
	AfterTriggerEventChunk *chunk;
	AfterTriggerEventChunk *next_chunk;

	if (old_events->tail == NULL)
	{
		/* restoring to a completely empty state, so free everything */
		afterTriggerFreeEventList(events);
	}
	else
	{
		*events = *old_events;
		/* free any chunks after the last one we want to keep */
		for (chunk = events->tail->next; chunk != NULL; chunk = next_chunk)
		{
			next_chunk = chunk->next;
			pfree(chunk);
		}
		/* and clean up the tail chunk to be the right length */
		events->tail->next = NULL;
		events->tail->freeptr = events->tailfree;

		/*
		 * We don't make any effort to remove now-unused shared data records.
		 * They might still be useful, anyway.
		 */
	}
}


/* ----------
 * AfterTriggerExecute()
 *
 *	Fetch the required tuples back from the heap and fire one
 *	single trigger function.
 *
 *	Frequently, this will be fired many times in a row for triggers of
 *	a single relation.	Therefore, we cache the open relation and provide
 *	fmgr lookup cache space at the caller level.  (For triggers fired at
 *	the end of a query, we can even piggyback on the executor's state.)
 *
 *	event: event currently being fired.
 *	rel: open relation for event.
 *	trigdesc: working copy of rel's trigger info.
 *	finfo: array of fmgr lookup cache entries (one per trigger in trigdesc).
 *	instr: array of EXPLAIN ANALYZE instrumentation nodes (one per trigger),
 *		or NULL if no instrumentation is wanted.
 *	per_tuple_context: memory context to call trigger function in.
 *	trig_tuple_slot1: scratch slot for tg_trigtuple (foreign tables only)
 *	trig_tuple_slot2: scratch slot for tg_newtuple (foreign tables only)
 * ----------
 */
static void
AfterTriggerExecute(AfterTriggerEvent event,
					Relation rel, TriggerDesc *trigdesc,
					FmgrInfo *finfo, Instrumentation *instr,
					MemoryContext per_tuple_context,
					TupleTableSlot *trig_tuple_slot1,
					TupleTableSlot *trig_tuple_slot2)
{
	AfterTriggerShared evtshared = GetTriggerSharedData(event);
	Oid			tgoid = evtshared->ats_tgoid;
	TriggerData LocTriggerData;
	HeapTupleData tuple1;
	HeapTupleData tuple2;
	HeapTuple	rettuple;
	Buffer		buffer1 = InvalidBuffer;
	Buffer		buffer2 = InvalidBuffer;
	int			tgindx;

	/*
	 * Locate trigger in trigdesc.
	 */
	LocTriggerData.tg_trigger = NULL;
	for (tgindx = 0; tgindx < trigdesc->numtriggers; tgindx++)
	{
		if (trigdesc->triggers[tgindx].tgoid == tgoid)
		{
			LocTriggerData.tg_trigger = &(trigdesc->triggers[tgindx]);
			break;
		}
	}
	if (LocTriggerData.tg_trigger == NULL)
		elog(ERROR, "could not find trigger %u", tgoid);

	/*
	 * If doing EXPLAIN ANALYZE, start charging time to this trigger. We want
	 * to include time spent re-fetching tuples in the trigger cost.
	 */
	if (instr)
		InstrStartNode(instr + tgindx);

	/*
	 * Fetch the required tuple(s).
	 */
	switch (event->ate_flags & AFTER_TRIGGER_TUP_BITS)
	{
		case AFTER_TRIGGER_FDW_FETCH:
			{
				Tuplestorestate *fdw_tuplestore = GetCurrentFDWTuplestore();

				if (!tuplestore_gettupleslot(fdw_tuplestore, true, false,
											 trig_tuple_slot1))
					elog(ERROR, "failed to fetch tuple1 for AFTER trigger");

				if ((evtshared->ats_event & TRIGGER_EVENT_OPMASK) ==
					TRIGGER_EVENT_UPDATE &&
					!tuplestore_gettupleslot(fdw_tuplestore, true, false,
											 trig_tuple_slot2))
					elog(ERROR, "failed to fetch tuple2 for AFTER trigger");
			}
			/* fall through */
		case AFTER_TRIGGER_FDW_REUSE:
			/*
			 * Using ExecMaterializeSlot() rather than ExecFetchSlotTuple()
			 * ensures that tg_trigtuple does not reference tuplestore memory.
			 * (It is formally possible for the trigger function to queue
			 * trigger events that add to the same tuplestore, which can push
			 * other tuples out of memory.)  The distinction is academic,
			 * because we start with a minimal tuple that ExecFetchSlotTuple()
			 * must materialize anyway.
			 */
			LocTriggerData.tg_trigtuple =
				ExecMaterializeSlot(trig_tuple_slot1);
			LocTriggerData.tg_trigtuplebuf = InvalidBuffer;

			LocTriggerData.tg_newtuple =
				((evtshared->ats_event & TRIGGER_EVENT_OPMASK) ==
				 TRIGGER_EVENT_UPDATE) ?
				ExecMaterializeSlot(trig_tuple_slot2) : NULL;
			LocTriggerData.tg_newtuplebuf = InvalidBuffer;

			break;

		default:
			if (ItemPointerIsValid(&(event->ate_ctid1)))
			{
				ItemPointerCopy(&(event->ate_ctid1), &(tuple1.t_self));
				if (!heap_fetch(rel, SnapshotAny, &tuple1, &buffer1, false, NULL))
					elog(ERROR, "failed to fetch tuple1 for AFTER trigger");
				LocTriggerData.tg_trigtuple = &tuple1;
				LocTriggerData.tg_trigtuplebuf = buffer1;
			}
			else
			{
				LocTriggerData.tg_trigtuple = NULL;
				LocTriggerData.tg_trigtuplebuf = InvalidBuffer;
			}

			/* don't touch ctid2 if not there */
			if ((event->ate_flags & AFTER_TRIGGER_TUP_BITS) ==
				AFTER_TRIGGER_2CTID &&
				ItemPointerIsValid(&(event->ate_ctid2)))
			{
				ItemPointerCopy(&(event->ate_ctid2), &(tuple2.t_self));
				if (!heap_fetch(rel, SnapshotAny, &tuple2, &buffer2, false, NULL))
					elog(ERROR, "failed to fetch tuple2 for AFTER trigger");
				LocTriggerData.tg_newtuple = &tuple2;
				LocTriggerData.tg_newtuplebuf = buffer2;
			}
			else
			{
				LocTriggerData.tg_newtuple = NULL;
				LocTriggerData.tg_newtuplebuf = InvalidBuffer;
			}
	}

	/*
	 * Setup the remaining trigger information
	 */
	LocTriggerData.type = T_TriggerData;
	LocTriggerData.tg_event =
		evtshared->ats_event & (TRIGGER_EVENT_OPMASK | TRIGGER_EVENT_ROW);
	LocTriggerData.tg_relation = rel;

	MemoryContextReset(per_tuple_context);

	/*
	 * Call the trigger and throw away any possibly returned updated tuple.
	 * (Don't let ExecCallTriggerFunc measure EXPLAIN time.)
	 */
	rettuple = ExecCallTriggerFunc(&LocTriggerData,
								   tgindx,
								   finfo,
								   NULL,
								   per_tuple_context);
	if (rettuple != NULL &&
		rettuple != LocTriggerData.tg_trigtuple &&
		rettuple != LocTriggerData.tg_newtuple)
		heap_freetuple(rettuple);

	/*
	 * Release buffers
	 */
	if (buffer1 != InvalidBuffer)
		ReleaseBuffer(buffer1);
	if (buffer2 != InvalidBuffer)
		ReleaseBuffer(buffer2);

	/*
	 * If doing EXPLAIN ANALYZE, stop charging time to this trigger, and count
	 * one "tuple returned" (really the number of firings).
	 */
	if (instr)
		InstrStopNode(instr + tgindx, 1);
}


/*
 * afterTriggerMarkEvents()
 *
 *	Scan the given event list for not yet invoked events.  Mark the ones
 *	that can be invoked now with the current firing ID.
 *
 *	If move_list isn't NULL, events that are not to be invoked now are
 *	transferred to move_list.
 *
 *	When immediate_only is TRUE, do not invoke currently-deferred triggers.
 *	(This will be FALSE only at main transaction exit.)
 *
 *	Returns TRUE if any invokable events were found.
 */
static bool
afterTriggerMarkEvents(AfterTriggerEventList *events,
					   AfterTriggerEventList *move_list,
					   bool immediate_only)
{
	bool		found = false;
	AfterTriggerEvent event;
	AfterTriggerEventChunk *chunk;

	for_each_event_chunk(event, chunk, *events)
	{
		AfterTriggerShared evtshared = GetTriggerSharedData(event);
		bool		defer_it = false;

		if (!(event->ate_flags &
			  (AFTER_TRIGGER_DONE | AFTER_TRIGGER_IN_PROGRESS)))
		{
			/*
			 * This trigger hasn't been called or scheduled yet. Check if we
			 * should call it now.
			 */
			if (immediate_only && afterTriggerCheckState(evtshared))
			{
				defer_it = true;
			}
			else
			{
				/*
				 * Mark it as to be fired in this firing cycle.
				 */
				evtshared->ats_firing_id = afterTriggers->firing_counter;
				event->ate_flags |= AFTER_TRIGGER_IN_PROGRESS;
				found = true;
			}
		}

		/*
		 * If it's deferred, move it to move_list, if requested.
		 */
		if (defer_it && move_list != NULL)
		{
			/* add it to move_list */
			afterTriggerAddEvent(move_list, event, evtshared);
			/* mark original copy "done" so we don't do it again */
			event->ate_flags |= AFTER_TRIGGER_DONE;
		}
	}

	return found;
}

/*
 * afterTriggerInvokeEvents()
 *
 *	Scan the given event list for events that are marked as to be fired
 *	in the current firing cycle, and fire them.
 *
 *	If estate isn't NULL, we use its result relation info to avoid repeated
 *	openings and closing of trigger target relations.  If it is NULL, we
 *	make one locally to cache the info in case there are multiple trigger
 *	events per rel.
 *
 *	When delete_ok is TRUE, it's safe to delete fully-processed events.
 *	(We are not very tense about that: we simply reset a chunk to be empty
 *	if all its events got fired.  The objective here is just to avoid useless
 *	rescanning of events when a trigger queues new events during transaction
 *	end, so it's not necessary to worry much about the case where only
 *	some events are fired.)
 *
 *	Returns TRUE if no unfired events remain in the list (this allows us
 *	to avoid repeating afterTriggerMarkEvents).
 */
static bool
afterTriggerInvokeEvents(AfterTriggerEventList *events,
						 CommandId firing_id,
						 EState *estate,
						 bool delete_ok)
{
	bool		all_fired = true;
	AfterTriggerEventChunk *chunk;
	MemoryContext per_tuple_context;
	bool		local_estate = false;
	Relation	rel = NULL;
	TriggerDesc *trigdesc = NULL;
	FmgrInfo   *finfo = NULL;
	Instrumentation *instr = NULL;
	TupleTableSlot *slot1 = NULL,
			   *slot2 = NULL;

	/* Make a local EState if need be */
	if (estate == NULL)
	{
		estate = CreateExecutorState();
		local_estate = true;
	}

	/* Make a per-tuple memory context for trigger function calls */
	per_tuple_context =
		AllocSetContextCreate(CurrentMemoryContext,
							  "AfterTriggerTupleContext",
							  ALLOCSET_DEFAULT_MINSIZE,
							  ALLOCSET_DEFAULT_INITSIZE,
							  ALLOCSET_DEFAULT_MAXSIZE);

	for_each_chunk(chunk, *events)
	{
		AfterTriggerEvent event;
		bool		all_fired_in_chunk = true;

		for_each_event(event, chunk)
		{
			AfterTriggerShared evtshared = GetTriggerSharedData(event);

			/*
			 * Is it one for me to fire?
			 */
			if ((event->ate_flags & AFTER_TRIGGER_IN_PROGRESS) &&
				evtshared->ats_firing_id == firing_id)
			{
				/*
				 * So let's fire it... but first, find the correct relation if
				 * this is not the same relation as before.
				 */
				if (rel == NULL || RelationGetRelid(rel) != evtshared->ats_relid)
				{
					ResultRelInfo *rInfo;

					rInfo = ExecGetTriggerResultRel(estate, evtshared->ats_relid);
					rel = rInfo->ri_RelationDesc;
					trigdesc = rInfo->ri_TrigDesc;
					finfo = rInfo->ri_TrigFunctions;
					instr = rInfo->ri_TrigInstrument;
					if (rel->rd_rel->relkind == RELKIND_FOREIGN_TABLE)
					{
						if (slot1 != NULL)
						{
							ExecDropSingleTupleTableSlot(slot1);
							ExecDropSingleTupleTableSlot(slot2);
						}
						slot1 = MakeSingleTupleTableSlot(rel->rd_att);
						slot2 = MakeSingleTupleTableSlot(rel->rd_att);
					}
					if (trigdesc == NULL)		/* should not happen */
						elog(ERROR, "relation %u has no triggers",
							 evtshared->ats_relid);
				}

				/*
				 * Fire it.  Note that the AFTER_TRIGGER_IN_PROGRESS flag is
				 * still set, so recursive examinations of the event list
				 * won't try to re-fire it.
				 */
				AfterTriggerExecute(event, rel, trigdesc, finfo, instr,
									per_tuple_context, slot1, slot2);

				/*
				 * Mark the event as done.
				 */
				event->ate_flags &= ~AFTER_TRIGGER_IN_PROGRESS;
				event->ate_flags |= AFTER_TRIGGER_DONE;
			}
			else if (!(event->ate_flags & AFTER_TRIGGER_DONE))
			{
				/* something remains to be done */
				all_fired = all_fired_in_chunk = false;
			}
		}

		/* Clear the chunk if delete_ok and nothing left of interest */
		if (delete_ok && all_fired_in_chunk)
		{
			chunk->freeptr = CHUNK_DATA_START(chunk);
			chunk->endfree = chunk->endptr;

			/*
			 * If it's last chunk, must sync event list's tailfree too.  Note
			 * that delete_ok must NOT be passed as true if there could be
			 * stacked AfterTriggerEventList values pointing at this event
			 * list, since we'd fail to fix their copies of tailfree.
			 */
			if (chunk == events->tail)
				events->tailfree = chunk->freeptr;
		}
	}
	if (slot1 != NULL)
	{
		ExecDropSingleTupleTableSlot(slot1);
		ExecDropSingleTupleTableSlot(slot2);
	}

	/* Release working resources */
	MemoryContextDelete(per_tuple_context);

	if (local_estate)
	{
		ListCell   *l;

		foreach(l, estate->es_trig_target_relations)
		{
			ResultRelInfo *resultRelInfo = (ResultRelInfo *) lfirst(l);

			/* Close indices and then the relation itself */
			ExecCloseIndices(resultRelInfo);
			heap_close(resultRelInfo->ri_RelationDesc, NoLock);
		}
		FreeExecutorState(estate);
	}

	return all_fired;
}


/* ----------
 * AfterTriggerBeginXact()
 *
 *	Called at transaction start (either BEGIN or implicit for single
 *	statement outside of transaction block).
 * ----------
 */
void
AfterTriggerBeginXact(void)
{
	Assert(afterTriggers == NULL);

	/*
	 * Build empty after-trigger state structure
	 */
	afterTriggers = (AfterTriggers)
		MemoryContextAlloc(TopTransactionContext,
						   sizeof(AfterTriggersData));

	afterTriggers->firing_counter = (CommandId) 1;		/* mustn't be 0 */
	afterTriggers->state = SetConstraintStateCreate(8);
	afterTriggers->events.head = NULL;
	afterTriggers->events.tail = NULL;
	afterTriggers->events.tailfree = NULL;
	afterTriggers->query_depth = -1;

	/* We initialize the arrays to a reasonable size */
	afterTriggers->query_stack = (AfterTriggerEventList *)
		MemoryContextAlloc(TopTransactionContext,
						   8 * sizeof(AfterTriggerEventList));
	afterTriggers->fdw_tuplestores = (Tuplestorestate **)
		MemoryContextAllocZero(TopTransactionContext,
							   8 * sizeof(Tuplestorestate *));
	afterTriggers->maxquerydepth = 8;

	/* Context for events is created only when needed */
	afterTriggers->event_cxt = NULL;

	/* Subtransaction stack is empty until/unless needed */
	afterTriggers->state_stack = NULL;
	afterTriggers->events_stack = NULL;
	afterTriggers->depth_stack = NULL;
	afterTriggers->firing_stack = NULL;
	afterTriggers->maxtransdepth = 0;
}


/* ----------
 * AfterTriggerBeginQuery()
 *
 *	Called just before we start processing a single query within a
 *	transaction (or subtransaction).  Set up to record AFTER trigger
 *	events queued by the query.  Note that it is allowed to have
 *	nested queries within a (sub)transaction.
 * ----------
 */
void
AfterTriggerBeginQuery(void)
{
	AfterTriggerEventList *events;

	/* Must be inside a transaction */
	Assert(afterTriggers != NULL);

	/* Increase the query stack depth */
	afterTriggers->query_depth++;

	/*
	 * Allocate more space in the query stack if needed.
	 */
	if (afterTriggers->query_depth >= afterTriggers->maxquerydepth)
	{
		/* repalloc will keep the stack in the same context */
		int			old_alloc = afterTriggers->maxquerydepth;
		int			new_alloc = old_alloc * 2;

		afterTriggers->query_stack = (AfterTriggerEventList *)
			repalloc(afterTriggers->query_stack,
					 new_alloc * sizeof(AfterTriggerEventList));
		afterTriggers->fdw_tuplestores = (Tuplestorestate **)
			repalloc(afterTriggers->fdw_tuplestores,
					 new_alloc * sizeof(Tuplestorestate *));
		/* Clear newly-allocated slots for subsequent lazy initialization. */
		memset(afterTriggers->fdw_tuplestores + old_alloc,
			   0, (new_alloc - old_alloc) * sizeof(Tuplestorestate *));
		afterTriggers->maxquerydepth = new_alloc;
	}

	/* Initialize this query's list to empty */
	events = &afterTriggers->query_stack[afterTriggers->query_depth];
	events->head = NULL;
	events->tail = NULL;
	events->tailfree = NULL;
}


/* ----------
 * AfterTriggerEndQuery()
 *
 *	Called after one query has been completely processed. At this time
 *	we invoke all AFTER IMMEDIATE trigger events queued by the query, and
 *	transfer deferred trigger events to the global deferred-trigger list.
 *
 *	Note that this must be called BEFORE closing down the executor
 *	with ExecutorEnd, because we make use of the EState's info about
 *	target relations.  Normally it is called from ExecutorFinish.
 * ----------
 */
void
AfterTriggerEndQuery(EState *estate)
{
	AfterTriggerEventList *events;
	Tuplestorestate *fdw_tuplestore;

	/* Must be inside a transaction */
	Assert(afterTriggers != NULL);

	/* Must be inside a query, too */
	Assert(afterTriggers->query_depth >= 0);

	/*
	 * Process all immediate-mode triggers queued by the query, and move the
	 * deferred ones to the main list of deferred events.
	 *
	 * Notice that we decide which ones will be fired, and put the deferred
	 * ones on the main list, before anything is actually fired.  This ensures
	 * reasonably sane behavior if a trigger function does SET CONSTRAINTS ...
	 * IMMEDIATE: all events we have decided to defer will be available for it
	 * to fire.
	 *
	 * We loop in case a trigger queues more events at the same query level.
	 * Ordinary trigger functions, including all PL/pgSQL trigger functions,
	 * will instead fire any triggers in a dedicated query level.  Foreign key
	 * enforcement triggers do add to the current query level, thanks to their
	 * passing fire_triggers = false to SPI_execute_snapshot().  Other
	 * C-language triggers might do likewise.  Be careful here: firing a
	 * trigger could result in query_stack being repalloc'd, so we can't save
	 * its address across afterTriggerInvokeEvents calls.
	 *
	 * If we find no firable events, we don't have to increment
	 * firing_counter.
	 */
	for (;;)
	{
		events = &afterTriggers->query_stack[afterTriggers->query_depth];
		if (afterTriggerMarkEvents(events, &afterTriggers->events, true))
		{
			CommandId	firing_id = afterTriggers->firing_counter++;

			/* OK to delete the immediate events after processing them */
			if (afterTriggerInvokeEvents(events, firing_id, estate, true))
				break;			/* all fired */
		}
		else
			break;
	}

	/* Release query-local storage for events, including tuplestore if any */
	fdw_tuplestore = afterTriggers->fdw_tuplestores[afterTriggers->query_depth];
	if (fdw_tuplestore)
	{
		tuplestore_end(fdw_tuplestore);
		afterTriggers->fdw_tuplestores[afterTriggers->query_depth] = NULL;
	}
	afterTriggerFreeEventList(&afterTriggers->query_stack[afterTriggers->query_depth]);

	afterTriggers->query_depth--;
}


/* ----------
 * AfterTriggerFireDeferred()
 *
 *	Called just before the current transaction is committed. At this
 *	time we invoke all pending DEFERRED triggers.
 *
 *	It is possible for other modules to queue additional deferred triggers
 *	during pre-commit processing; therefore xact.c may have to call this
 *	multiple times.
 * ----------
 */
void
AfterTriggerFireDeferred(void)
{
	AfterTriggerEventList *events;
	bool		snap_pushed = false;

	/* Must be inside a transaction */
	Assert(afterTriggers != NULL);

	/* ... but not inside a query */
	Assert(afterTriggers->query_depth == -1);

	/*
	 * If there are any triggers to fire, make sure we have set a snapshot for
	 * them to use.  (Since PortalRunUtility doesn't set a snap for COMMIT, we
	 * can't assume ActiveSnapshot is valid on entry.)
	 */
	events = &afterTriggers->events;
	if (events->head != NULL)
	{
		PushActiveSnapshot(GetTransactionSnapshot());
		snap_pushed = true;
	}

	/*
	 * Run all the remaining triggers.	Loop until they are all gone, in case
	 * some trigger queues more for us to do.
	 */
	while (afterTriggerMarkEvents(events, NULL, false))
	{
		CommandId	firing_id = afterTriggers->firing_counter++;

		if (afterTriggerInvokeEvents(events, firing_id, NULL, true))
			break;				/* all fired */
	}

	/*
	 * We don't bother freeing the event list, since it will go away anyway
	 * (and more efficiently than via pfree) in AfterTriggerEndXact.
	 */

	if (snap_pushed)
		PopActiveSnapshot();
}


/* ----------
 * AfterTriggerEndXact()
 *
 *	The current transaction is finishing.
 *
 *	Any unfired triggers are canceled so we simply throw
 *	away anything we know.
 *
 *	Note: it is possible for this to be called repeatedly in case of
 *	error during transaction abort; therefore, do not complain if
 *	already closed down.
 * ----------
 */
void
AfterTriggerEndXact(bool isCommit)
{
	/*
	 * Forget everything we know about AFTER triggers.
	 *
	 * Since all the info is in TopTransactionContext or children thereof, we
	 * don't really need to do anything to reclaim memory.  However, the
	 * pending-events list could be large, and so it's useful to discard it as
	 * soon as possible --- especially if we are aborting because we ran out
	 * of memory for the list!
	 */
	if (afterTriggers && afterTriggers->event_cxt)
		MemoryContextDelete(afterTriggers->event_cxt);

	afterTriggers = NULL;
}

/*
 * AfterTriggerBeginSubXact()
 *
 *	Start a subtransaction.
 */
void
AfterTriggerBeginSubXact(void)
{
	int			my_level = GetCurrentTransactionNestLevel();

	/*
	 * Ignore call if the transaction is in aborted state.	(Probably
	 * shouldn't happen?)
	 */
	if (afterTriggers == NULL)
		return;

	/*
	 * Allocate more space in the stacks if needed.  (Note: because the
	 * minimum nest level of a subtransaction is 2, we waste the first couple
	 * entries of each array; not worth the notational effort to avoid it.)
	 */
	while (my_level >= afterTriggers->maxtransdepth)
	{
		if (afterTriggers->maxtransdepth == 0)
		{
			MemoryContext old_cxt;

			old_cxt = MemoryContextSwitchTo(TopTransactionContext);

#define DEFTRIG_INITALLOC 8
			afterTriggers->state_stack = (SetConstraintState *)
				palloc(DEFTRIG_INITALLOC * sizeof(SetConstraintState));
			afterTriggers->events_stack = (AfterTriggerEventList *)
				palloc(DEFTRIG_INITALLOC * sizeof(AfterTriggerEventList));
			afterTriggers->depth_stack = (int *)
				palloc(DEFTRIG_INITALLOC * sizeof(int));
			afterTriggers->firing_stack = (CommandId *)
				palloc(DEFTRIG_INITALLOC * sizeof(CommandId));
			afterTriggers->maxtransdepth = DEFTRIG_INITALLOC;

			MemoryContextSwitchTo(old_cxt);
		}
		else
		{
			/* repalloc will keep the stacks in the same context */
			int			new_alloc = afterTriggers->maxtransdepth * 2;

			afterTriggers->state_stack = (SetConstraintState *)
				repalloc(afterTriggers->state_stack,
						 new_alloc * sizeof(SetConstraintState));
			afterTriggers->events_stack = (AfterTriggerEventList *)
				repalloc(afterTriggers->events_stack,
						 new_alloc * sizeof(AfterTriggerEventList));
			afterTriggers->depth_stack = (int *)
				repalloc(afterTriggers->depth_stack,
						 new_alloc * sizeof(int));
			afterTriggers->firing_stack = (CommandId *)
				repalloc(afterTriggers->firing_stack,
						 new_alloc * sizeof(CommandId));
			afterTriggers->maxtransdepth = new_alloc;
		}
	}

	/*
	 * Push the current information into the stack.  The SET CONSTRAINTS state
	 * is not saved until/unless changed.  Likewise, we don't make a
	 * per-subtransaction event context until needed.
	 */
	afterTriggers->state_stack[my_level] = NULL;
	afterTriggers->events_stack[my_level] = afterTriggers->events;
	afterTriggers->depth_stack[my_level] = afterTriggers->query_depth;
	afterTriggers->firing_stack[my_level] = afterTriggers->firing_counter;
}

/*
 * AfterTriggerEndSubXact()
 *
 *	The current subtransaction is ending.
 */
void
AfterTriggerEndSubXact(bool isCommit)
{
	int			my_level = GetCurrentTransactionNestLevel();
	SetConstraintState state;
	AfterTriggerEvent event;
	AfterTriggerEventChunk *chunk;
	CommandId	subxact_firing_id;

	/*
	 * Ignore call if the transaction is in aborted state.	(Probably
	 * unneeded)
	 */
	if (afterTriggers == NULL)
		return;

	/*
	 * Pop the prior state if needed.
	 */
	if (isCommit)
	{
		Assert(my_level < afterTriggers->maxtransdepth);
		/* If we saved a prior state, we don't need it anymore */
		state = afterTriggers->state_stack[my_level];
		if (state != NULL)
			pfree(state);
		/* this avoids double pfree if error later: */
		afterTriggers->state_stack[my_level] = NULL;
		Assert(afterTriggers->query_depth ==
			   afterTriggers->depth_stack[my_level]);
	}
	else
	{
		/*
		 * Aborting.  It is possible subxact start failed before calling
		 * AfterTriggerBeginSubXact, in which case we mustn't risk touching
		 * stack levels that aren't there.
		 */
		if (my_level >= afterTriggers->maxtransdepth)
			return;

		/*
		 * Release any event lists from queries being aborted, and restore
		 * query_depth to its pre-subxact value.  This assumes that a
		 * subtransaction will not add events to query levels started in a
		 * earlier transaction state.
		 */
		while (afterTriggers->query_depth > afterTriggers->depth_stack[my_level])
		{
			Tuplestorestate *ts;

			ts = afterTriggers->fdw_tuplestores[afterTriggers->query_depth];
			if (ts)
			{
				tuplestore_end(ts);
				afterTriggers->fdw_tuplestores[afterTriggers->query_depth] = NULL;
			}

			afterTriggerFreeEventList(&afterTriggers->query_stack[afterTriggers->query_depth]);
			afterTriggers->query_depth--;
		}
		Assert(afterTriggers->query_depth ==
			   afterTriggers->depth_stack[my_level]);

		/*
		 * Restore the global deferred-event list to its former length,
		 * discarding any events queued by the subxact.
		 */
		afterTriggerRestoreEventList(&afterTriggers->events,
									 &afterTriggers->events_stack[my_level]);

		/*
		 * Restore the trigger state.  If the saved state is NULL, then this
		 * subxact didn't save it, so it doesn't need restoring.
		 */
		state = afterTriggers->state_stack[my_level];
		if (state != NULL)
		{
			pfree(afterTriggers->state);
			afterTriggers->state = state;
		}
		/* this avoids double pfree if error later: */
		afterTriggers->state_stack[my_level] = NULL;

		/*
		 * Scan for any remaining deferred events that were marked DONE or IN
		 * PROGRESS by this subxact or a child, and un-mark them. We can
		 * recognize such events because they have a firing ID greater than or
		 * equal to the firing_counter value we saved at subtransaction start.
		 * (This essentially assumes that the current subxact includes all
		 * subxacts started after it.)
		 */
		subxact_firing_id = afterTriggers->firing_stack[my_level];
		for_each_event_chunk(event, chunk, afterTriggers->events)
		{
			AfterTriggerShared evtshared = GetTriggerSharedData(event);

			if (event->ate_flags &
				(AFTER_TRIGGER_DONE | AFTER_TRIGGER_IN_PROGRESS))
			{
				if (evtshared->ats_firing_id >= subxact_firing_id)
					event->ate_flags &=
						~(AFTER_TRIGGER_DONE | AFTER_TRIGGER_IN_PROGRESS);
			}
		}
	}
}

/*
 * Create an empty SetConstraintState with room for numalloc trigstates
 */
static SetConstraintState
SetConstraintStateCreate(int numalloc)
{
	SetConstraintState state;

	/* Behave sanely with numalloc == 0 */
	if (numalloc <= 0)
		numalloc = 1;

	/*
	 * We assume that zeroing will correctly initialize the state values.
	 */
	state = (SetConstraintState)
		MemoryContextAllocZero(TopTransactionContext,
							   sizeof(SetConstraintStateData) +
						   (numalloc - 1) *sizeof(SetConstraintTriggerData));

	state->numalloc = numalloc;

	return state;
}

/*
 * Copy a SetConstraintState
 */
static SetConstraintState
SetConstraintStateCopy(SetConstraintState origstate)
{
	SetConstraintState state;

	state = SetConstraintStateCreate(origstate->numstates);

	state->all_isset = origstate->all_isset;
	state->all_isdeferred = origstate->all_isdeferred;
	state->numstates = origstate->numstates;
	memcpy(state->trigstates, origstate->trigstates,
		   origstate->numstates * sizeof(SetConstraintTriggerData));

	return state;
}

/*
 * Add a per-trigger item to a SetConstraintState.	Returns possibly-changed
 * pointer to the state object (it will change if we have to repalloc).
 */
static SetConstraintState
SetConstraintStateAddItem(SetConstraintState state,
						  Oid tgoid, bool tgisdeferred)
{
	if (state->numstates >= state->numalloc)
	{
		int			newalloc = state->numalloc * 2;

		newalloc = Max(newalloc, 8);	/* in case original has size 0 */
		state = (SetConstraintState)
			repalloc(state,
					 sizeof(SetConstraintStateData) +
					 (newalloc - 1) *sizeof(SetConstraintTriggerData));
		state->numalloc = newalloc;
		Assert(state->numstates < state->numalloc);
	}

	state->trigstates[state->numstates].sct_tgoid = tgoid;
	state->trigstates[state->numstates].sct_tgisdeferred = tgisdeferred;
	state->numstates++;

	return state;
}

/* ----------
 * AfterTriggerSetState()
 *
 *	Execute the SET CONSTRAINTS ... utility command.
 * ----------
 */
void
AfterTriggerSetState(ConstraintsSetStmt *stmt)
{
	int			my_level = GetCurrentTransactionNestLevel();

	/*
	 * Ignore call if we aren't in a transaction.  (Shouldn't happen?)
	 */
	if (afterTriggers == NULL)
		return;

	/*
	 * If in a subtransaction, and we didn't save the current state already,
	 * save it so it can be restored if the subtransaction aborts.
	 */
	if (my_level > 1 &&
		afterTriggers->state_stack[my_level] == NULL)
	{
		afterTriggers->state_stack[my_level] =
			SetConstraintStateCopy(afterTriggers->state);
	}

	/*
	 * Handle SET CONSTRAINTS ALL ...
	 */
	if (stmt->constraints == NIL)
	{
		/*
		 * Forget any previous SET CONSTRAINTS commands in this transaction.
		 */
		afterTriggers->state->numstates = 0;

		/*
		 * Set the per-transaction ALL state to known.
		 */
		afterTriggers->state->all_isset = true;
		afterTriggers->state->all_isdeferred = stmt->deferred;
	}
	else
	{
		Relation	conrel;
		Relation	tgrel;
		List	   *conoidlist = NIL;
		List	   *tgoidlist = NIL;
		ListCell   *lc;

		/*
		 * Handle SET CONSTRAINTS constraint-name [, ...]
		 *
		 * First, identify all the named constraints and make a list of their
		 * OIDs.  Since, unlike the SQL spec, we allow multiple constraints of
		 * the same name within a schema, the specifications are not
		 * necessarily unique.	Our strategy is to target all matching
		 * constraints within the first search-path schema that has any
		 * matches, but disregard matches in schemas beyond the first match.
		 * (This is a bit odd but it's the historical behavior.)
		 */
		conrel = heap_open(ConstraintRelationId, AccessShareLock);

		foreach(lc, stmt->constraints)
		{
			RangeVar   *constraint = lfirst(lc);
			bool		found;
			List	   *namespacelist;
			ListCell   *nslc;

			if (constraint->catalogname)
			{
				if (strcmp(constraint->catalogname, get_database_name(MyDatabaseId)) != 0)
					ereport(ERROR,
							(errcode(ERRCODE_FEATURE_NOT_SUPPORTED),
							 errmsg("cross-database references are not implemented: \"%s.%s.%s\"",
							 constraint->catalogname, constraint->schemaname,
									constraint->relname)));
			}

			/*
			 * If we're given the schema name with the constraint, look only
			 * in that schema.	If given a bare constraint name, use the
			 * search path to find the first matching constraint.
			 */
			if (constraint->schemaname)
			{
				Oid			namespaceId = LookupExplicitNamespace(constraint->schemaname,
																  false);

				namespacelist = list_make1_oid(namespaceId);
			}
			else
			{
				namespacelist = fetch_search_path(true);
			}

			found = false;
			foreach(nslc, namespacelist)
			{
				Oid			namespaceId = lfirst_oid(nslc);
				SysScanDesc conscan;
				ScanKeyData skey[2];
				HeapTuple	tup;

				ScanKeyInit(&skey[0],
							Anum_pg_constraint_conname,
							BTEqualStrategyNumber, F_NAMEEQ,
							CStringGetDatum(constraint->relname));
				ScanKeyInit(&skey[1],
							Anum_pg_constraint_connamespace,
							BTEqualStrategyNumber, F_OIDEQ,
							ObjectIdGetDatum(namespaceId));

				conscan = systable_beginscan(conrel, ConstraintNameNspIndexId,
											 true, NULL, 2, skey);

				while (HeapTupleIsValid(tup = systable_getnext(conscan)))
				{
					Form_pg_constraint con = (Form_pg_constraint) GETSTRUCT(tup);

					if (con->condeferrable)
						conoidlist = lappend_oid(conoidlist,
												 HeapTupleGetOid(tup));
					else if (stmt->deferred)
						ereport(ERROR,
								(errcode(ERRCODE_WRONG_OBJECT_TYPE),
								 errmsg("constraint \"%s\" is not deferrable",
										constraint->relname)));
					found = true;
				}

				systable_endscan(conscan);

				/*
				 * Once we've found a matching constraint we do not search
				 * later parts of the search path.
				 */
				if (found)
					break;
			}

			list_free(namespacelist);

			/*
			 * Not found ?
			 */
			if (!found)
				ereport(ERROR,
						(errcode(ERRCODE_UNDEFINED_OBJECT),
						 errmsg("constraint \"%s\" does not exist",
								constraint->relname)));
		}

		heap_close(conrel, AccessShareLock);

		/*
		 * Now, locate the trigger(s) implementing each of these constraints,
		 * and make a list of their OIDs.
		 */
		tgrel = heap_open(TriggerRelationId, AccessShareLock);

		foreach(lc, conoidlist)
		{
			Oid			conoid = lfirst_oid(lc);
			bool		found;
			ScanKeyData skey;
			SysScanDesc tgscan;
			HeapTuple	htup;

			found = false;

			ScanKeyInit(&skey,
						Anum_pg_trigger_tgconstraint,
						BTEqualStrategyNumber, F_OIDEQ,
						ObjectIdGetDatum(conoid));

			tgscan = systable_beginscan(tgrel, TriggerConstraintIndexId, true,
										NULL, 1, &skey);

			while (HeapTupleIsValid(htup = systable_getnext(tgscan)))
			{
				Form_pg_trigger pg_trigger = (Form_pg_trigger) GETSTRUCT(htup);

				/*
				 * Silently skip triggers that are marked as non-deferrable in
				 * pg_trigger.	This is not an error condition, since a
				 * deferrable RI constraint may have some non-deferrable
				 * actions.
				 */
				if (pg_trigger->tgdeferrable)
					tgoidlist = lappend_oid(tgoidlist,
											HeapTupleGetOid(htup));

				found = true;
			}

			systable_endscan(tgscan);

			/* Safety check: a deferrable constraint should have triggers */
			if (!found)
				elog(ERROR, "no triggers found for constraint with OID %u",
					 conoid);
		}

		heap_close(tgrel, AccessShareLock);

		/*
		 * Now we can set the trigger states of individual triggers for this
		 * xact.
		 */
		foreach(lc, tgoidlist)
		{
			Oid			tgoid = lfirst_oid(lc);
			SetConstraintState state = afterTriggers->state;
			bool		found = false;
			int			i;

			for (i = 0; i < state->numstates; i++)
			{
				if (state->trigstates[i].sct_tgoid == tgoid)
				{
					state->trigstates[i].sct_tgisdeferred = stmt->deferred;
					found = true;
					break;
				}
			}
			if (!found)
			{
				afterTriggers->state =
					SetConstraintStateAddItem(state, tgoid, stmt->deferred);
			}
		}
	}

	/*
	 * SQL99 requires that when a constraint is set to IMMEDIATE, any deferred
	 * checks against that constraint must be made when the SET CONSTRAINTS
	 * command is executed -- i.e. the effects of the SET CONSTRAINTS command
	 * apply retroactively.  We've updated the constraints state, so scan the
	 * list of previously deferred events to fire any that have now become
	 * immediate.
	 *
	 * Obviously, if this was SET ... DEFERRED then it can't have converted
	 * any unfired events to immediate, so we need do nothing in that case.
	 */
	if (!stmt->deferred)
	{
		AfterTriggerEventList *events = &afterTriggers->events;
		bool		snapshot_set = false;

		while (afterTriggerMarkEvents(events, NULL, true))
		{
			CommandId	firing_id = afterTriggers->firing_counter++;

			/*
			 * Make sure a snapshot has been established in case trigger
			 * functions need one.	Note that we avoid setting a snapshot if
			 * we don't find at least one trigger that has to be fired now.
			 * This is so that BEGIN; SET CONSTRAINTS ...; SET TRANSACTION
			 * ISOLATION LEVEL SERIALIZABLE; ... works properly.  (If we are
			 * at the start of a transaction it's not possible for any trigger
			 * events to be queued yet.)
			 */
			if (!snapshot_set)
			{
				PushActiveSnapshot(GetTransactionSnapshot());
				snapshot_set = true;
			}

			/*
			 * We can delete fired events if we are at top transaction level,
			 * but we'd better not if inside a subtransaction, since the
			 * subtransaction could later get rolled back.
			 */
			if (afterTriggerInvokeEvents(events, firing_id, NULL,
										 !IsSubTransaction()))
				break;			/* all fired */
		}

		if (snapshot_set)
			PopActiveSnapshot();
	}
}

/* ----------
 * AfterTriggerPendingOnRel()
 *		Test to see if there are any pending after-trigger events for rel.
 *
 * This is used by TRUNCATE, CLUSTER, ALTER TABLE, etc to detect whether
 * it is unsafe to perform major surgery on a relation.  Note that only
 * local pending events are examined.  We assume that having exclusive lock
 * on a rel guarantees there are no unserviced events in other backends ---
 * but having a lock does not prevent there being such events in our own.
 *
 * In some scenarios it'd be reasonable to remove pending events (more
 * specifically, mark them DONE by the current subxact) but without a lot
 * of knowledge of the trigger semantics we can't do this in general.
 * ----------
 */
bool
AfterTriggerPendingOnRel(Oid relid)
{
	AfterTriggerEvent event;
	AfterTriggerEventChunk *chunk;
	int			depth;

	/* No-op if we aren't in a transaction.  (Shouldn't happen?) */
	if (afterTriggers == NULL)
		return false;

	/* Scan queued events */
	for_each_event_chunk(event, chunk, afterTriggers->events)
	{
		AfterTriggerShared evtshared = GetTriggerSharedData(event);

		/*
		 * We can ignore completed events.	(Even if a DONE flag is rolled
		 * back by subxact abort, it's OK because the effects of the TRUNCATE
		 * or whatever must get rolled back too.)
		 */
		if (event->ate_flags & AFTER_TRIGGER_DONE)
			continue;

		if (evtshared->ats_relid == relid)
			return true;
	}

	/*
	 * Also scan events queued by incomplete queries.  This could only matter
	 * if TRUNCATE/etc is executed by a function or trigger within an updating
	 * query on the same relation, which is pretty perverse, but let's check.
	 */
	for (depth = 0; depth <= afterTriggers->query_depth; depth++)
	{
		for_each_event_chunk(event, chunk, afterTriggers->query_stack[depth])
		{
			AfterTriggerShared evtshared = GetTriggerSharedData(event);

			if (event->ate_flags & AFTER_TRIGGER_DONE)
				continue;

			if (evtshared->ats_relid == relid)
				return true;
		}
	}

	return false;
}


/* ----------
 * AfterTriggerSaveEvent()
 *
 *	Called by ExecA[RS]...Triggers() to queue up the triggers that should
 *	be fired for an event.
 *
 *	NOTE: this is called whenever there are any triggers associated with
 *	the event (even if they are disabled).	This function decides which
 *	triggers actually need to be queued.
 * ----------
 */
static void
AfterTriggerSaveEvent(EState *estate, ResultRelInfo *relinfo,
					  int event, bool row_trigger,
					  HeapTuple oldtup, HeapTuple newtup,
					  List *recheckIndexes, Bitmapset *modifiedCols)
{
	Relation	rel = relinfo->ri_RelationDesc;
	TriggerDesc *trigdesc = relinfo->ri_TrigDesc;
	AfterTriggerEventData new_event;
	AfterTriggerSharedData new_shared;
	char		relkind = relinfo->ri_RelationDesc->rd_rel->relkind;
	int			tgtype_event;
	int			tgtype_level;
	int			i;
	Tuplestorestate *fdw_tuplestore = NULL;

	/*
	 * Check state.  We use normal tests not Asserts because it is possible to
	 * reach here in the wrong state given misconfigured RI triggers, in
	 * particular deferring a cascade action trigger.
	 */
	if (afterTriggers == NULL)
		elog(ERROR, "AfterTriggerSaveEvent() called outside of transaction");
	if (afterTriggers->query_depth < 0)
		elog(ERROR, "AfterTriggerSaveEvent() called outside of query");

	/*
	 * Validate the event code and collect the associated tuple CTIDs.
	 *
	 * The event code will be used both as a bitmask and an array offset, so
	 * validation is important to make sure we don't walk off the edge of our
	 * arrays.
	 */
	switch (event)
	{
		case TRIGGER_EVENT_INSERT:
			tgtype_event = TRIGGER_TYPE_INSERT;
			if (row_trigger)
			{
				Assert(oldtup == NULL);
				Assert(newtup != NULL);
				ItemPointerCopy(&(newtup->t_self), &(new_event.ate_ctid1));
				ItemPointerSetInvalid(&(new_event.ate_ctid2));
			}
			else
			{
				Assert(oldtup == NULL);
				Assert(newtup == NULL);
				ItemPointerSetInvalid(&(new_event.ate_ctid1));
				ItemPointerSetInvalid(&(new_event.ate_ctid2));
			}
			break;
		case TRIGGER_EVENT_DELETE:
			tgtype_event = TRIGGER_TYPE_DELETE;
			if (row_trigger)
			{
				Assert(oldtup != NULL);
				Assert(newtup == NULL);
				ItemPointerCopy(&(oldtup->t_self), &(new_event.ate_ctid1));
				ItemPointerSetInvalid(&(new_event.ate_ctid2));
			}
			else
			{
				Assert(oldtup == NULL);
				Assert(newtup == NULL);
				ItemPointerSetInvalid(&(new_event.ate_ctid1));
				ItemPointerSetInvalid(&(new_event.ate_ctid2));
			}
			break;
		case TRIGGER_EVENT_UPDATE:
			tgtype_event = TRIGGER_TYPE_UPDATE;
			if (row_trigger)
			{
				Assert(oldtup != NULL);
				Assert(newtup != NULL);
				ItemPointerCopy(&(oldtup->t_self), &(new_event.ate_ctid1));
				ItemPointerCopy(&(newtup->t_self), &(new_event.ate_ctid2));
			}
			else
			{
				Assert(oldtup == NULL);
				Assert(newtup == NULL);
				ItemPointerSetInvalid(&(new_event.ate_ctid1));
				ItemPointerSetInvalid(&(new_event.ate_ctid2));
			}
			break;
		case TRIGGER_EVENT_TRUNCATE:
			tgtype_event = TRIGGER_TYPE_TRUNCATE;
			Assert(oldtup == NULL);
			Assert(newtup == NULL);
			ItemPointerSetInvalid(&(new_event.ate_ctid1));
			ItemPointerSetInvalid(&(new_event.ate_ctid2));
			break;
		default:
			elog(ERROR, "invalid after-trigger event code: %d", event);
			tgtype_event = 0;	/* keep compiler quiet */
			break;
	}

	if (!(relkind == RELKIND_FOREIGN_TABLE && row_trigger))
		new_event.ate_flags = (row_trigger && event == TRIGGER_EVENT_UPDATE) ?
			AFTER_TRIGGER_2CTID : AFTER_TRIGGER_1CTID;
	/* else, we'll initialize ate_flags for each trigger */

	tgtype_level = (row_trigger ? TRIGGER_TYPE_ROW : TRIGGER_TYPE_STATEMENT);

	for (i = 0; i < trigdesc->numtriggers; i++)
	{
		Trigger    *trigger = &trigdesc->triggers[i];

		if (!TRIGGER_TYPE_MATCHES(trigger->tgtype,
								  tgtype_level,
								  TRIGGER_TYPE_AFTER,
								  tgtype_event))
			continue;
		if (!TriggerEnabled(estate, relinfo, trigger, event,
							modifiedCols, oldtup, newtup))
			continue;

		if (relkind == RELKIND_FOREIGN_TABLE && row_trigger)
		{
			if (fdw_tuplestore == NULL)
			{
				fdw_tuplestore = GetCurrentFDWTuplestore();
				new_event.ate_flags = AFTER_TRIGGER_FDW_FETCH;
			}
			else
				/* subsequent event for the same tuple */
				new_event.ate_flags = AFTER_TRIGGER_FDW_REUSE;
		}

		/*
		 * If the trigger is a foreign key enforcement trigger, there are
		 * certain cases where we can skip queueing the event because we can
		 * tell by inspection that the FK constraint will still pass.
		 */
		if (TRIGGER_FIRED_BY_UPDATE(event))
		{
			switch (RI_FKey_trigger_type(trigger->tgfoid))
			{
				case RI_TRIGGER_PK:
					/* Update on trigger's PK table */
					if (!RI_FKey_pk_upd_check_required(trigger, rel,
													   oldtup, newtup))
					{
						/* skip queuing this event */
						continue;
					}
					break;

				case RI_TRIGGER_FK:
					/* Update on trigger's FK table */
					if (!RI_FKey_fk_upd_check_required(trigger, rel,
													   oldtup, newtup))
					{
						/* skip queuing this event */
						continue;
					}
					break;

				case RI_TRIGGER_NONE:
					/* Not an FK trigger */
					break;
			}
		}

		/*
		 * If the trigger is a deferred unique constraint check trigger, only
		 * queue it if the unique constraint was potentially violated, which
		 * we know from index insertion time.
		 */
		if (trigger->tgfoid == F_UNIQUE_KEY_RECHECK)
		{
			if (!list_member_oid(recheckIndexes, trigger->tgconstrindid))
				continue;		/* Uniqueness definitely not violated */
		}

		/*
		 * Fill in event structure and add it to the current query's queue.
		 */
		new_shared.ats_event =
			(event & TRIGGER_EVENT_OPMASK) |
			(row_trigger ? TRIGGER_EVENT_ROW : 0) |
			(trigger->tgdeferrable ? AFTER_TRIGGER_DEFERRABLE : 0) |
			(trigger->tginitdeferred ? AFTER_TRIGGER_INITDEFERRED : 0);
		new_shared.ats_tgoid = trigger->tgoid;
		new_shared.ats_relid = RelationGetRelid(rel);
		new_shared.ats_firing_id = 0;

		afterTriggerAddEvent(&afterTriggers->query_stack[afterTriggers->query_depth],
							 &new_event, &new_shared);
	}

	/*
	 * Finally, spool any foreign tuple(s).  The tuplestore squashes them to
	 * minimal tuples, so this loses any system columns.  The executor lost
	 * those columns before us, for an unrelated reason, so this is fine.
	 */
	if (fdw_tuplestore)
	{
		if (oldtup != NULL)
			tuplestore_puttuple(fdw_tuplestore, oldtup);
		if (newtup != NULL)
			tuplestore_puttuple(fdw_tuplestore, newtup);
	}
}

Datum
pg_trigger_depth(PG_FUNCTION_ARGS)
{
	PG_RETURN_INT32(MyTriggerDepth);
}<|MERGE_RESOLUTION|>--- conflicted
+++ resolved
@@ -2397,13 +2397,7 @@
 TupleTableSlot *
 ExecBRUpdateTriggers(EState *estate, EPQState *epqstate,
 					 ResultRelInfo *relinfo,
-<<<<<<< HEAD
 					 ItemPointer tupleid, TupleTableSlot *slot, TupleTableSlot **planSlot)
-=======
-					 ItemPointer tupleid,
-					 HeapTuple fdw_trigtuple,
-					 TupleTableSlot *slot)
->>>>>>> 78a3c9b6
 {
 	TriggerDesc *trigdesc = relinfo->ri_TrigDesc;
 	HeapTuple	slottuple = ExecMaterializeSlot(slot);
