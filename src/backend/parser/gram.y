%{

/*#define YYDEBUG 1*/
/*-------------------------------------------------------------------------
 *
 * gram.y
 *	  POSTGRESQL BISON rules/actions
 *
 * Portions Copyright (c) 1996-2013, PostgreSQL Global Development Group
 * Portions Copyright (c) 1994, Regents of the University of California
 *
 *
 * IDENTIFICATION
 *	  src/backend/parser/gram.y
 *
 * HISTORY
 *	  AUTHOR			DATE			MAJOR EVENT
 *	  Andrew Yu			Sept, 1994		POSTQUEL to SQL conversion
 *	  Andrew Yu			Oct, 1994		lispy code conversion
 *
 * NOTES
 *	  CAPITALS are used to represent terminal symbols.
 *	  non-capitals are used to represent non-terminals.
 *
 *	  In general, nothing in this file should initiate database accesses
 *	  nor depend on changeable state (such as SET variables).  If you do
 *	  database accesses, your code will fail when we have aborted the
 *	  current transaction and are just parsing commands to find the next
 *	  ROLLBACK or COMMIT.  If you make use of SET variables, then you
 *	  will do the wrong thing in multi-query strings like this:
 *			SET SQL_inheritance TO off; SELECT * FROM foo;
 *	  because the entire string is parsed by gram.y before the SET gets
 *	  executed.  Anything that depends on the database or changeable state
 *	  should be handled during parse analysis so that it happens at the
 *	  right time not the wrong time.  The handling of SQL_inheritance is
 *	  a good example.
 *
 * WARNINGS
 *	  If you use a list, make sure the datum is a node so that the printing
 *	  routines work.
 *
 *	  Sometimes we assign constants to makeStrings. Make sure we don't free
 *	  those.
 *
 *-------------------------------------------------------------------------
 */
#include "postgres.h"

#include <ctype.h>
#include <limits.h>

#include "catalog/index.h"
#include "catalog/namespace.h"
#include "catalog/pg_trigger.h"
#include "commands/defrem.h"
#include "commands/trigger.h"
#include "nodes/makefuncs.h"
#include "nodes/nodeFuncs.h"
#include "parser/gramparse.h"
#include "parser/parser.h"
#include "storage/lmgr.h"
#include "utils/date.h"
#include "utils/datetime.h"
#include "utils/numeric.h"
#include "utils/xml.h"


/*
 * Location tracking support --- simpler than bison's default, since we only
 * want to track the start position not the end position of each nonterminal.
 */
#define YYLLOC_DEFAULT(Current, Rhs, N) \
	do { \
		if ((N) > 0) \
			(Current) = (Rhs)[1]; \
		else \
			(Current) = (-1); \
	} while (0)

/*
 * The above macro assigns -1 (unknown) as the parse location of any
 * nonterminal that was reduced from an empty rule.  This is problematic
 * for nonterminals defined like
 *		OptFooList: / * EMPTY * / { ... } | OptFooList Foo { ... } ;
 * because we'll set -1 as the location during the first reduction and then
 * copy it during each subsequent reduction, leaving us with -1 for the
 * location even when the list is not empty.  To fix that, do this in the
 * action for the nonempty rule(s):
 *		if (@$ < 0) @$ = @2;
 * (Although we have many nonterminals that follow this pattern, we only
 * bother with fixing @$ like this when the nonterminal's parse location
 * is actually referenced in some rule.)
 */

/*
 * Bison doesn't allocate anything that needs to live across parser calls,
 * so we can easily have it use palloc instead of malloc.  This prevents
 * memory leaks if we error out during parsing.  Note this only works with
 * bison >= 2.0.  However, in bison 1.875 the default is to use alloca()
 * if possible, so there's not really much problem anyhow, at least if
 * you're building with gcc.
 */
#define YYMALLOC palloc
#define YYFREE   pfree

/* Private struct for the result of privilege_target production */
typedef struct PrivTarget
{
	GrantTargetType targtype;
	GrantObjectType objtype;
	List	   *objs;
} PrivTarget;

/* ConstraintAttributeSpec yields an integer bitmask of these flags: */
#define CAS_NOT_DEFERRABLE			0x01
#define CAS_DEFERRABLE				0x02
#define CAS_INITIALLY_IMMEDIATE		0x04
#define CAS_INITIALLY_DEFERRED		0x08
#define CAS_NOT_VALID				0x10
#define CAS_NO_INHERIT				0x20


#define parser_yyerror(msg)  scanner_yyerror(msg, yyscanner)
#define parser_errposition(pos)  scanner_errposition(pos, yyscanner)

static void base_yyerror(YYLTYPE *yylloc, core_yyscan_t yyscanner,
						 const char *msg);
static Node *makeColumnRef(char *colname, List *indirection,
						   int location, core_yyscan_t yyscanner);
static Node *makeTypeCast(Node *arg, TypeName *typename, int location);
static Node *makeStringConst(char *str, int location);
static Node *makeStringConstCast(char *str, int location, TypeName *typename);
static Node *makeIntConst(int val, int location);
static Node *makeFloatConst(char *str, int location);
static Node *makeBitStringConst(char *str, int location);
static Node *makeNullAConst(int location);
static Node *makeAConst(Value *v, int location);
static Node *makeBoolAConst(bool state, int location);
static FuncCall *makeOverlaps(List *largs, List *rargs,
							  int location, core_yyscan_t yyscanner);
static void check_qualified_name(List *names, core_yyscan_t yyscanner);
static List *check_func_name(List *names, core_yyscan_t yyscanner);
static List *check_indirection(List *indirection, core_yyscan_t yyscanner);
static List *extractArgTypes(List *parameters);
static void insertSelectOptions(SelectStmt *stmt,
								List *sortClause, List *lockingClause,
								Node *limitOffset, Node *limitCount,
								WithClause *withClause,
								core_yyscan_t yyscanner);
static Node *makeSetOp(SetOperation op, bool all, Node *larg, Node *rarg);
static Node *doNegate(Node *n, int location);
static void doNegateFloat(Value *v);
static Node *makeAArrayExpr(List *elements, int location);
static Node *makeXmlExpr(XmlExprOp op, char *name, List *named_args,
						 List *args, int location);
static List *mergeTableFuncParameters(List *func_args, List *columns);
static TypeName *TableFuncTypeName(List *columns);
static RangeVar *makeRangeVarFromAnyName(List *names, int position, core_yyscan_t yyscanner);
static void SplitColQualList(List *qualList,
							 List **constraintList, CollateClause **collClause,
							 core_yyscan_t yyscanner);
static void processCASbits(int cas_bits, int location, const char *constrType,
			   bool *deferrable, bool *initdeferred, bool *not_valid,
			   bool *no_inherit, core_yyscan_t yyscanner);
static Node *makeRecursiveViewSelect(char *relname, List *aliases, Node *query);

%}

%pure-parser
%expect 0
%name-prefix="base_yy"
%locations

%parse-param {core_yyscan_t yyscanner}
%lex-param   {core_yyscan_t yyscanner}

%union
{
	core_YYSTYPE		core_yystype;
	/* these fields must match core_YYSTYPE: */
	int					ival;
	char				*str;
	const char			*keyword;

	char				chr;
	bool				boolean;
	JoinType			jtype;
	DropBehavior		dbehavior;
	OnCommitAction		oncommit;
	List				*list;
	Node				*node;
	Value				*value;
	ObjectType			objtype;
	TypeName			*typnam;
	FunctionParameter   *fun_param;
	FunctionParameterMode fun_param_mode;
	FuncWithArgs		*funwithargs;
	DefElem				*defelt;
	SortBy				*sortby;
	WindowDef			*windef;
	JoinExpr			*jexpr;
	IndexElem			*ielem;
	Alias				*alias;
	RangeVar			*range;
	IntoClause			*into;
	WithClause			*with;
	A_Indices			*aind;
	ResTarget			*target;
	struct PrivTarget	*privtarget;
	AccessPriv			*accesspriv;
	InsertStmt			*istmt;
	VariableSetStmt		*vsetstmt;
}

%type <node>	stmt schema_stmt
		AlterEventTrigStmt
		AlterDatabaseStmt AlterDatabaseSetStmt AlterDomainStmt AlterEnumStmt
		AlterFdwStmt AlterForeignServerStmt AlterGroupStmt
		AlterObjectSchemaStmt AlterOwnerStmt AlterSeqStmt AlterTableStmt
		AlterExtensionStmt AlterExtensionContentsStmt AlterForeignTableStmt
		AlterCompositeTypeStmt AlterUserStmt AlterUserMappingStmt AlterUserSetStmt
		AlterRoleStmt AlterRoleSetStmt
		AlterDefaultPrivilegesStmt DefACLAction
		AnalyzeStmt ClosePortalStmt ClusterStmt CommentStmt
		ConstraintsSetStmt CopyStmt CreateAsStmt CreateCastStmt
		CreateDomainStmt CreateExtensionStmt CreateGroupStmt CreateOpClassStmt
		CreateOpFamilyStmt AlterOpFamilyStmt CreatePLangStmt
		CreateSchemaStmt CreateSeqStmt CreateStmt CreateTableSpaceStmt
		CreateFdwStmt CreateForeignServerStmt CreateForeignTableStmt
		CreateAssertStmt CreateTrigStmt CreateEventTrigStmt
		CreateUserStmt CreateUserMappingStmt CreateRoleStmt
		CreatedbStmt DeclareCursorStmt DefineStmt DeleteStmt DiscardStmt DoStmt
		DropGroupStmt DropOpClassStmt DropOpFamilyStmt DropPLangStmt DropStmt
		DropAssertStmt DropTrigStmt DropRuleStmt DropCastStmt DropRoleStmt
		DropUserStmt DropdbStmt DropTableSpaceStmt DropFdwStmt
		DropForeignServerStmt DropUserMappingStmt ExplainStmt FetchStmt
		GrantStmt GrantRoleStmt IndexStmt InsertStmt ListenStmt LoadStmt
		LockStmt NotifyStmt ExplainableStmt PreparableStmt
		CreateFunctionStmt AlterFunctionStmt ReindexStmt RemoveAggrStmt
		RemoveFuncStmt RemoveOperStmt RenameStmt RevokeStmt RevokeRoleStmt
		RuleActionStmt RuleActionStmtOrEmpty RuleStmt
		SecLabelStmt SelectStmt TransactionStmt TruncateStmt
		UnlistenStmt UpdateStmt VacuumStmt
		VariableResetStmt VariableSetStmt VariableShowStmt
		ViewStmt CheckPointStmt CreateConversionStmt
		DeallocateStmt PrepareStmt ExecuteStmt
		DropOwnedStmt ReassignOwnedStmt
		AlterTSConfigurationStmt AlterTSDictionaryStmt
		CreateMatViewStmt RefreshMatViewStmt

%type <node>	select_no_parens select_with_parens select_clause
				simple_select values_clause

%type <node>	alter_column_default opclass_item opclass_drop alter_using
%type <ival>	add_drop opt_asc_desc opt_nulls_order

%type <node>	alter_table_cmd alter_type_cmd opt_collate_clause
	   replica_identity
%type <list>	alter_table_cmds alter_type_cmds

%type <dbehavior>	opt_drop_behavior

%type <list>	createdb_opt_list alterdb_opt_list copy_opt_list
				transaction_mode_list
				create_extension_opt_list alter_extension_opt_list
%type <defelt>	createdb_opt_item alterdb_opt_item copy_opt_item
				transaction_mode_item
				create_extension_opt_item alter_extension_opt_item

%type <ival>	opt_lock lock_type cast_context
%type <ival>	vacuum_option_list vacuum_option_elem
%type <boolean>	opt_force opt_or_replace
				opt_grant_grant_option opt_grant_admin_option
				opt_nowait opt_if_exists opt_with_data

%type <list>	OptRoleList AlterOptRoleList
%type <defelt>	CreateOptRoleElem AlterOptRoleElem

%type <str>		opt_type
%type <str>		foreign_server_version opt_foreign_server_version
%type <str>		auth_ident
%type <str>		opt_in_database

%type <str>		OptSchemaName
%type <list>	OptSchemaEltList

%type <boolean> TriggerForSpec TriggerForType
%type <ival>	TriggerActionTime
%type <list>	TriggerEvents TriggerOneEvent
%type <value>	TriggerFuncArg
%type <node>	TriggerWhen

%type <list>	event_trigger_when_list event_trigger_value_list
%type <defelt>	event_trigger_when_item
%type <chr>		enable_trigger

%type <str>		copy_file_name
				database_name access_method_clause access_method attr_name
				name cursor_name file_name
				index_name opt_index_name cluster_index_specification

%type <list>	func_name handler_name qual_Op qual_all_Op subquery_Op
				opt_class opt_inline_handler opt_validator validator_clause
				opt_collate

%type <range>	qualified_name OptConstrFromTable

%type <str>		all_Op MathOp

%type <str>		iso_level opt_encoding
%type <node>	grantee
%type <list>	grantee_list
%type <accesspriv> privilege
%type <list>	privileges privilege_list
%type <privtarget> privilege_target
%type <funwithargs> function_with_argtypes
%type <list>	function_with_argtypes_list
%type <ival>	defacl_privilege_target
%type <defelt>	DefACLOption
%type <list>	DefACLOptionList

%type <list>	stmtblock stmtmulti
				OptTableElementList TableElementList OptInherit definition
				OptTypedTableElementList TypedTableElementList
				reloptions opt_reloptions
				OptWith opt_distinct opt_definition func_args func_args_list
				func_args_with_defaults func_args_with_defaults_list
				aggr_args aggr_args_list
				func_as createfunc_opt_list alterfunc_opt_list
				old_aggr_definition old_aggr_list
				oper_argtypes RuleActionList RuleActionMulti
				opt_column_list columnList opt_name_list
				sort_clause opt_sort_clause sortby_list index_params
				name_list from_clause from_list opt_array_bounds
				qualified_name_list any_name any_name_list
				any_operator expr_list attrs
				target_list insert_column_list set_target_list
				set_clause_list set_clause multiple_set_clause
				ctext_expr_list ctext_row def_list indirection opt_indirection
				reloption_list group_clause TriggerFuncArgs select_limit
				opt_select_limit opclass_item_list opclass_drop_list
				opclass_purpose opt_opfamily transaction_mode_list_or_empty
				OptTableFuncElementList TableFuncElementList opt_type_modifiers
				prep_type_clause
				execute_param_clause using_clause returning_clause
				opt_enum_val_list enum_val_list table_func_column_list
				create_generic_options alter_generic_options
				relation_expr_list dostmt_opt_list

%type <list>	opt_fdw_options fdw_options
%type <defelt>	fdw_option

%type <range>	OptTempTableName
%type <into>	into_clause create_as_target create_mv_target

%type <defelt>	createfunc_opt_item common_func_opt_item dostmt_opt_item
%type <fun_param> func_arg func_arg_with_default table_func_column aggr_arg
%type <fun_param_mode> arg_class
%type <typnam>	func_return func_type

%type <boolean>  opt_trusted opt_restart_seqs
%type <ival>	 OptTemp
%type <ival>	 OptNoLog
%type <oncommit> OnCommitOption

%type <ival>	for_locking_strength
%type <node>	for_locking_item
%type <list>	for_locking_clause opt_for_locking_clause for_locking_items
%type <list>	locked_rels_list
%type <boolean>	opt_all

%type <node>	join_outer join_qual
%type <jtype>	join_type

%type <list>	extract_list overlay_list position_list
%type <list>	substr_list trim_list
%type <list>	opt_interval interval_second
%type <node>	overlay_placing substr_from substr_for

%type <boolean> opt_instead
%type <boolean> opt_unique opt_concurrently opt_verbose opt_full
%type <boolean> opt_freeze opt_default opt_recheck
%type <defelt>	opt_binary opt_oids copy_delimiter

%type <boolean> copy_from opt_program

%type <ival>	opt_column event cursor_options opt_hold opt_set_data
%type <objtype>	reindex_type drop_type comment_type security_label_type

%type <node>	fetch_args limit_clause select_limit_value
				offset_clause select_offset_value
				select_offset_value2 opt_select_fetch_first_value
%type <ival>	row_or_rows first_or_next

%type <list>	OptSeqOptList SeqOptList
%type <defelt>	SeqOptElem

%type <istmt>	insert_rest

%type <vsetstmt> set_rest set_rest_more SetResetClause FunctionSetResetClause

%type <node>	TableElement TypedTableElement ConstraintElem TableFuncElement
%type <node>	columnDef columnOptions
%type <defelt>	def_elem reloption_elem old_aggr_elem
%type <node>	def_arg columnElem where_clause where_or_current_clause
				a_expr b_expr c_expr AexprConst indirection_el
				columnref in_expr having_clause func_table array_expr
				ExclusionWhereClause
%type <list>	ExclusionConstraintList ExclusionConstraintElem
%type <list>	func_arg_list
%type <node>	func_arg_expr
%type <list>	row type_list array_expr_list
%type <node>	case_expr case_arg when_clause case_default
%type <list>	when_clause_list
%type <ival>	sub_type
%type <node>	ctext_expr
%type <value>	NumericOnly
%type <list>	NumericOnly_list
%type <alias>	alias_clause opt_alias_clause
%type <list>	func_alias_clause
%type <sortby>	sortby
%type <ielem>	index_elem
%type <node>	table_ref
%type <jexpr>	joined_table
%type <range>	relation_expr
%type <range>	relation_expr_opt_alias
%type <target>	target_el single_set_clause set_target insert_column_item

%type <str>		generic_option_name
%type <node>	generic_option_arg
%type <defelt>	generic_option_elem alter_generic_option_elem
%type <list>	generic_option_list alter_generic_option_list
%type <str>		explain_option_name
%type <node>	explain_option_arg
%type <defelt>	explain_option_elem
%type <list>	explain_option_list
%type <node>	copy_generic_opt_arg copy_generic_opt_arg_list_item
%type <defelt>	copy_generic_opt_elem
%type <list>	copy_generic_opt_list copy_generic_opt_arg_list
%type <list>	copy_options

%type <typnam>	Typename SimpleTypename ConstTypename
				GenericType Numeric opt_float
				Character ConstCharacter
				CharacterWithLength CharacterWithoutLength
				ConstDatetime ConstInterval
				Bit ConstBit BitWithLength BitWithoutLength
%type <str>		character
%type <str>		extract_arg
%type <str>		opt_charset
%type <boolean> opt_varying opt_timezone opt_no_inherit

%type <ival>	Iconst SignedIconst
%type <str>		Sconst comment_text notify_payload
%type <str>		RoleId opt_granted_by opt_boolean_or_string
%type <list>	var_list
%type <str>		ColId ColLabel var_name type_function_name param_name
%type <str>		NonReservedWord NonReservedWord_or_Sconst
%type <node>	var_value zone_value

%type <keyword> unreserved_keyword type_func_name_keyword
%type <keyword> col_name_keyword reserved_keyword

%type <node>	TableConstraint TableLikeClause
%type <ival>	TableLikeOptionList TableLikeOption
%type <list>	ColQualList
%type <node>	ColConstraint ColConstraintElem ConstraintAttr
%type <ival>	key_actions key_delete key_match key_update key_action
%type <ival>	ConstraintAttributeSpec ConstraintAttributeElem
%type <str>		ExistingIndex

%type <list>	constraints_set_list
%type <boolean> constraints_set_mode
%type <str>		OptTableSpace OptConsTableSpace OptTableSpaceOwner
%type <ival>	opt_check_option

%type <str>		opt_provider security_label

%type <target>	xml_attribute_el
%type <list>	xml_attribute_list xml_attributes
%type <node>	xml_root_version opt_xml_root_standalone
%type <node>	xmlexists_argument
%type <ival>	document_or_content
%type <boolean> xml_whitespace_option

%type <node>	func_application func_expr_common_subexpr
%type <node>	func_expr func_expr_windowless
%type <node>	common_table_expr
%type <with>	with_clause opt_with_clause
%type <list>	cte_list

%type <list>	window_clause window_definition_list opt_partition_clause
%type <windef>	window_definition over_clause window_specification
				opt_frame_clause frame_extent frame_bound
%type <str>		opt_existing_window_name
%type <boolean> opt_if_not_exists
%type <node>    filter_clause
%type <list> 	within_group_clause

/*
 * Non-keyword token types.  These are hard-wired into the "flex" lexer.
 * They must be listed first so that their numeric codes do not depend on
 * the set of keywords.  PL/pgsql depends on this so that it can share the
 * same lexer.  If you add/change tokens here, fix PL/pgsql to match!
 *
 * DOT_DOT is unused in the core SQL grammar, and so will always provoke
 * parse errors.  It is needed by PL/pgsql.
 */
%token <str>	IDENT FCONST SCONST BCONST XCONST Op
%token <ival>	ICONST PARAM
%token			TYPECAST DOT_DOT COLON_EQUALS

/*
 * If you want to make any keyword changes, update the keyword table in
 * src/include/parser/kwlist.h and add new keywords to the appropriate one
 * of the reserved-or-not-so-reserved keyword lists, below; search
 * this file for "Keyword category lists".
 */

/* ordinary key words in alphabetical order */
%token <keyword> ABORT_P ABSOLUTE_P ACCESS ACTION ADD_P ADMIN AFTER
	AGGREGATE ALL ALSO ALTER ALWAYS ANALYSE ANALYZE AND ANY ARRAY AS ASC
	ASSERTION ASSIGNMENT ASYMMETRIC AT ATTRIBUTE AUTHORIZATION

	BACKWARD BEFORE BEGIN_P BETWEEN BIGINT BINARY BIT
	BOOLEAN_P BOTH BY

	CACHE CALLED CASCADE CASCADED CASE CAST CATALOG_P CHAIN CHAR_P
	CHARACTER CHARACTERISTICS CHECK CHECKPOINT CLASS CLOSE
	CLUSTER COALESCE COLLATE COLLATION COLUMN COMMENT COMMENTS COMMIT
	COMMITTED CONCURRENTLY CONFIGURATION CONNECTION CONSTRAINT CONSTRAINTS
	CONTENT_P CONTINUE_P CONVERSION_P COPY COST CREATE
	CROSS CSV CURRENT_P
	CURRENT_CATALOG CURRENT_DATE CURRENT_ROLE CURRENT_SCHEMA
	CURRENT_TIME CURRENT_TIMESTAMP CURRENT_USER CURSOR CYCLE

	DATA_P DATABASE DAY_P DEALLOCATE DEC DECIMAL_P DECLARE DEFAULT DEFAULTS
	DEFERRABLE DEFERRED DEFINER DELETE_P DELIMITER DELIMITERS DESC
	DICTIONARY DISABLE_P DISCARD DISTINCT DO DOCUMENT_P DOMAIN_P DOUBLE_P DROP

	EACH ELSE ENABLE_P ENCODING ENCRYPTED END_P ENUM_P ESCAPE EVENT EXCEPT
	EXCLUDE EXCLUDING EXCLUSIVE EXECUTE EXISTS EXPLAIN
	EXTENSION EXTERNAL EXTRACT

	FALSE_P FAMILY FETCH FILTER FIRST_P FLOAT_P FOLLOWING FOR
	FORCE FOREIGN FORWARD FREEZE FROM FULL FUNCTION FUNCTIONS

	GLOBAL GRANT GRANTED GREATEST GROUP_P

	HANDLER HAVING HEADER_P HOLD HOUR_P

	IDENTITY_P IF_P ILIKE IMMEDIATE IMMUTABLE IMPLICIT_P IN_P
	INCLUDING INCREMENT INDEX INDEXES INHERIT INHERITS INITIALLY INLINE_P
	INNER_P INOUT INPUT_P INSENSITIVE INSERT INSTEAD INT_P INTEGER
	INTERSECT INTERVAL INTO INVOKER IS ISNULL ISOLATION

	JOIN

	KEY

	LABEL LANGUAGE LARGE_P LAST_P LATERAL_P LC_COLLATE_P LC_CTYPE_P
	LEADING LEAKPROOF LEAST LEFT LEVEL LIKE LIMIT LISTEN LOAD LOCAL
	LOCALTIME LOCALTIMESTAMP LOCATION LOCK_P

	MAPPING MATCH MATERIALIZED MAXVALUE MINUTE_P MINVALUE MODE MONTH_P MOVE

	NAME_P NAMES NATIONAL NATURAL NCHAR NEXT NO NONE
	NOT NOTHING NOTIFY NOTNULL NOWAIT NULL_P NULLIF
	NULLS_P NUMERIC

	OBJECT_P OF OFF OFFSET OIDS ON ONLY OPERATOR OPTION OPTIONS OR
	ORDER ORDINALITY OUT_P OUTER_P OVER OVERLAPS OVERLAY OWNED OWNER

	PARSER PARTIAL PARTITION PASSING PASSWORD PLACING PLANS POSITION
	PRECEDING PRECISION PRESERVE PREPARE PREPARED PRIMARY
	PRIOR PRIVILEGES PROCEDURAL PROCEDURE PROGRAM

	QUOTE

	RANGE READ REAL REASSIGN RECHECK RECURSIVE REF REFERENCES REFRESH REINDEX
	RELATIVE_P RELEASE RENAME REPEATABLE REPLACE REPLICA
	RESET RESTART RESTRICT RETURNING RETURNS REVOKE RIGHT ROLE ROLLBACK
	ROW ROWS RULE

	SAVEPOINT SCHEMA SCROLL SEARCH SECOND_P SECURITY SELECT SEQUENCE SEQUENCES
	SERIALIZABLE SERVER SESSION SESSION_USER SET SETOF SHARE
	SHOW SIMILAR SIMPLE SMALLINT SNAPSHOT SOME STABLE STANDALONE_P START
	STATEMENT STATISTICS STDIN STDOUT STORAGE STRICT_P STRIP_P SUBSTRING
	SYMMETRIC SYSID SYSTEM_P

	TABLE TABLES TABLESPACE TEMP TEMPLATE TEMPORARY TEXT_P THEN TIME TIMESTAMP
	TO TRAILING TRANSACTION TREAT TRIGGER TRIM TRUE_P
	TRUNCATE TRUSTED TYPE_P TYPES_P

	UNBOUNDED UNCOMMITTED UNENCRYPTED UNION UNIQUE UNKNOWN UNLISTEN UNLOGGED
	UNTIL UPDATE USER USING

	VACUUM VALID VALIDATE VALIDATOR VALUE_P VALUES VARCHAR VARIADIC VARYING
	VERBOSE VERSION_P VIEW VOLATILE

	WHEN WHERE WITHIN WHITESPACE_P WINDOW WITH WITHOUT WORK WRAPPER WRITE

	XML_P XMLATTRIBUTES XMLCONCAT XMLELEMENT XMLEXISTS XMLFOREST XMLPARSE
	XMLPI XMLROOT XMLSERIALIZE

	YEAR_P YES_P

	ZONE

/*
 * The grammar thinks these are keywords, but they are not in the kwlist.h
 * list and so can never be entered directly.  The filter in parser.c
 * creates these tokens when required.
 */
%token			NULLS_FIRST NULLS_LAST WITH_ORDINALITY WITH_TIME

/* Precedence: lowest to highest */
%nonassoc	SET				/* see relation_expr_opt_alias */
%left		UNION EXCEPT
%left		INTERSECT
%left		OR
%left		AND
%right		NOT
%right		'='
%nonassoc	'<' '>'
%nonassoc	LIKE ILIKE SIMILAR
%nonassoc	ESCAPE
%nonassoc	OVERLAPS
%nonassoc	BETWEEN
%nonassoc	IN_P
%left		POSTFIXOP		/* dummy for postfix Op rules */
/*
 * To support target_el without AS, we must give IDENT an explicit priority
 * between POSTFIXOP and Op.  We can safely assign the same priority to
 * various unreserved keywords as needed to resolve ambiguities (this can't
 * have any bad effects since obviously the keywords will still behave the
 * same as if they weren't keywords).  We need to do this for PARTITION,
 * RANGE, ROWS to support opt_existing_window_name; and for RANGE, ROWS
 * so that they can follow a_expr without creating postfix-operator problems;
 * and for NULL so that it can follow b_expr in ColQualList without creating
 * postfix-operator problems.
 *
 * The frame_bound productions UNBOUNDED PRECEDING and UNBOUNDED FOLLOWING
 * are even messier: since UNBOUNDED is an unreserved keyword (per spec!),
 * there is no principled way to distinguish these from the productions
 * a_expr PRECEDING/FOLLOWING.  We hack this up by giving UNBOUNDED slightly
 * lower precedence than PRECEDING and FOLLOWING.  At present this doesn't
 * appear to cause UNBOUNDED to be treated differently from other unreserved
 * keywords anywhere else in the grammar, but it's definitely risky.  We can
 * blame any funny behavior of UNBOUNDED on the SQL standard, though.
 */
%nonassoc	UNBOUNDED		/* ideally should have same precedence as IDENT */
%nonassoc	IDENT NULL_P PARTITION RANGE ROWS PRECEDING FOLLOWING
%left		Op OPERATOR		/* multi-character ops and user-defined operators */
%nonassoc	NOTNULL
%nonassoc	ISNULL
%nonassoc	IS				/* sets precedence for IS NULL, etc */
%left		'+' '-'
%left		'*' '/' '%'
%left		'^'
/* Unary Operators */
%left		AT				/* sets precedence for AT TIME ZONE */
%left		COLLATE
%right		UMINUS
%left		'[' ']'
%left		'(' ')'
%left		TYPECAST
%left		'.'
/*
 * These might seem to be low-precedence, but actually they are not part
 * of the arithmetic hierarchy at all in their use as JOIN operators.
 * We make them high-precedence to support their use as function names.
 * They wouldn't be given a precedence at all, were it not that we need
 * left-associativity among the JOIN rules themselves.
 */
%left		JOIN CROSS LEFT FULL RIGHT INNER_P NATURAL
/* kluge to keep xml_whitespace_option from causing shift/reduce conflicts */
%right		PRESERVE STRIP_P

%%

/*
 *	The target production for the whole parse.
 */
stmtblock:	stmtmulti
			{
				pg_yyget_extra(yyscanner)->parsetree = $1;
			}
		;

/* the thrashing around here is to discard "empty" statements... */
stmtmulti:	stmtmulti ';' stmt
				{
					if ($3 != NULL)
						$$ = lappend($1, $3);
					else
						$$ = $1;
				}
			| stmt
				{
					if ($1 != NULL)
						$$ = list_make1($1);
					else
						$$ = NIL;
				}
		;

stmt :
			AlterEventTrigStmt
			| AlterDatabaseStmt
			| AlterDatabaseSetStmt
			| AlterDefaultPrivilegesStmt
			| AlterDomainStmt
			| AlterEnumStmt
			| AlterExtensionStmt
			| AlterExtensionContentsStmt
			| AlterFdwStmt
			| AlterForeignServerStmt
			| AlterForeignTableStmt
			| AlterFunctionStmt
			| AlterGroupStmt
			| AlterObjectSchemaStmt
			| AlterOwnerStmt
			| AlterSeqStmt
			| AlterTableStmt
			| AlterCompositeTypeStmt
			| AlterRoleSetStmt
			| AlterRoleStmt
			| AlterTSConfigurationStmt
			| AlterTSDictionaryStmt
			| AlterUserMappingStmt
			| AlterUserSetStmt
			| AlterUserStmt
			| AnalyzeStmt
			| CheckPointStmt
			| ClosePortalStmt
			| ClusterStmt
			| CommentStmt
			| ConstraintsSetStmt
			| CopyStmt
			| CreateAsStmt
			| CreateAssertStmt
			| CreateCastStmt
			| CreateConversionStmt
			| CreateDomainStmt
			| CreateExtensionStmt
			| CreateFdwStmt
			| CreateForeignServerStmt
			| CreateForeignTableStmt
			| CreateFunctionStmt
			| CreateGroupStmt
			| CreateMatViewStmt
			| CreateOpClassStmt
			| CreateOpFamilyStmt
			| AlterOpFamilyStmt
			| CreatePLangStmt
			| CreateSchemaStmt
			| CreateSeqStmt
			| CreateStmt
			| CreateTableSpaceStmt
			| CreateTrigStmt
			| CreateEventTrigStmt
			| CreateRoleStmt
			| CreateUserStmt
			| CreateUserMappingStmt
			| CreatedbStmt
			| DeallocateStmt
			| DeclareCursorStmt
			| DefineStmt
			| DeleteStmt
			| DiscardStmt
			| DoStmt
			| DropAssertStmt
			| DropCastStmt
			| DropFdwStmt
			| DropForeignServerStmt
			| DropGroupStmt
			| DropOpClassStmt
			| DropOpFamilyStmt
			| DropOwnedStmt
			| DropPLangStmt
			| DropRuleStmt
			| DropStmt
			| DropTableSpaceStmt
			| DropTrigStmt
			| DropRoleStmt
			| DropUserStmt
			| DropUserMappingStmt
			| DropdbStmt
			| ExecuteStmt
			| ExplainStmt
			| FetchStmt
			| GrantStmt
			| GrantRoleStmt
			| IndexStmt
			| InsertStmt
			| ListenStmt
			| RefreshMatViewStmt
			| LoadStmt
			| LockStmt
			| NotifyStmt
			| PrepareStmt
			| ReassignOwnedStmt
			| ReindexStmt
			| RemoveAggrStmt
			| RemoveFuncStmt
			| RemoveOperStmt
			| RenameStmt
			| RevokeStmt
			| RevokeRoleStmt
			| RuleStmt
			| SecLabelStmt
			| SelectStmt
			| TransactionStmt
			| TruncateStmt
			| UnlistenStmt
			| UpdateStmt
			| VacuumStmt
			| VariableResetStmt
			| VariableSetStmt
			| VariableShowStmt
			| ViewStmt
			| /*EMPTY*/
				{ $$ = NULL; }
		;

/*****************************************************************************
 *
 * Create a new Postgres DBMS role
 *
 *****************************************************************************/

CreateRoleStmt:
			CREATE ROLE RoleId opt_with OptRoleList
				{
					CreateRoleStmt *n = makeNode(CreateRoleStmt);
					n->stmt_type = ROLESTMT_ROLE;
					n->role = $3;
					n->options = $5;
					$$ = (Node *)n;
				}
		;


opt_with:	WITH									{}
			| /*EMPTY*/								{}
		;

/*
 * Options for CREATE ROLE and ALTER ROLE (also used by CREATE/ALTER USER
 * for backwards compatibility).  Note: the only option required by SQL99
 * is "WITH ADMIN name".
 */
OptRoleList:
			OptRoleList CreateOptRoleElem			{ $$ = lappend($1, $2); }
			| /* EMPTY */							{ $$ = NIL; }
		;

AlterOptRoleList:
			AlterOptRoleList AlterOptRoleElem		{ $$ = lappend($1, $2); }
			| /* EMPTY */							{ $$ = NIL; }
		;

AlterOptRoleElem:
			PASSWORD Sconst
				{
					$$ = makeDefElem("password",
									 (Node *)makeString($2));
				}
			| PASSWORD NULL_P
				{
					$$ = makeDefElem("password", NULL);
				}
			| ENCRYPTED PASSWORD Sconst
				{
					$$ = makeDefElem("encryptedPassword",
									 (Node *)makeString($3));
				}
			| UNENCRYPTED PASSWORD Sconst
				{
					$$ = makeDefElem("unencryptedPassword",
									 (Node *)makeString($3));
				}
			| INHERIT
				{
					$$ = makeDefElem("inherit", (Node *)makeInteger(TRUE));
				}
			| CONNECTION LIMIT SignedIconst
				{
					$$ = makeDefElem("connectionlimit", (Node *)makeInteger($3));
				}
			| VALID UNTIL Sconst
				{
					$$ = makeDefElem("validUntil", (Node *)makeString($3));
				}
		/*	Supported but not documented for roles, for use by ALTER GROUP. */
			| USER name_list
				{
					$$ = makeDefElem("rolemembers", (Node *)$2);
				}
			| IDENT
				{
					/*
					 * We handle identifiers that aren't parser keywords with
					 * the following special-case codes, to avoid bloating the
					 * size of the main parser.
					 */
					if (strcmp($1, "superuser") == 0)
						$$ = makeDefElem("superuser", (Node *)makeInteger(TRUE));
					else if (strcmp($1, "nosuperuser") == 0)
						$$ = makeDefElem("superuser", (Node *)makeInteger(FALSE));
					else if (strcmp($1, "createuser") == 0)
					{
						/* For backwards compatibility, synonym for SUPERUSER */
						$$ = makeDefElem("superuser", (Node *)makeInteger(TRUE));
					}
					else if (strcmp($1, "nocreateuser") == 0)
					{
						/* For backwards compatibility, synonym for SUPERUSER */
						$$ = makeDefElem("superuser", (Node *)makeInteger(FALSE));
					}
					else if (strcmp($1, "createrole") == 0)
						$$ = makeDefElem("createrole", (Node *)makeInteger(TRUE));
					else if (strcmp($1, "nocreaterole") == 0)
						$$ = makeDefElem("createrole", (Node *)makeInteger(FALSE));
					else if (strcmp($1, "replication") == 0)
						$$ = makeDefElem("isreplication", (Node *)makeInteger(TRUE));
					else if (strcmp($1, "noreplication") == 0)
						$$ = makeDefElem("isreplication", (Node *)makeInteger(FALSE));
					else if (strcmp($1, "createdb") == 0)
						$$ = makeDefElem("createdb", (Node *)makeInteger(TRUE));
					else if (strcmp($1, "nocreatedb") == 0)
						$$ = makeDefElem("createdb", (Node *)makeInteger(FALSE));
					else if (strcmp($1, "login") == 0)
						$$ = makeDefElem("canlogin", (Node *)makeInteger(TRUE));
					else if (strcmp($1, "nologin") == 0)
						$$ = makeDefElem("canlogin", (Node *)makeInteger(FALSE));
					else if (strcmp($1, "noinherit") == 0)
					{
						/*
						 * Note that INHERIT is a keyword, so it's handled by main parser, but
						 * NOINHERIT is handled here.
						 */
						$$ = makeDefElem("inherit", (Node *)makeInteger(FALSE));
					}
					else
						ereport(ERROR,
								(errcode(ERRCODE_SYNTAX_ERROR),
								 errmsg("unrecognized role option \"%s\"", $1),
									 parser_errposition(@1)));
				}
		;

CreateOptRoleElem:
			AlterOptRoleElem			{ $$ = $1; }
			/* The following are not supported by ALTER ROLE/USER/GROUP */
			| SYSID Iconst
				{
					$$ = makeDefElem("sysid", (Node *)makeInteger($2));
				}
			| ADMIN name_list
				{
					$$ = makeDefElem("adminmembers", (Node *)$2);
				}
			| ROLE name_list
				{
					$$ = makeDefElem("rolemembers", (Node *)$2);
				}
			| IN_P ROLE name_list
				{
					$$ = makeDefElem("addroleto", (Node *)$3);
				}
			| IN_P GROUP_P name_list
				{
					$$ = makeDefElem("addroleto", (Node *)$3);
				}
		;


/*****************************************************************************
 *
 * Create a new Postgres DBMS user (role with implied login ability)
 *
 *****************************************************************************/

CreateUserStmt:
			CREATE USER RoleId opt_with OptRoleList
				{
					CreateRoleStmt *n = makeNode(CreateRoleStmt);
					n->stmt_type = ROLESTMT_USER;
					n->role = $3;
					n->options = $5;
					$$ = (Node *)n;
				}
		;


/*****************************************************************************
 *
 * Alter a postgresql DBMS role
 *
 *****************************************************************************/

AlterRoleStmt:
			ALTER ROLE RoleId opt_with AlterOptRoleList
				 {
					AlterRoleStmt *n = makeNode(AlterRoleStmt);
					n->role = $3;
					n->action = +1;	/* add, if there are members */
					n->options = $5;
					$$ = (Node *)n;
				 }
		;

opt_in_database:
			   /* EMPTY */					{ $$ = NULL; }
			| IN_P DATABASE database_name	{ $$ = $3; }
		;

AlterRoleSetStmt:
			ALTER ROLE RoleId opt_in_database SetResetClause
				{
					AlterRoleSetStmt *n = makeNode(AlterRoleSetStmt);
					n->role = $3;
					n->database = $4;
					n->setstmt = $5;
					$$ = (Node *)n;
				}
			| ALTER ROLE ALL opt_in_database SetResetClause
				{
					AlterRoleSetStmt *n = makeNode(AlterRoleSetStmt);
					n->role = NULL;
					n->database = $4;
					n->setstmt = $5;
					$$ = (Node *)n;
				}
		;


/*****************************************************************************
 *
 * Alter a postgresql DBMS user
 *
 *****************************************************************************/

AlterUserStmt:
			ALTER USER RoleId opt_with AlterOptRoleList
				 {
					AlterRoleStmt *n = makeNode(AlterRoleStmt);
					n->role = $3;
					n->action = +1;	/* add, if there are members */
					n->options = $5;
					$$ = (Node *)n;
				 }
		;


AlterUserSetStmt:
			ALTER USER RoleId SetResetClause
				{
					AlterRoleSetStmt *n = makeNode(AlterRoleSetStmt);
					n->role = $3;
					n->database = NULL;
					n->setstmt = $4;
					$$ = (Node *)n;
				}
			;


/*****************************************************************************
 *
 * Drop a postgresql DBMS role
 *
 * XXX Ideally this would have CASCADE/RESTRICT options, but since a role
 * might own objects in multiple databases, there is presently no way to
 * implement either cascading or restricting.  Caveat DBA.
 *****************************************************************************/

DropRoleStmt:
			DROP ROLE name_list
				{
					DropRoleStmt *n = makeNode(DropRoleStmt);
					n->missing_ok = FALSE;
					n->roles = $3;
					$$ = (Node *)n;
				}
			| DROP ROLE IF_P EXISTS name_list
				{
					DropRoleStmt *n = makeNode(DropRoleStmt);
					n->missing_ok = TRUE;
					n->roles = $5;
					$$ = (Node *)n;
				}
			;

/*****************************************************************************
 *
 * Drop a postgresql DBMS user
 *
 * XXX Ideally this would have CASCADE/RESTRICT options, but since a user
 * might own objects in multiple databases, there is presently no way to
 * implement either cascading or restricting.  Caveat DBA.
 *****************************************************************************/

DropUserStmt:
			DROP USER name_list
				{
					DropRoleStmt *n = makeNode(DropRoleStmt);
					n->missing_ok = FALSE;
					n->roles = $3;
					$$ = (Node *)n;
				}
			| DROP USER IF_P EXISTS name_list
				{
					DropRoleStmt *n = makeNode(DropRoleStmt);
					n->roles = $5;
					n->missing_ok = TRUE;
					$$ = (Node *)n;
				}
			;


/*****************************************************************************
 *
 * Create a postgresql group (role without login ability)
 *
 *****************************************************************************/

CreateGroupStmt:
			CREATE GROUP_P RoleId opt_with OptRoleList
				{
					CreateRoleStmt *n = makeNode(CreateRoleStmt);
					n->stmt_type = ROLESTMT_GROUP;
					n->role = $3;
					n->options = $5;
					$$ = (Node *)n;
				}
		;


/*****************************************************************************
 *
 * Alter a postgresql group
 *
 *****************************************************************************/

AlterGroupStmt:
			ALTER GROUP_P RoleId add_drop USER name_list
				{
					AlterRoleStmt *n = makeNode(AlterRoleStmt);
					n->role = $3;
					n->action = $4;
					n->options = list_make1(makeDefElem("rolemembers",
														(Node *)$6));
					$$ = (Node *)n;
				}
		;

add_drop:	ADD_P									{ $$ = +1; }
			| DROP									{ $$ = -1; }
		;


/*****************************************************************************
 *
 * Drop a postgresql group
 *
 * XXX see above notes about cascading DROP USER; groups have same problem.
 *****************************************************************************/

DropGroupStmt:
			DROP GROUP_P name_list
				{
					DropRoleStmt *n = makeNode(DropRoleStmt);
					n->missing_ok = FALSE;
					n->roles = $3;
					$$ = (Node *)n;
				}
			| DROP GROUP_P IF_P EXISTS name_list
				{
					DropRoleStmt *n = makeNode(DropRoleStmt);
					n->missing_ok = TRUE;
					n->roles = $5;
					$$ = (Node *)n;
				}
		;


/*****************************************************************************
 *
 * Manipulate a schema
 *
 *****************************************************************************/

CreateSchemaStmt:
			CREATE SCHEMA OptSchemaName AUTHORIZATION RoleId OptSchemaEltList
				{
					CreateSchemaStmt *n = makeNode(CreateSchemaStmt);
					/* One can omit the schema name or the authorization id. */
					if ($3 != NULL)
						n->schemaname = $3;
					else
						n->schemaname = $5;
					n->authid = $5;
					n->schemaElts = $6;
					n->if_not_exists = false;
					$$ = (Node *)n;
				}
			| CREATE SCHEMA ColId OptSchemaEltList
				{
					CreateSchemaStmt *n = makeNode(CreateSchemaStmt);
					/* ...but not both */
					n->schemaname = $3;
					n->authid = NULL;
					n->schemaElts = $4;
					n->if_not_exists = false;
					$$ = (Node *)n;
				}
			| CREATE SCHEMA IF_P NOT EXISTS OptSchemaName AUTHORIZATION RoleId OptSchemaEltList
				{
					CreateSchemaStmt *n = makeNode(CreateSchemaStmt);
					/* One can omit the schema name or the authorization id. */
					if ($6 != NULL)
						n->schemaname = $6;
					else
						n->schemaname = $8;
					n->authid = $8;
					if ($9 != NIL)
						ereport(ERROR,
								(errcode(ERRCODE_FEATURE_NOT_SUPPORTED),
								 errmsg("CREATE SCHEMA IF NOT EXISTS cannot include schema elements"),
								 parser_errposition(@9)));
					n->schemaElts = $9;
					n->if_not_exists = true;
					$$ = (Node *)n;
				}
			| CREATE SCHEMA IF_P NOT EXISTS ColId OptSchemaEltList
				{
					CreateSchemaStmt *n = makeNode(CreateSchemaStmt);
					/* ...but not both */
					n->schemaname = $6;
					n->authid = NULL;
					if ($7 != NIL)
						ereport(ERROR,
								(errcode(ERRCODE_FEATURE_NOT_SUPPORTED),
								 errmsg("CREATE SCHEMA IF NOT EXISTS cannot include schema elements"),
								 parser_errposition(@7)));
					n->schemaElts = $7;
					n->if_not_exists = true;
					$$ = (Node *)n;
				}
		;

OptSchemaName:
			ColId									{ $$ = $1; }
			| /* EMPTY */							{ $$ = NULL; }
		;

OptSchemaEltList:
			OptSchemaEltList schema_stmt
				{
					if (@$ < 0)			/* see comments for YYLLOC_DEFAULT */
						@$ = @2;
					$$ = lappend($1, $2);
				}
			| /* EMPTY */
				{ $$ = NIL; }
		;

/*
 *	schema_stmt are the ones that can show up inside a CREATE SCHEMA
 *	statement (in addition to by themselves).
 */
schema_stmt:
			CreateStmt
			| IndexStmt
			| CreateSeqStmt
			| CreateTrigStmt
			| GrantStmt
			| ViewStmt
		;


/*****************************************************************************
 *
 * Set PG internal variable
 *	  SET name TO 'var_value'
 * Include SQL syntax (thomas 1997-10-22):
 *	  SET TIME ZONE 'var_value'
 *
 *****************************************************************************/

VariableSetStmt:
			SET set_rest
				{
					VariableSetStmt *n = $2;
					n->is_local = false;
					$$ = (Node *) n;
				}
			| SET LOCAL set_rest
				{
					VariableSetStmt *n = $3;
					n->is_local = true;
					$$ = (Node *) n;
				}
			| SET SESSION set_rest
				{
					VariableSetStmt *n = $3;
					n->is_local = false;
					$$ = (Node *) n;
				}
		;

set_rest:
			TRANSACTION transaction_mode_list
				{
					VariableSetStmt *n = makeNode(VariableSetStmt);
					n->kind = VAR_SET_MULTI;
					n->name = "TRANSACTION";
					n->args = $2;
					$$ = n;
				}
			| SESSION CHARACTERISTICS AS TRANSACTION transaction_mode_list
				{
					VariableSetStmt *n = makeNode(VariableSetStmt);
					n->kind = VAR_SET_MULTI;
					n->name = "SESSION CHARACTERISTICS";
					n->args = $5;
					$$ = n;
				}
			| set_rest_more
			;

set_rest_more:	/* Generic SET syntaxes: */
			var_name TO var_list
				{
					VariableSetStmt *n = makeNode(VariableSetStmt);
					n->kind = VAR_SET_VALUE;
					n->name = $1;
					n->args = $3;
					$$ = n;
				}
			| var_name '=' var_list
				{
					VariableSetStmt *n = makeNode(VariableSetStmt);
					n->kind = VAR_SET_VALUE;
					n->name = $1;
					n->args = $3;
					$$ = n;
				}
			| var_name TO DEFAULT
				{
					VariableSetStmt *n = makeNode(VariableSetStmt);
					n->kind = VAR_SET_DEFAULT;
					n->name = $1;
					$$ = n;
				}
			| var_name '=' DEFAULT
				{
					VariableSetStmt *n = makeNode(VariableSetStmt);
					n->kind = VAR_SET_DEFAULT;
					n->name = $1;
					$$ = n;
				}
			| var_name FROM CURRENT_P
				{
					VariableSetStmt *n = makeNode(VariableSetStmt);
					n->kind = VAR_SET_CURRENT;
					n->name = $1;
					$$ = n;
				}
			/* Special syntaxes mandated by SQL standard: */
			| TIME ZONE zone_value
				{
					VariableSetStmt *n = makeNode(VariableSetStmt);
					n->kind = VAR_SET_VALUE;
					n->name = "timezone";
					if ($3 != NULL)
						n->args = list_make1($3);
					else
						n->kind = VAR_SET_DEFAULT;
					$$ = n;
				}
			| CATALOG_P Sconst
				{
					ereport(ERROR,
							(errcode(ERRCODE_FEATURE_NOT_SUPPORTED),
							 errmsg("current database cannot be changed"),
							 parser_errposition(@2)));
					$$ = NULL; /*not reached*/
				}
			| SCHEMA Sconst
				{
					VariableSetStmt *n = makeNode(VariableSetStmt);
					n->kind = VAR_SET_VALUE;
					n->name = "search_path";
					n->args = list_make1(makeStringConst($2, @2));
					$$ = n;
				}
			| NAMES opt_encoding
				{
					VariableSetStmt *n = makeNode(VariableSetStmt);
					n->kind = VAR_SET_VALUE;
					n->name = "client_encoding";
					if ($2 != NULL)
						n->args = list_make1(makeStringConst($2, @2));
					else
						n->kind = VAR_SET_DEFAULT;
					$$ = n;
				}
			| ROLE NonReservedWord_or_Sconst
				{
					VariableSetStmt *n = makeNode(VariableSetStmt);
					n->kind = VAR_SET_VALUE;
					n->name = "role";
					n->args = list_make1(makeStringConst($2, @2));
					$$ = n;
				}
			| SESSION AUTHORIZATION NonReservedWord_or_Sconst
				{
					VariableSetStmt *n = makeNode(VariableSetStmt);
					n->kind = VAR_SET_VALUE;
					n->name = "session_authorization";
					n->args = list_make1(makeStringConst($3, @3));
					$$ = n;
				}
			| SESSION AUTHORIZATION DEFAULT
				{
					VariableSetStmt *n = makeNode(VariableSetStmt);
					n->kind = VAR_SET_DEFAULT;
					n->name = "session_authorization";
					$$ = n;
				}
			| XML_P OPTION document_or_content
				{
					VariableSetStmt *n = makeNode(VariableSetStmt);
					n->kind = VAR_SET_VALUE;
					n->name = "xmloption";
					n->args = list_make1(makeStringConst($3 == XMLOPTION_DOCUMENT ? "DOCUMENT" : "CONTENT", @3));
					$$ = n;
				}
			/* Special syntaxes invented by PostgreSQL: */
			| TRANSACTION SNAPSHOT Sconst
				{
					VariableSetStmt *n = makeNode(VariableSetStmt);
					n->kind = VAR_SET_MULTI;
					n->name = "TRANSACTION SNAPSHOT";
					n->args = list_make1(makeStringConst($3, @3));
					$$ = n;
				}
		;

var_name:	ColId								{ $$ = $1; }
			| var_name '.' ColId
				{ $$ = psprintf("%s.%s", $1, $3); }
		;

var_list:	var_value								{ $$ = list_make1($1); }
			| var_list ',' var_value				{ $$ = lappend($1, $3); }
		;

var_value:	opt_boolean_or_string
				{ $$ = makeStringConst($1, @1); }
			| NumericOnly
				{ $$ = makeAConst($1, @1); }
		;

iso_level:	READ UNCOMMITTED						{ $$ = "read uncommitted"; }
			| READ COMMITTED						{ $$ = "read committed"; }
			| REPEATABLE READ						{ $$ = "repeatable read"; }
			| SERIALIZABLE							{ $$ = "serializable"; }
		;

opt_boolean_or_string:
			TRUE_P									{ $$ = "true"; }
			| FALSE_P								{ $$ = "false"; }
			| ON									{ $$ = "on"; }
			/*
			 * OFF is also accepted as a boolean value, but is handled by
			 * the NonReservedWord rule.  The action for booleans and strings
			 * is the same, so we don't need to distinguish them here.
			 */
			| NonReservedWord_or_Sconst				{ $$ = $1; }
		;

/* Timezone values can be:
 * - a string such as 'pst8pdt'
 * - an identifier such as "pst8pdt"
 * - an integer or floating point number
 * - a time interval per SQL99
 * ColId gives reduce/reduce errors against ConstInterval and LOCAL,
 * so use IDENT (meaning we reject anything that is a key word).
 */
zone_value:
			Sconst
				{
					$$ = makeStringConst($1, @1);
				}
			| IDENT
				{
					$$ = makeStringConst($1, @1);
				}
			| ConstInterval Sconst opt_interval
				{
					TypeName *t = $1;
					if ($3 != NIL)
					{
						A_Const *n = (A_Const *) linitial($3);
						if ((n->val.val.ival & ~(INTERVAL_MASK(HOUR) | INTERVAL_MASK(MINUTE))) != 0)
							ereport(ERROR,
									(errcode(ERRCODE_SYNTAX_ERROR),
									 errmsg("time zone interval must be HOUR or HOUR TO MINUTE"),
									 parser_errposition(@3)));
					}
					t->typmods = $3;
					$$ = makeStringConstCast($2, @2, t);
				}
			| ConstInterval '(' Iconst ')' Sconst opt_interval
				{
					TypeName *t = $1;
					if ($6 != NIL)
					{
						A_Const *n = (A_Const *) linitial($6);
						if ((n->val.val.ival & ~(INTERVAL_MASK(HOUR) | INTERVAL_MASK(MINUTE))) != 0)
							ereport(ERROR,
									(errcode(ERRCODE_SYNTAX_ERROR),
									 errmsg("time zone interval must be HOUR or HOUR TO MINUTE"),
									 parser_errposition(@6)));
						if (list_length($6) != 1)
							ereport(ERROR,
									(errcode(ERRCODE_SYNTAX_ERROR),
									 errmsg("interval precision specified twice"),
									 parser_errposition(@1)));
						t->typmods = lappend($6, makeIntConst($3, @3));
					}
					else
						t->typmods = list_make2(makeIntConst(INTERVAL_FULL_RANGE, -1),
												makeIntConst($3, @3));
					$$ = makeStringConstCast($5, @5, t);
				}
			| NumericOnly							{ $$ = makeAConst($1, @1); }
			| DEFAULT								{ $$ = NULL; }
			| LOCAL									{ $$ = NULL; }
		;

opt_encoding:
			Sconst									{ $$ = $1; }
			| DEFAULT								{ $$ = NULL; }
			| /*EMPTY*/								{ $$ = NULL; }
		;

NonReservedWord_or_Sconst:
			NonReservedWord							{ $$ = $1; }
			| Sconst								{ $$ = $1; }
		;

VariableResetStmt:
			RESET var_name
				{
					VariableSetStmt *n = makeNode(VariableSetStmt);
					n->kind = VAR_RESET;
					n->name = $2;
					$$ = (Node *) n;
				}
			| RESET TIME ZONE
				{
					VariableSetStmt *n = makeNode(VariableSetStmt);
					n->kind = VAR_RESET;
					n->name = "timezone";
					$$ = (Node *) n;
				}
			| RESET TRANSACTION ISOLATION LEVEL
				{
					VariableSetStmt *n = makeNode(VariableSetStmt);
					n->kind = VAR_RESET;
					n->name = "transaction_isolation";
					$$ = (Node *) n;
				}
			| RESET SESSION AUTHORIZATION
				{
					VariableSetStmt *n = makeNode(VariableSetStmt);
					n->kind = VAR_RESET;
					n->name = "session_authorization";
					$$ = (Node *) n;
				}
			| RESET ALL
				{
					VariableSetStmt *n = makeNode(VariableSetStmt);
					n->kind = VAR_RESET_ALL;
					$$ = (Node *) n;
				}
		;

/* SetResetClause allows SET or RESET without LOCAL */
SetResetClause:
			SET set_rest					{ $$ = $2; }
			| VariableResetStmt				{ $$ = (VariableSetStmt *) $1; }
		;

/* SetResetClause allows SET or RESET without LOCAL */
FunctionSetResetClause:
			SET set_rest_more				{ $$ = $2; }
			| VariableResetStmt				{ $$ = (VariableSetStmt *) $1; }
		;


VariableShowStmt:
			SHOW var_name
				{
					VariableShowStmt *n = makeNode(VariableShowStmt);
					n->name = $2;
					$$ = (Node *) n;
				}
			| SHOW TIME ZONE
				{
					VariableShowStmt *n = makeNode(VariableShowStmt);
					n->name = "timezone";
					$$ = (Node *) n;
				}
			| SHOW TRANSACTION ISOLATION LEVEL
				{
					VariableShowStmt *n = makeNode(VariableShowStmt);
					n->name = "transaction_isolation";
					$$ = (Node *) n;
				}
			| SHOW SESSION AUTHORIZATION
				{
					VariableShowStmt *n = makeNode(VariableShowStmt);
					n->name = "session_authorization";
					$$ = (Node *) n;
				}
			| SHOW ALL
				{
					VariableShowStmt *n = makeNode(VariableShowStmt);
					n->name = "all";
					$$ = (Node *) n;
				}
		;


ConstraintsSetStmt:
			SET CONSTRAINTS constraints_set_list constraints_set_mode
				{
					ConstraintsSetStmt *n = makeNode(ConstraintsSetStmt);
					n->constraints = $3;
					n->deferred = $4;
					$$ = (Node *) n;
				}
		;

constraints_set_list:
			ALL										{ $$ = NIL; }
			| qualified_name_list					{ $$ = $1; }
		;

constraints_set_mode:
			DEFERRED								{ $$ = TRUE; }
			| IMMEDIATE								{ $$ = FALSE; }
		;


/*
 * Checkpoint statement
 */
CheckPointStmt:
			CHECKPOINT
				{
					CheckPointStmt *n = makeNode(CheckPointStmt);
					$$ = (Node *)n;
				}
		;


/*****************************************************************************
 *
 * DISCARD { ALL | TEMP | PLANS | SEQUENCES }
 *
 *****************************************************************************/

DiscardStmt:
			DISCARD ALL
				{
					DiscardStmt *n = makeNode(DiscardStmt);
					n->target = DISCARD_ALL;
					$$ = (Node *) n;
				}
			| DISCARD TEMP
				{
					DiscardStmt *n = makeNode(DiscardStmt);
					n->target = DISCARD_TEMP;
					$$ = (Node *) n;
				}
			| DISCARD TEMPORARY
				{
					DiscardStmt *n = makeNode(DiscardStmt);
					n->target = DISCARD_TEMP;
					$$ = (Node *) n;
				}
			| DISCARD PLANS
				{
					DiscardStmt *n = makeNode(DiscardStmt);
					n->target = DISCARD_PLANS;
					$$ = (Node *) n;
				}
			| DISCARD SEQUENCES
				{
					DiscardStmt *n = makeNode(DiscardStmt);
					n->target = DISCARD_SEQUENCES;
					$$ = (Node *) n;
				}

		;


/*****************************************************************************
 *
 *	ALTER [ TABLE | INDEX | SEQUENCE | VIEW | MATERIALIZED VIEW ] variations
 *
 * Note: we accept all subcommands for each of the five variants, and sort
 * out what's really legal at execution time.
 *****************************************************************************/

AlterTableStmt:
			ALTER TABLE relation_expr alter_table_cmds
				{
					AlterTableStmt *n = makeNode(AlterTableStmt);
					n->relation = $3;
					n->cmds = $4;
					n->relkind = OBJECT_TABLE;
					n->missing_ok = false;
					$$ = (Node *)n;
				}
		|	ALTER TABLE IF_P EXISTS relation_expr alter_table_cmds
				{
					AlterTableStmt *n = makeNode(AlterTableStmt);
					n->relation = $5;
					n->cmds = $6;
					n->relkind = OBJECT_TABLE;
					n->missing_ok = true;
					$$ = (Node *)n;
				}
		|	ALTER INDEX qualified_name alter_table_cmds
				{
					AlterTableStmt *n = makeNode(AlterTableStmt);
					n->relation = $3;
					n->cmds = $4;
					n->relkind = OBJECT_INDEX;
					n->missing_ok = false;
					$$ = (Node *)n;
				}
		|	ALTER INDEX IF_P EXISTS qualified_name alter_table_cmds
				{
					AlterTableStmt *n = makeNode(AlterTableStmt);
					n->relation = $5;
					n->cmds = $6;
					n->relkind = OBJECT_INDEX;
					n->missing_ok = true;
					$$ = (Node *)n;
				}
		|	ALTER SEQUENCE qualified_name alter_table_cmds
				{
					AlterTableStmt *n = makeNode(AlterTableStmt);
					n->relation = $3;
					n->cmds = $4;
					n->relkind = OBJECT_SEQUENCE;
					n->missing_ok = false;
					$$ = (Node *)n;
				}
		|	ALTER SEQUENCE IF_P EXISTS qualified_name alter_table_cmds
				{
					AlterTableStmt *n = makeNode(AlterTableStmt);
					n->relation = $5;
					n->cmds = $6;
					n->relkind = OBJECT_SEQUENCE;
					n->missing_ok = true;
					$$ = (Node *)n;
				}
		|	ALTER VIEW qualified_name alter_table_cmds
				{
					AlterTableStmt *n = makeNode(AlterTableStmt);
					n->relation = $3;
					n->cmds = $4;
					n->relkind = OBJECT_VIEW;
					n->missing_ok = false;
					$$ = (Node *)n;
				}
		|	ALTER VIEW IF_P EXISTS qualified_name alter_table_cmds
				{
					AlterTableStmt *n = makeNode(AlterTableStmt);
					n->relation = $5;
					n->cmds = $6;
					n->relkind = OBJECT_VIEW;
					n->missing_ok = true;
					$$ = (Node *)n;
				}
		|	ALTER MATERIALIZED VIEW qualified_name alter_table_cmds
				{
					AlterTableStmt *n = makeNode(AlterTableStmt);
					n->relation = $4;
					n->cmds = $5;
					n->relkind = OBJECT_MATVIEW;
					n->missing_ok = false;
					$$ = (Node *)n;
				}
		|	ALTER MATERIALIZED VIEW IF_P EXISTS qualified_name alter_table_cmds
				{
					AlterTableStmt *n = makeNode(AlterTableStmt);
					n->relation = $6;
					n->cmds = $7;
					n->relkind = OBJECT_MATVIEW;
					n->missing_ok = true;
					$$ = (Node *)n;
				}
		;

alter_table_cmds:
			alter_table_cmd							{ $$ = list_make1($1); }
			| alter_table_cmds ',' alter_table_cmd	{ $$ = lappend($1, $3); }
		;

alter_table_cmd:
			/* ALTER TABLE <name> ADD <coldef> */
			ADD_P columnDef
				{
					AlterTableCmd *n = makeNode(AlterTableCmd);
					n->subtype = AT_AddColumn;
					n->def = $2;
					$$ = (Node *)n;
				}
			/* ALTER TABLE <name> ADD COLUMN <coldef> */
			| ADD_P COLUMN columnDef
				{
					AlterTableCmd *n = makeNode(AlterTableCmd);
					n->subtype = AT_AddColumn;
					n->def = $3;
					$$ = (Node *)n;
				}
			/* ALTER TABLE <name> ALTER [COLUMN] <colname> {SET DEFAULT <expr>|DROP DEFAULT} */
			| ALTER opt_column ColId alter_column_default
				{
					AlterTableCmd *n = makeNode(AlterTableCmd);
					n->subtype = AT_ColumnDefault;
					n->name = $3;
					n->def = $4;
					$$ = (Node *)n;
				}
			/* ALTER TABLE <name> ALTER [COLUMN] <colname> DROP NOT NULL */
			| ALTER opt_column ColId DROP NOT NULL_P
				{
					AlterTableCmd *n = makeNode(AlterTableCmd);
					n->subtype = AT_DropNotNull;
					n->name = $3;
					$$ = (Node *)n;
				}
			/* ALTER TABLE <name> ALTER [COLUMN] <colname> SET NOT NULL */
			| ALTER opt_column ColId SET NOT NULL_P
				{
					AlterTableCmd *n = makeNode(AlterTableCmd);
					n->subtype = AT_SetNotNull;
					n->name = $3;
					$$ = (Node *)n;
				}
			/* ALTER TABLE <name> ALTER [COLUMN] <colname> SET STATISTICS <SignedIconst> */
			| ALTER opt_column ColId SET STATISTICS SignedIconst
				{
					AlterTableCmd *n = makeNode(AlterTableCmd);
					n->subtype = AT_SetStatistics;
					n->name = $3;
					n->def = (Node *) makeInteger($6);
					$$ = (Node *)n;
				}
			/* ALTER TABLE <name> ALTER [COLUMN] <colname> SET ( column_parameter = value [, ... ] ) */
			| ALTER opt_column ColId SET reloptions
				{
					AlterTableCmd *n = makeNode(AlterTableCmd);
					n->subtype = AT_SetOptions;
					n->name = $3;
					n->def = (Node *) $5;
					$$ = (Node *)n;
				}
			/* ALTER TABLE <name> ALTER [COLUMN] <colname> SET ( column_parameter = value [, ... ] ) */
			| ALTER opt_column ColId RESET reloptions
				{
					AlterTableCmd *n = makeNode(AlterTableCmd);
					n->subtype = AT_ResetOptions;
					n->name = $3;
					n->def = (Node *) $5;
					$$ = (Node *)n;
				}
			/* ALTER TABLE <name> ALTER [COLUMN] <colname> SET STORAGE <storagemode> */
			| ALTER opt_column ColId SET STORAGE ColId
				{
					AlterTableCmd *n = makeNode(AlterTableCmd);
					n->subtype = AT_SetStorage;
					n->name = $3;
					n->def = (Node *) makeString($6);
					$$ = (Node *)n;
				}
			/* ALTER TABLE <name> DROP [COLUMN] IF EXISTS <colname> [RESTRICT|CASCADE] */
			| DROP opt_column IF_P EXISTS ColId opt_drop_behavior
				{
					AlterTableCmd *n = makeNode(AlterTableCmd);
					n->subtype = AT_DropColumn;
					n->name = $5;
					n->behavior = $6;
					n->missing_ok = TRUE;
					$$ = (Node *)n;
				}
			/* ALTER TABLE <name> DROP [COLUMN] <colname> [RESTRICT|CASCADE] */
			| DROP opt_column ColId opt_drop_behavior
				{
					AlterTableCmd *n = makeNode(AlterTableCmd);
					n->subtype = AT_DropColumn;
					n->name = $3;
					n->behavior = $4;
					n->missing_ok = FALSE;
					$$ = (Node *)n;
				}
			/*
			 * ALTER TABLE <name> ALTER [COLUMN] <colname> [SET DATA] TYPE <typename>
			 *		[ USING <expression> ]
			 */
			| ALTER opt_column ColId opt_set_data TYPE_P Typename opt_collate_clause alter_using
				{
					AlterTableCmd *n = makeNode(AlterTableCmd);
					ColumnDef *def = makeNode(ColumnDef);
					n->subtype = AT_AlterColumnType;
					n->name = $3;
					n->def = (Node *) def;
					/* We only use these three fields of the ColumnDef node */
					def->typeName = $6;
					def->collClause = (CollateClause *) $7;
					def->raw_default = $8;
					$$ = (Node *)n;
				}
			/* ALTER FOREIGN TABLE <name> ALTER [COLUMN] <colname> OPTIONS */
			| ALTER opt_column ColId alter_generic_options
				{
					AlterTableCmd *n = makeNode(AlterTableCmd);
					n->subtype = AT_AlterColumnGenericOptions;
					n->name = $3;
					n->def = (Node *) $4;
					$$ = (Node *)n;
				}
			/* ALTER TABLE <name> ADD CONSTRAINT ... */
			| ADD_P TableConstraint
				{
					AlterTableCmd *n = makeNode(AlterTableCmd);
					n->subtype = AT_AddConstraint;
					n->def = $2;
					$$ = (Node *)n;
				}
			/* ALTER TABLE <name> ALTER CONSTRAINT ... */
			| ALTER CONSTRAINT name ConstraintAttributeSpec
				{
					AlterTableCmd *n = makeNode(AlterTableCmd);
					Constraint *c = makeNode(Constraint);
					n->subtype = AT_AlterConstraint;
					n->def = (Node *) c;
					c->contype = CONSTR_FOREIGN; /* others not supported, yet */
					c->conname = $3;
					processCASbits($4, @4, "ALTER CONSTRAINT statement",
									&c->deferrable,
									&c->initdeferred,
									NULL, NULL, yyscanner);
					$$ = (Node *)n;
				}
			/* ALTER TABLE <name> VALIDATE CONSTRAINT ... */
			| VALIDATE CONSTRAINT name
				{
					AlterTableCmd *n = makeNode(AlterTableCmd);
					n->subtype = AT_ValidateConstraint;
					n->name = $3;
					$$ = (Node *)n;
				}
			/* ALTER TABLE <name> DROP CONSTRAINT IF EXISTS <name> [RESTRICT|CASCADE] */
			| DROP CONSTRAINT IF_P EXISTS name opt_drop_behavior
				{
					AlterTableCmd *n = makeNode(AlterTableCmd);
					n->subtype = AT_DropConstraint;
					n->name = $5;
					n->behavior = $6;
					n->missing_ok = TRUE;
					$$ = (Node *)n;
				}
			/* ALTER TABLE <name> DROP CONSTRAINT <name> [RESTRICT|CASCADE] */
			| DROP CONSTRAINT name opt_drop_behavior
				{
					AlterTableCmd *n = makeNode(AlterTableCmd);
					n->subtype = AT_DropConstraint;
					n->name = $3;
					n->behavior = $4;
					n->missing_ok = FALSE;
					$$ = (Node *)n;
				}
			/* ALTER TABLE <name> SET WITH OIDS  */
			| SET WITH OIDS
				{
					AlterTableCmd *n = makeNode(AlterTableCmd);
					n->subtype = AT_AddOids;
					$$ = (Node *)n;
				}
			/* ALTER TABLE <name> SET WITHOUT OIDS  */
			| SET WITHOUT OIDS
				{
					AlterTableCmd *n = makeNode(AlterTableCmd);
					n->subtype = AT_DropOids;
					$$ = (Node *)n;
				}
			/* ALTER TABLE <name> CLUSTER ON <indexname> */
			| CLUSTER ON name
				{
					AlterTableCmd *n = makeNode(AlterTableCmd);
					n->subtype = AT_ClusterOn;
					n->name = $3;
					$$ = (Node *)n;
				}
			/* ALTER TABLE <name> SET WITHOUT CLUSTER */
			| SET WITHOUT CLUSTER
				{
					AlterTableCmd *n = makeNode(AlterTableCmd);
					n->subtype = AT_DropCluster;
					n->name = NULL;
					$$ = (Node *)n;
				}
			/* ALTER TABLE <name> ENABLE TRIGGER <trig> */
			| ENABLE_P TRIGGER name
				{
					AlterTableCmd *n = makeNode(AlterTableCmd);
					n->subtype = AT_EnableTrig;
					n->name = $3;
					$$ = (Node *)n;
				}
			/* ALTER TABLE <name> ENABLE ALWAYS TRIGGER <trig> */
			| ENABLE_P ALWAYS TRIGGER name
				{
					AlterTableCmd *n = makeNode(AlterTableCmd);
					n->subtype = AT_EnableAlwaysTrig;
					n->name = $4;
					$$ = (Node *)n;
				}
			/* ALTER TABLE <name> ENABLE REPLICA TRIGGER <trig> */
			| ENABLE_P REPLICA TRIGGER name
				{
					AlterTableCmd *n = makeNode(AlterTableCmd);
					n->subtype = AT_EnableReplicaTrig;
					n->name = $4;
					$$ = (Node *)n;
				}
			/* ALTER TABLE <name> ENABLE TRIGGER ALL */
			| ENABLE_P TRIGGER ALL
				{
					AlterTableCmd *n = makeNode(AlterTableCmd);
					n->subtype = AT_EnableTrigAll;
					$$ = (Node *)n;
				}
			/* ALTER TABLE <name> ENABLE TRIGGER USER */
			| ENABLE_P TRIGGER USER
				{
					AlterTableCmd *n = makeNode(AlterTableCmd);
					n->subtype = AT_EnableTrigUser;
					$$ = (Node *)n;
				}
			/* ALTER TABLE <name> DISABLE TRIGGER <trig> */
			| DISABLE_P TRIGGER name
				{
					AlterTableCmd *n = makeNode(AlterTableCmd);
					n->subtype = AT_DisableTrig;
					n->name = $3;
					$$ = (Node *)n;
				}
			/* ALTER TABLE <name> DISABLE TRIGGER ALL */
			| DISABLE_P TRIGGER ALL
				{
					AlterTableCmd *n = makeNode(AlterTableCmd);
					n->subtype = AT_DisableTrigAll;
					$$ = (Node *)n;
				}
			/* ALTER TABLE <name> DISABLE TRIGGER USER */
			| DISABLE_P TRIGGER USER
				{
					AlterTableCmd *n = makeNode(AlterTableCmd);
					n->subtype = AT_DisableTrigUser;
					$$ = (Node *)n;
				}
			/* ALTER TABLE <name> ENABLE RULE <rule> */
			| ENABLE_P RULE name
				{
					AlterTableCmd *n = makeNode(AlterTableCmd);
					n->subtype = AT_EnableRule;
					n->name = $3;
					$$ = (Node *)n;
				}
			/* ALTER TABLE <name> ENABLE ALWAYS RULE <rule> */
			| ENABLE_P ALWAYS RULE name
				{
					AlterTableCmd *n = makeNode(AlterTableCmd);
					n->subtype = AT_EnableAlwaysRule;
					n->name = $4;
					$$ = (Node *)n;
				}
			/* ALTER TABLE <name> ENABLE REPLICA RULE <rule> */
			| ENABLE_P REPLICA RULE name
				{
					AlterTableCmd *n = makeNode(AlterTableCmd);
					n->subtype = AT_EnableReplicaRule;
					n->name = $4;
					$$ = (Node *)n;
				}
			/* ALTER TABLE <name> DISABLE RULE <rule> */
			| DISABLE_P RULE name
				{
					AlterTableCmd *n = makeNode(AlterTableCmd);
					n->subtype = AT_DisableRule;
					n->name = $3;
					$$ = (Node *)n;
				}
			/* ALTER TABLE <name> INHERIT <parent> */
			| INHERIT qualified_name
				{
					AlterTableCmd *n = makeNode(AlterTableCmd);
					n->subtype = AT_AddInherit;
					n->def = (Node *) $2;
					$$ = (Node *)n;
				}
			/* ALTER TABLE <name> NO INHERIT <parent> */
			| NO INHERIT qualified_name
				{
					AlterTableCmd *n = makeNode(AlterTableCmd);
					n->subtype = AT_DropInherit;
					n->def = (Node *) $3;
					$$ = (Node *)n;
				}
			/* ALTER TABLE <name> OF <type_name> */
			| OF any_name
				{
					AlterTableCmd *n = makeNode(AlterTableCmd);
					TypeName *def = makeTypeNameFromNameList($2);
					def->location = @2;
					n->subtype = AT_AddOf;
					n->def = (Node *) def;
					$$ = (Node *)n;
				}
			/* ALTER TABLE <name> NOT OF */
			| NOT OF
				{
					AlterTableCmd *n = makeNode(AlterTableCmd);
					n->subtype = AT_DropOf;
					$$ = (Node *)n;
				}
			/* ALTER TABLE <name> OWNER TO RoleId */
			| OWNER TO RoleId
				{
					AlterTableCmd *n = makeNode(AlterTableCmd);
					n->subtype = AT_ChangeOwner;
					n->name = $3;
					$$ = (Node *)n;
				}
			/* ALTER TABLE <name> SET TABLESPACE <tablespacename> */
			| SET TABLESPACE name
				{
					AlterTableCmd *n = makeNode(AlterTableCmd);
					n->subtype = AT_SetTableSpace;
					n->name = $3;
					$$ = (Node *)n;
				}
			/* ALTER TABLE <name> SET (...) */
			| SET reloptions
				{
					AlterTableCmd *n = makeNode(AlterTableCmd);
					n->subtype = AT_SetRelOptions;
					n->def = (Node *)$2;
					$$ = (Node *)n;
				}
			/* ALTER TABLE <name> RESET (...) */
			| RESET reloptions
				{
					AlterTableCmd *n = makeNode(AlterTableCmd);
					n->subtype = AT_ResetRelOptions;
					n->def = (Node *)$2;
					$$ = (Node *)n;
				}
			/* ALTER TABLE <name> REPLICA IDENTITY  */
			| REPLICA IDENTITY_P replica_identity
				{
					AlterTableCmd *n = makeNode(AlterTableCmd);
					n->subtype = AT_ReplicaIdentity;
					n->def = $3;
					$$ = (Node *)n;
				}
			| alter_generic_options
				{
					AlterTableCmd *n = makeNode(AlterTableCmd);
					n->subtype = AT_GenericOptions;
					n->def = (Node *)$1;
					$$ = (Node *) n;
				}
		;

alter_column_default:
			SET DEFAULT a_expr			{ $$ = $3; }
			| DROP DEFAULT				{ $$ = NULL; }
		;

opt_drop_behavior:
			CASCADE						{ $$ = DROP_CASCADE; }
			| RESTRICT					{ $$ = DROP_RESTRICT; }
			| /* EMPTY */				{ $$ = DROP_RESTRICT; /* default */ }
		;

opt_collate_clause:
			COLLATE any_name
				{
					CollateClause *n = makeNode(CollateClause);
					n->arg = NULL;
					n->collname = $2;
					n->location = @1;
					$$ = (Node *) n;
				}
			| /* EMPTY */				{ $$ = NULL; }
		;

alter_using:
			USING a_expr				{ $$ = $2; }
			| /* EMPTY */				{ $$ = NULL; }
		;

replica_identity:
			NOTHING
				{
					ReplicaIdentityStmt *n = makeNode(ReplicaIdentityStmt);
					n->identity_type = REPLICA_IDENTITY_NOTHING;
					n->name = NULL;
					$$ = (Node *) n;
				}
			| FULL
				{
					ReplicaIdentityStmt *n = makeNode(ReplicaIdentityStmt);
					n->identity_type = REPLICA_IDENTITY_FULL;
					n->name = NULL;
					$$ = (Node *) n;
				}
			| DEFAULT
				{
					ReplicaIdentityStmt *n = makeNode(ReplicaIdentityStmt);
					n->identity_type = REPLICA_IDENTITY_DEFAULT;
					n->name = NULL;
					$$ = (Node *) n;
				}
			| USING INDEX name
				{
					ReplicaIdentityStmt *n = makeNode(ReplicaIdentityStmt);
					n->identity_type = REPLICA_IDENTITY_INDEX;
					n->name = $3;
					$$ = (Node *) n;
				}
;

reloptions:
			'(' reloption_list ')'					{ $$ = $2; }
		;

opt_reloptions:		WITH reloptions					{ $$ = $2; }
			 |		/* EMPTY */						{ $$ = NIL; }
		;

reloption_list:
			reloption_elem							{ $$ = list_make1($1); }
			| reloption_list ',' reloption_elem		{ $$ = lappend($1, $3); }
		;

/* This should match def_elem and also allow qualified names */
reloption_elem:
			ColLabel '=' def_arg
				{
					$$ = makeDefElem($1, (Node *) $3);
				}
			| ColLabel
				{
					$$ = makeDefElem($1, NULL);
				}
			| ColLabel '.' ColLabel '=' def_arg
				{
					$$ = makeDefElemExtended($1, $3, (Node *) $5,
											 DEFELEM_UNSPEC);
				}
			| ColLabel '.' ColLabel
				{
					$$ = makeDefElemExtended($1, $3, NULL, DEFELEM_UNSPEC);
				}
		;


/*****************************************************************************
 *
 *	ALTER TYPE
 *
 * really variants of the ALTER TABLE subcommands with different spellings
 *****************************************************************************/

AlterCompositeTypeStmt:
			ALTER TYPE_P any_name alter_type_cmds
				{
					AlterTableStmt *n = makeNode(AlterTableStmt);

					/* can't use qualified_name, sigh */
					n->relation = makeRangeVarFromAnyName($3, @3, yyscanner);
					n->cmds = $4;
					n->relkind = OBJECT_TYPE;
					$$ = (Node *)n;
				}
			;

alter_type_cmds:
			alter_type_cmd							{ $$ = list_make1($1); }
			| alter_type_cmds ',' alter_type_cmd	{ $$ = lappend($1, $3); }
		;

alter_type_cmd:
			/* ALTER TYPE <name> ADD ATTRIBUTE <coldef> [RESTRICT|CASCADE] */
			ADD_P ATTRIBUTE TableFuncElement opt_drop_behavior
				{
					AlterTableCmd *n = makeNode(AlterTableCmd);
					n->subtype = AT_AddColumn;
					n->def = $3;
					n->behavior = $4;
					$$ = (Node *)n;
				}
			/* ALTER TYPE <name> DROP ATTRIBUTE IF EXISTS <attname> [RESTRICT|CASCADE] */
			| DROP ATTRIBUTE IF_P EXISTS ColId opt_drop_behavior
				{
					AlterTableCmd *n = makeNode(AlterTableCmd);
					n->subtype = AT_DropColumn;
					n->name = $5;
					n->behavior = $6;
					n->missing_ok = TRUE;
					$$ = (Node *)n;
				}
			/* ALTER TYPE <name> DROP ATTRIBUTE <attname> [RESTRICT|CASCADE] */
			| DROP ATTRIBUTE ColId opt_drop_behavior
				{
					AlterTableCmd *n = makeNode(AlterTableCmd);
					n->subtype = AT_DropColumn;
					n->name = $3;
					n->behavior = $4;
					n->missing_ok = FALSE;
					$$ = (Node *)n;
				}
			/* ALTER TYPE <name> ALTER ATTRIBUTE <attname> [SET DATA] TYPE <typename> [RESTRICT|CASCADE] */
			| ALTER ATTRIBUTE ColId opt_set_data TYPE_P Typename opt_collate_clause opt_drop_behavior
				{
					AlterTableCmd *n = makeNode(AlterTableCmd);
					ColumnDef *def = makeNode(ColumnDef);
					n->subtype = AT_AlterColumnType;
					n->name = $3;
					n->def = (Node *) def;
					n->behavior = $8;
					/* We only use these three fields of the ColumnDef node */
					def->typeName = $6;
					def->collClause = (CollateClause *) $7;
					def->raw_default = NULL;
					$$ = (Node *)n;
				}
		;


/*****************************************************************************
 *
 *		QUERY :
 *				close <portalname>
 *
 *****************************************************************************/

ClosePortalStmt:
			CLOSE cursor_name
				{
					ClosePortalStmt *n = makeNode(ClosePortalStmt);
					n->portalname = $2;
					$$ = (Node *)n;
				}
			| CLOSE ALL
				{
					ClosePortalStmt *n = makeNode(ClosePortalStmt);
					n->portalname = NULL;
					$$ = (Node *)n;
				}
		;


/*****************************************************************************
 *
 *		QUERY :
 *				COPY relname [(columnList)] FROM/TO file [WITH] [(options)]
 *				COPY ( SELECT ... ) TO file	[WITH] [(options)]
 *
 *				where 'file' can be one of:
 *				{ PROGRAM 'command' | STDIN | STDOUT | 'filename' }
 *
 *				In the preferred syntax the options are comma-separated
 *				and use generic identifiers instead of keywords.  The pre-9.0
 *				syntax had a hard-wired, space-separated set of options.
 *
 *				Really old syntax, from versions 7.2 and prior:
 *				COPY [ BINARY ] table [ WITH OIDS ] FROM/TO file
 *					[ [ USING ] DELIMITERS 'delimiter' ] ]
 *					[ WITH NULL AS 'null string' ]
 *				This option placement is not supported with COPY (SELECT...).
 *
 *****************************************************************************/

CopyStmt:	COPY opt_binary qualified_name opt_column_list opt_oids
			copy_from opt_program copy_file_name copy_delimiter opt_with copy_options
				{
					CopyStmt *n = makeNode(CopyStmt);
					n->relation = $3;
					n->query = NULL;
					n->attlist = $4;
					n->is_from = $6;
					n->is_program = $7;
					n->filename = $8;

					if (n->is_program && n->filename == NULL)
						ereport(ERROR,
								(errcode(ERRCODE_SYNTAX_ERROR),
								 errmsg("STDIN/STDOUT not allowed with PROGRAM"),
								 parser_errposition(@8)));

					n->options = NIL;
					/* Concatenate user-supplied flags */
					if ($2)
						n->options = lappend(n->options, $2);
					if ($5)
						n->options = lappend(n->options, $5);
					if ($9)
						n->options = lappend(n->options, $9);
					if ($11)
						n->options = list_concat(n->options, $11);
					$$ = (Node *)n;
				}
			| COPY select_with_parens TO opt_program copy_file_name opt_with copy_options
				{
					CopyStmt *n = makeNode(CopyStmt);
					n->relation = NULL;
					n->query = $2;
					n->attlist = NIL;
					n->is_from = false;
					n->is_program = $4;
					n->filename = $5;
					n->options = $7;

					if (n->is_program && n->filename == NULL)
						ereport(ERROR,
								(errcode(ERRCODE_SYNTAX_ERROR),
								 errmsg("STDIN/STDOUT not allowed with PROGRAM"),
								 parser_errposition(@5)));

					$$ = (Node *)n;
				}
		;

copy_from:
			FROM									{ $$ = TRUE; }
			| TO									{ $$ = FALSE; }
		;

opt_program:
			PROGRAM									{ $$ = TRUE; }
			| /* EMPTY */							{ $$ = FALSE; }
		;

/*
 * copy_file_name NULL indicates stdio is used. Whether stdin or stdout is
 * used depends on the direction. (It really doesn't make sense to copy from
 * stdout. We silently correct the "typo".)		 - AY 9/94
 */
copy_file_name:
			Sconst									{ $$ = $1; }
			| STDIN									{ $$ = NULL; }
			| STDOUT								{ $$ = NULL; }
		;

copy_options: copy_opt_list							{ $$ = $1; }
			| '(' copy_generic_opt_list ')'			{ $$ = $2; }
		;

/* old COPY option syntax */
copy_opt_list:
			copy_opt_list copy_opt_item				{ $$ = lappend($1, $2); }
			| /* EMPTY */							{ $$ = NIL; }
		;

copy_opt_item:
			BINARY
				{
					$$ = makeDefElem("format", (Node *)makeString("binary"));
				}
			| OIDS
				{
					$$ = makeDefElem("oids", (Node *)makeInteger(TRUE));
				}
			| FREEZE
				{
					$$ = makeDefElem("freeze", (Node *)makeInteger(TRUE));
				}
			| DELIMITER opt_as Sconst
				{
					$$ = makeDefElem("delimiter", (Node *)makeString($3));
				}
			| NULL_P opt_as Sconst
				{
					$$ = makeDefElem("null", (Node *)makeString($3));
				}
			| CSV
				{
					$$ = makeDefElem("format", (Node *)makeString("csv"));
				}
			| HEADER_P
				{
					$$ = makeDefElem("header", (Node *)makeInteger(TRUE));
				}
			| QUOTE opt_as Sconst
				{
					$$ = makeDefElem("quote", (Node *)makeString($3));
				}
			| ESCAPE opt_as Sconst
				{
					$$ = makeDefElem("escape", (Node *)makeString($3));
				}
			| FORCE QUOTE columnList
				{
					$$ = makeDefElem("force_quote", (Node *)$3);
				}
			| FORCE QUOTE '*'
				{
					$$ = makeDefElem("force_quote", (Node *)makeNode(A_Star));
				}
			| FORCE NOT NULL_P columnList
				{
					$$ = makeDefElem("force_not_null", (Node *)$4);
				}
			| ENCODING Sconst
				{
					$$ = makeDefElem("encoding", (Node *)makeString($2));
				}
		;

/* The following exist for backward compatibility with very old versions */

opt_binary:
			BINARY
				{
					$$ = makeDefElem("format", (Node *)makeString("binary"));
				}
			| /*EMPTY*/								{ $$ = NULL; }
		;

opt_oids:
			WITH OIDS
				{
					$$ = makeDefElem("oids", (Node *)makeInteger(TRUE));
				}
			| /*EMPTY*/								{ $$ = NULL; }
		;

copy_delimiter:
			opt_using DELIMITERS Sconst
				{
					$$ = makeDefElem("delimiter", (Node *)makeString($3));
				}
			| /*EMPTY*/								{ $$ = NULL; }
		;

opt_using:
			USING									{}
			| /*EMPTY*/								{}
		;

/* new COPY option syntax */
copy_generic_opt_list:
			copy_generic_opt_elem
				{
					$$ = list_make1($1);
				}
			| copy_generic_opt_list ',' copy_generic_opt_elem
				{
					$$ = lappend($1, $3);
				}
		;

copy_generic_opt_elem:
			ColLabel copy_generic_opt_arg
				{
					$$ = makeDefElem($1, $2);
				}
		;

copy_generic_opt_arg:
			opt_boolean_or_string			{ $$ = (Node *) makeString($1); }
			| NumericOnly					{ $$ = (Node *) $1; }
			| '*'							{ $$ = (Node *) makeNode(A_Star); }
			| '(' copy_generic_opt_arg_list ')'		{ $$ = (Node *) $2; }
			| /* EMPTY */					{ $$ = NULL; }
		;

copy_generic_opt_arg_list:
			  copy_generic_opt_arg_list_item
				{
					$$ = list_make1($1);
				}
			| copy_generic_opt_arg_list ',' copy_generic_opt_arg_list_item
				{
					$$ = lappend($1, $3);
				}
		;

/* beware of emitting non-string list elements here; see commands/define.c */
copy_generic_opt_arg_list_item:
			opt_boolean_or_string	{ $$ = (Node *) makeString($1); }
		;


/*****************************************************************************
 *
 *		QUERY :
 *				CREATE TABLE relname
 *
 *****************************************************************************/

CreateStmt:	CREATE OptTemp TABLE qualified_name '(' OptTableElementList ')'
			OptInherit OptWith OnCommitOption OptTableSpace
				{
					CreateStmt *n = makeNode(CreateStmt);
					$4->relpersistence = $2;
					n->relation = $4;
					n->tableElts = $6;
					n->inhRelations = $8;
					n->constraints = NIL;
					n->options = $9;
					n->oncommit = $10;
					n->tablespacename = $11;
					n->if_not_exists = false;
					$$ = (Node *)n;
				}
		| CREATE OptTemp TABLE IF_P NOT EXISTS qualified_name '('
			OptTableElementList ')' OptInherit OptWith OnCommitOption
			OptTableSpace
				{
					CreateStmt *n = makeNode(CreateStmt);
					$7->relpersistence = $2;
					n->relation = $7;
					n->tableElts = $9;
					n->inhRelations = $11;
					n->constraints = NIL;
					n->options = $12;
					n->oncommit = $13;
					n->tablespacename = $14;
					n->if_not_exists = true;
					$$ = (Node *)n;
				}
		| CREATE OptTemp TABLE qualified_name OF any_name
			OptTypedTableElementList OptWith OnCommitOption OptTableSpace
				{
					CreateStmt *n = makeNode(CreateStmt);
					$4->relpersistence = $2;
					n->relation = $4;
					n->tableElts = $7;
					n->ofTypename = makeTypeNameFromNameList($6);
					n->ofTypename->location = @6;
					n->constraints = NIL;
					n->options = $8;
					n->oncommit = $9;
					n->tablespacename = $10;
					n->if_not_exists = false;
					$$ = (Node *)n;
				}
		| CREATE OptTemp TABLE IF_P NOT EXISTS qualified_name OF any_name
			OptTypedTableElementList OptWith OnCommitOption OptTableSpace
				{
					CreateStmt *n = makeNode(CreateStmt);
					$7->relpersistence = $2;
					n->relation = $7;
					n->tableElts = $10;
					n->ofTypename = makeTypeNameFromNameList($9);
					n->ofTypename->location = @9;
					n->constraints = NIL;
					n->options = $11;
					n->oncommit = $12;
					n->tablespacename = $13;
					n->if_not_exists = true;
					$$ = (Node *)n;
				}
		;

/*
 * Redundancy here is needed to avoid shift/reduce conflicts,
 * since TEMP is not a reserved word.  See also OptTempTableName.
 *
 * NOTE: we accept both GLOBAL and LOCAL options.  They currently do nothing,
 * but future versions might consider GLOBAL to request SQL-spec-compliant
 * temp table behavior, so warn about that.  Since we have no modules the
 * LOCAL keyword is really meaningless; furthermore, some other products
 * implement LOCAL as meaning the same as our default temp table behavior,
 * so we'll probably continue to treat LOCAL as a noise word.
 */
OptTemp:	TEMPORARY					{ $$ = RELPERSISTENCE_TEMP; }
			| TEMP						{ $$ = RELPERSISTENCE_TEMP; }
			| LOCAL TEMPORARY			{ $$ = RELPERSISTENCE_TEMP; }
			| LOCAL TEMP				{ $$ = RELPERSISTENCE_TEMP; }
			| GLOBAL TEMPORARY
				{
					ereport(WARNING,
							(errmsg("GLOBAL is deprecated in temporary table creation"),
							 parser_errposition(@1)));
					$$ = RELPERSISTENCE_TEMP;
				}
			| GLOBAL TEMP
				{
					ereport(WARNING,
							(errmsg("GLOBAL is deprecated in temporary table creation"),
							 parser_errposition(@1)));
					$$ = RELPERSISTENCE_TEMP;
				}
			| UNLOGGED					{ $$ = RELPERSISTENCE_UNLOGGED; }
			| /*EMPTY*/					{ $$ = RELPERSISTENCE_PERMANENT; }
		;

OptTableElementList:
			TableElementList					{ $$ = $1; }
			| /*EMPTY*/							{ $$ = NIL; }
		;

OptTypedTableElementList:
			'(' TypedTableElementList ')'		{ $$ = $2; }
			| /*EMPTY*/							{ $$ = NIL; }
		;

TableElementList:
			TableElement
				{
					$$ = list_make1($1);
				}
			| TableElementList ',' TableElement
				{
					$$ = lappend($1, $3);
				}
		;

TypedTableElementList:
			TypedTableElement
				{
					$$ = list_make1($1);
				}
			| TypedTableElementList ',' TypedTableElement
				{
					$$ = lappend($1, $3);
				}
		;

TableElement:
			columnDef							{ $$ = $1; }
			| TableLikeClause					{ $$ = $1; }
			| TableConstraint					{ $$ = $1; }
		;

TypedTableElement:
			columnOptions						{ $$ = $1; }
			| TableConstraint					{ $$ = $1; }
		;

columnDef:	ColId Typename create_generic_options ColQualList
				{
					ColumnDef *n = makeNode(ColumnDef);
					n->colname = $1;
					n->typeName = $2;
					n->inhcount = 0;
					n->is_local = true;
					n->is_not_null = false;
					n->is_from_type = false;
					n->storage = 0;
					n->raw_default = NULL;
					n->cooked_default = NULL;
					n->collOid = InvalidOid;
					n->fdwoptions = $3;
					SplitColQualList($4, &n->constraints, &n->collClause,
									 yyscanner);
					$$ = (Node *)n;
				}
		;

columnOptions:	ColId WITH OPTIONS ColQualList
				{
					ColumnDef *n = makeNode(ColumnDef);
					n->colname = $1;
					n->typeName = NULL;
					n->inhcount = 0;
					n->is_local = true;
					n->is_not_null = false;
					n->is_from_type = false;
					n->storage = 0;
					n->raw_default = NULL;
					n->cooked_default = NULL;
					n->collOid = InvalidOid;
					SplitColQualList($4, &n->constraints, &n->collClause,
									 yyscanner);
					$$ = (Node *)n;
				}
		;

ColQualList:
			ColQualList ColConstraint				{ $$ = lappend($1, $2); }
			| /*EMPTY*/								{ $$ = NIL; }
		;

ColConstraint:
			CONSTRAINT name ColConstraintElem
				{
					Constraint *n = (Constraint *) $3;
					Assert(IsA(n, Constraint));
					n->conname = $2;
					n->location = @1;
					$$ = (Node *) n;
				}
			| ColConstraintElem						{ $$ = $1; }
			| ConstraintAttr						{ $$ = $1; }
			| COLLATE any_name
				{
					/*
					 * Note: the CollateClause is momentarily included in
					 * the list built by ColQualList, but we split it out
					 * again in SplitColQualList.
					 */
					CollateClause *n = makeNode(CollateClause);
					n->arg = NULL;
					n->collname = $2;
					n->location = @1;
					$$ = (Node *) n;
				}
		;

/* DEFAULT NULL is already the default for Postgres.
 * But define it here and carry it forward into the system
 * to make it explicit.
 * - thomas 1998-09-13
 *
 * WITH NULL and NULL are not SQL-standard syntax elements,
 * so leave them out. Use DEFAULT NULL to explicitly indicate
 * that a column may have that value. WITH NULL leads to
 * shift/reduce conflicts with WITH TIME ZONE anyway.
 * - thomas 1999-01-08
 *
 * DEFAULT expression must be b_expr not a_expr to prevent shift/reduce
 * conflict on NOT (since NOT might start a subsequent NOT NULL constraint,
 * or be part of a_expr NOT LIKE or similar constructs).
 */
ColConstraintElem:
			NOT NULL_P
				{
					Constraint *n = makeNode(Constraint);
					n->contype = CONSTR_NOTNULL;
					n->location = @1;
					$$ = (Node *)n;
				}
			| NULL_P
				{
					Constraint *n = makeNode(Constraint);
					n->contype = CONSTR_NULL;
					n->location = @1;
					$$ = (Node *)n;
				}
			| UNIQUE opt_definition OptConsTableSpace
				{
					Constraint *n = makeNode(Constraint);
					n->contype = CONSTR_UNIQUE;
					n->location = @1;
					n->keys = NULL;
					n->options = $2;
					n->indexname = NULL;
					n->indexspace = $3;
					$$ = (Node *)n;
				}
			| PRIMARY KEY opt_definition OptConsTableSpace
				{
					Constraint *n = makeNode(Constraint);
					n->contype = CONSTR_PRIMARY;
					n->location = @1;
					n->keys = NULL;
					n->options = $3;
					n->indexname = NULL;
					n->indexspace = $4;
					$$ = (Node *)n;
				}
			| CHECK '(' a_expr ')' opt_no_inherit
				{
					Constraint *n = makeNode(Constraint);
					n->contype = CONSTR_CHECK;
					n->location = @1;
					n->is_no_inherit = $5;
					n->raw_expr = $3;
					n->cooked_expr = NULL;
					$$ = (Node *)n;
				}
			| DEFAULT b_expr
				{
					Constraint *n = makeNode(Constraint);
					n->contype = CONSTR_DEFAULT;
					n->location = @1;
					n->raw_expr = $2;
					n->cooked_expr = NULL;
					$$ = (Node *)n;
				}
			| REFERENCES qualified_name opt_column_list key_match key_actions
				{
					Constraint *n = makeNode(Constraint);
					n->contype = CONSTR_FOREIGN;
					n->location = @1;
					n->pktable			= $2;
					n->fk_attrs			= NIL;
					n->pk_attrs			= $3;
					n->fk_matchtype		= $4;
					n->fk_upd_action	= (char) ($5 >> 8);
					n->fk_del_action	= (char) ($5 & 0xFF);
					n->skip_validation  = false;
					n->initially_valid  = true;
					$$ = (Node *)n;
				}
		;

/*
 * ConstraintAttr represents constraint attributes, which we parse as if
 * they were independent constraint clauses, in order to avoid shift/reduce
 * conflicts (since NOT might start either an independent NOT NULL clause
 * or an attribute).  parse_utilcmd.c is responsible for attaching the
 * attribute information to the preceding "real" constraint node, and for
 * complaining if attribute clauses appear in the wrong place or wrong
 * combinations.
 *
 * See also ConstraintAttributeSpec, which can be used in places where
 * there is no parsing conflict.  (Note: currently, NOT VALID and NO INHERIT
 * are allowed clauses in ConstraintAttributeSpec, but not here.  Someday we
 * might need to allow them here too, but for the moment it doesn't seem
 * useful in the statements that use ConstraintAttr.)
 */
ConstraintAttr:
			DEFERRABLE
				{
					Constraint *n = makeNode(Constraint);
					n->contype = CONSTR_ATTR_DEFERRABLE;
					n->location = @1;
					$$ = (Node *)n;
				}
			| NOT DEFERRABLE
				{
					Constraint *n = makeNode(Constraint);
					n->contype = CONSTR_ATTR_NOT_DEFERRABLE;
					n->location = @1;
					$$ = (Node *)n;
				}
			| INITIALLY DEFERRED
				{
					Constraint *n = makeNode(Constraint);
					n->contype = CONSTR_ATTR_DEFERRED;
					n->location = @1;
					$$ = (Node *)n;
				}
			| INITIALLY IMMEDIATE
				{
					Constraint *n = makeNode(Constraint);
					n->contype = CONSTR_ATTR_IMMEDIATE;
					n->location = @1;
					$$ = (Node *)n;
				}
		;


TableLikeClause:
			LIKE qualified_name TableLikeOptionList
				{
					TableLikeClause *n = makeNode(TableLikeClause);
					n->relation = $2;
					n->options = $3;
					$$ = (Node *)n;
				}
		;

TableLikeOptionList:
				TableLikeOptionList INCLUDING TableLikeOption	{ $$ = $1 | $3; }
				| TableLikeOptionList EXCLUDING TableLikeOption	{ $$ = $1 & ~$3; }
				| /* EMPTY */						{ $$ = 0; }
		;

TableLikeOption:
				DEFAULTS			{ $$ = CREATE_TABLE_LIKE_DEFAULTS; }
				| CONSTRAINTS		{ $$ = CREATE_TABLE_LIKE_CONSTRAINTS; }
				| INDEXES			{ $$ = CREATE_TABLE_LIKE_INDEXES; }
				| STORAGE			{ $$ = CREATE_TABLE_LIKE_STORAGE; }
				| COMMENTS			{ $$ = CREATE_TABLE_LIKE_COMMENTS; }
				| ALL				{ $$ = CREATE_TABLE_LIKE_ALL; }
		;


/* ConstraintElem specifies constraint syntax which is not embedded into
 *	a column definition. ColConstraintElem specifies the embedded form.
 * - thomas 1997-12-03
 */
TableConstraint:
			CONSTRAINT name ConstraintElem
				{
					Constraint *n = (Constraint *) $3;
					Assert(IsA(n, Constraint));
					n->conname = $2;
					n->location = @1;
					$$ = (Node *) n;
				}
			| ConstraintElem						{ $$ = $1; }
		;

ConstraintElem:
			CHECK '(' a_expr ')' ConstraintAttributeSpec
				{
					Constraint *n = makeNode(Constraint);
					n->contype = CONSTR_CHECK;
					n->location = @1;
					n->raw_expr = $3;
					n->cooked_expr = NULL;
					processCASbits($5, @5, "CHECK",
								   NULL, NULL, &n->skip_validation,
								   &n->is_no_inherit, yyscanner);
					n->initially_valid = !n->skip_validation;
					$$ = (Node *)n;
				}
			| UNIQUE '(' columnList ')' opt_definition OptConsTableSpace
				ConstraintAttributeSpec
				{
					Constraint *n = makeNode(Constraint);
					n->contype = CONSTR_UNIQUE;
					n->location = @1;
					n->keys = $3;
					n->options = $5;
					n->indexname = NULL;
					n->indexspace = $6;
					processCASbits($7, @7, "UNIQUE",
								   &n->deferrable, &n->initdeferred, NULL,
								   NULL, yyscanner);
					$$ = (Node *)n;
				}
			| UNIQUE ExistingIndex ConstraintAttributeSpec
				{
					Constraint *n = makeNode(Constraint);
					n->contype = CONSTR_UNIQUE;
					n->location = @1;
					n->keys = NIL;
					n->options = NIL;
					n->indexname = $2;
					n->indexspace = NULL;
					processCASbits($3, @3, "UNIQUE",
								   &n->deferrable, &n->initdeferred, NULL,
								   NULL, yyscanner);
					$$ = (Node *)n;
				}
			| PRIMARY KEY '(' columnList ')' opt_definition OptConsTableSpace
				ConstraintAttributeSpec
				{
					Constraint *n = makeNode(Constraint);
					n->contype = CONSTR_PRIMARY;
					n->location = @1;
					n->keys = $4;
					n->options = $6;
					n->indexname = NULL;
					n->indexspace = $7;
					processCASbits($8, @8, "PRIMARY KEY",
								   &n->deferrable, &n->initdeferred, NULL,
								   NULL, yyscanner);
					$$ = (Node *)n;
				}
			| PRIMARY KEY ExistingIndex ConstraintAttributeSpec
				{
					Constraint *n = makeNode(Constraint);
					n->contype = CONSTR_PRIMARY;
					n->location = @1;
					n->keys = NIL;
					n->options = NIL;
					n->indexname = $3;
					n->indexspace = NULL;
					processCASbits($4, @4, "PRIMARY KEY",
								   &n->deferrable, &n->initdeferred, NULL,
								   NULL, yyscanner);
					$$ = (Node *)n;
				}
			| EXCLUDE access_method_clause '(' ExclusionConstraintList ')'
				opt_definition OptConsTableSpace ExclusionWhereClause
				ConstraintAttributeSpec
				{
					Constraint *n = makeNode(Constraint);
					n->contype = CONSTR_EXCLUSION;
					n->location = @1;
					n->access_method	= $2;
					n->exclusions		= $4;
					n->options			= $6;
					n->indexname		= NULL;
					n->indexspace		= $7;
					n->where_clause		= $8;
					processCASbits($9, @9, "EXCLUDE",
								   &n->deferrable, &n->initdeferred, NULL,
								   NULL, yyscanner);
					$$ = (Node *)n;
				}
			| FOREIGN KEY '(' columnList ')' REFERENCES qualified_name
				opt_column_list key_match key_actions ConstraintAttributeSpec
				{
					Constraint *n = makeNode(Constraint);
					n->contype = CONSTR_FOREIGN;
					n->location = @1;
					n->pktable			= $7;
					n->fk_attrs			= $4;
					n->pk_attrs			= $8;
					n->fk_matchtype		= $9;
					n->fk_upd_action	= (char) ($10 >> 8);
					n->fk_del_action	= (char) ($10 & 0xFF);
					processCASbits($11, @11, "FOREIGN KEY",
								   &n->deferrable, &n->initdeferred,
								   &n->skip_validation, NULL,
								   yyscanner);
					n->initially_valid = !n->skip_validation;
					$$ = (Node *)n;
				}
		;

opt_no_inherit:	NO INHERIT							{  $$ = TRUE; }
			| /* EMPTY */							{  $$ = FALSE; }
		;

opt_column_list:
			'(' columnList ')'						{ $$ = $2; }
			| /*EMPTY*/								{ $$ = NIL; }
		;

columnList:
			columnElem								{ $$ = list_make1($1); }
			| columnList ',' columnElem				{ $$ = lappend($1, $3); }
		;

columnElem: ColId
				{
					$$ = (Node *) makeString($1);
				}
		;

key_match:  MATCH FULL
			{
				$$ = FKCONSTR_MATCH_FULL;
			}
		| MATCH PARTIAL
			{
				ereport(ERROR,
						(errcode(ERRCODE_FEATURE_NOT_SUPPORTED),
						 errmsg("MATCH PARTIAL not yet implemented"),
						 parser_errposition(@1)));
				$$ = FKCONSTR_MATCH_PARTIAL;
			}
		| MATCH SIMPLE
			{
				$$ = FKCONSTR_MATCH_SIMPLE;
			}
		| /*EMPTY*/
			{
				$$ = FKCONSTR_MATCH_SIMPLE;
			}
		;

ExclusionConstraintList:
			ExclusionConstraintElem					{ $$ = list_make1($1); }
			| ExclusionConstraintList ',' ExclusionConstraintElem
													{ $$ = lappend($1, $3); }
		;

ExclusionConstraintElem: index_elem WITH any_operator
			{
				$$ = list_make2($1, $3);
			}
			/* allow OPERATOR() decoration for the benefit of ruleutils.c */
			| index_elem WITH OPERATOR '(' any_operator ')'
			{
				$$ = list_make2($1, $5);
			}
		;

ExclusionWhereClause:
			WHERE '(' a_expr ')'					{ $$ = $3; }
			| /*EMPTY*/								{ $$ = NULL; }
		;

/*
 * We combine the update and delete actions into one value temporarily
 * for simplicity of parsing, and then break them down again in the
 * calling production.  update is in the left 8 bits, delete in the right.
 * Note that NOACTION is the default.
 */
key_actions:
			key_update
				{ $$ = ($1 << 8) | (FKCONSTR_ACTION_NOACTION & 0xFF); }
			| key_delete
				{ $$ = (FKCONSTR_ACTION_NOACTION << 8) | ($1 & 0xFF); }
			| key_update key_delete
				{ $$ = ($1 << 8) | ($2 & 0xFF); }
			| key_delete key_update
				{ $$ = ($2 << 8) | ($1 & 0xFF); }
			| /*EMPTY*/
				{ $$ = (FKCONSTR_ACTION_NOACTION << 8) | (FKCONSTR_ACTION_NOACTION & 0xFF); }
		;

key_update: ON UPDATE key_action		{ $$ = $3; }
		;

key_delete: ON DELETE_P key_action		{ $$ = $3; }
		;

key_action:
			NO ACTION					{ $$ = FKCONSTR_ACTION_NOACTION; }
			| RESTRICT					{ $$ = FKCONSTR_ACTION_RESTRICT; }
			| CASCADE					{ $$ = FKCONSTR_ACTION_CASCADE; }
			| SET NULL_P				{ $$ = FKCONSTR_ACTION_SETNULL; }
			| SET DEFAULT				{ $$ = FKCONSTR_ACTION_SETDEFAULT; }
		;

OptInherit: INHERITS '(' qualified_name_list ')'	{ $$ = $3; }
			| /*EMPTY*/								{ $$ = NIL; }
		;

/* WITH (options) is preferred, WITH OIDS and WITHOUT OIDS are legacy forms */
OptWith:
			WITH reloptions				{ $$ = $2; }
			| WITH OIDS					{ $$ = list_make1(defWithOids(true)); }
			| WITHOUT OIDS				{ $$ = list_make1(defWithOids(false)); }
			| /*EMPTY*/					{ $$ = NIL; }
		;

OnCommitOption:  ON COMMIT DROP				{ $$ = ONCOMMIT_DROP; }
			| ON COMMIT DELETE_P ROWS		{ $$ = ONCOMMIT_DELETE_ROWS; }
			| ON COMMIT PRESERVE ROWS		{ $$ = ONCOMMIT_PRESERVE_ROWS; }
			| /*EMPTY*/						{ $$ = ONCOMMIT_NOOP; }
		;

OptTableSpace:   TABLESPACE name					{ $$ = $2; }
			| /*EMPTY*/								{ $$ = NULL; }
		;

OptConsTableSpace:   USING INDEX TABLESPACE name	{ $$ = $4; }
			| /*EMPTY*/								{ $$ = NULL; }
		;

ExistingIndex:   USING INDEX index_name				{ $$ = $3; }
		;


/*****************************************************************************
 *
 *		QUERY :
 *				CREATE TABLE relname AS SelectStmt [ WITH [NO] DATA ]
 *
 *
 * Note: SELECT ... INTO is a now-deprecated alternative for this.
 *
 *****************************************************************************/

CreateAsStmt:
		CREATE OptTemp TABLE create_as_target AS SelectStmt opt_with_data
				{
					CreateTableAsStmt *ctas = makeNode(CreateTableAsStmt);
					ctas->query = $6;
					ctas->into = $4;
					ctas->relkind = OBJECT_TABLE;
					ctas->is_select_into = false;
					/* cram additional flags into the IntoClause */
					$4->rel->relpersistence = $2;
					$4->skipData = !($7);
					$$ = (Node *) ctas;
				}
		;

create_as_target:
			qualified_name opt_column_list OptWith OnCommitOption OptTableSpace
				{
					$$ = makeNode(IntoClause);
					$$->rel = $1;
					$$->colNames = $2;
					$$->options = $3;
					$$->onCommit = $4;
					$$->tableSpaceName = $5;
					$$->viewQuery = NULL;
					$$->skipData = false;		/* might get changed later */
				}
		;

opt_with_data:
			WITH DATA_P								{ $$ = TRUE; }
			| WITH NO DATA_P						{ $$ = FALSE; }
			| /*EMPTY*/								{ $$ = TRUE; }
		;


/*****************************************************************************
 *
 *		QUERY :
 *				CREATE MATERIALIZED VIEW relname AS SelectStmt
 *
 *****************************************************************************/

CreateMatViewStmt:
		CREATE OptNoLog MATERIALIZED VIEW create_mv_target AS SelectStmt opt_with_data
				{
					CreateTableAsStmt *ctas = makeNode(CreateTableAsStmt);
					ctas->query = $7;
					ctas->into = $5;
					ctas->relkind = OBJECT_MATVIEW;
					ctas->is_select_into = false;
					/* cram additional flags into the IntoClause */
					$5->rel->relpersistence = $2;
					$5->skipData = !($8);
					$$ = (Node *) ctas;
				}
		;

create_mv_target:
			qualified_name opt_column_list opt_reloptions OptTableSpace
				{
					$$ = makeNode(IntoClause);
					$$->rel = $1;
					$$->colNames = $2;
					$$->options = $3;
					$$->onCommit = ONCOMMIT_NOOP;
					$$->tableSpaceName = $4;
					$$->viewQuery = NULL;		/* filled at analysis time */
					$$->skipData = false;		/* might get changed later */
				}
		;

OptNoLog:	UNLOGGED					{ $$ = RELPERSISTENCE_UNLOGGED; }
			| /*EMPTY*/					{ $$ = RELPERSISTENCE_PERMANENT; }
		;


/*****************************************************************************
 *
 *		QUERY :
 *				REFRESH MATERIALIZED VIEW qualified_name
 *
 *****************************************************************************/

RefreshMatViewStmt:
			REFRESH MATERIALIZED VIEW opt_concurrently qualified_name opt_with_data
				{
					RefreshMatViewStmt *n = makeNode(RefreshMatViewStmt);
					n->concurrent = $4;
					n->relation = $5;
					n->skipData = !($6);
					$$ = (Node *) n;
				}
		;


/*****************************************************************************
 *
 *		QUERY :
 *				CREATE SEQUENCE seqname
 *				ALTER SEQUENCE seqname
 *
 *****************************************************************************/

CreateSeqStmt:
			CREATE OptTemp SEQUENCE qualified_name OptSeqOptList
				{
					CreateSeqStmt *n = makeNode(CreateSeqStmt);
					$4->relpersistence = $2;
					n->sequence = $4;
					n->options = $5;
					n->ownerId = InvalidOid;
					$$ = (Node *)n;
				}
		;

AlterSeqStmt:
			ALTER SEQUENCE qualified_name SeqOptList
				{
					AlterSeqStmt *n = makeNode(AlterSeqStmt);
					n->sequence = $3;
					n->options = $4;
					n->missing_ok = false;
					$$ = (Node *)n;
				}
			| ALTER SEQUENCE IF_P EXISTS qualified_name SeqOptList
				{
					AlterSeqStmt *n = makeNode(AlterSeqStmt);
					n->sequence = $5;
					n->options = $6;
					n->missing_ok = true;
					$$ = (Node *)n;
				}

		;

OptSeqOptList: SeqOptList							{ $$ = $1; }
			| /*EMPTY*/								{ $$ = NIL; }
		;

SeqOptList: SeqOptElem								{ $$ = list_make1($1); }
			| SeqOptList SeqOptElem					{ $$ = lappend($1, $2); }
		;

SeqOptElem: CACHE NumericOnly
				{
					$$ = makeDefElem("cache", (Node *)$2);
				}
			| CYCLE
				{
					$$ = makeDefElem("cycle", (Node *)makeInteger(TRUE));
				}
			| NO CYCLE
				{
					$$ = makeDefElem("cycle", (Node *)makeInteger(FALSE));
				}
			| INCREMENT opt_by NumericOnly
				{
					$$ = makeDefElem("increment", (Node *)$3);
				}
			| MAXVALUE NumericOnly
				{
					$$ = makeDefElem("maxvalue", (Node *)$2);
				}
			| MINVALUE NumericOnly
				{
					$$ = makeDefElem("minvalue", (Node *)$2);
				}
			| NO MAXVALUE
				{
					$$ = makeDefElem("maxvalue", NULL);
				}
			| NO MINVALUE
				{
					$$ = makeDefElem("minvalue", NULL);
				}
			| OWNED BY any_name
				{
					$$ = makeDefElem("owned_by", (Node *)$3);
				}
			| START opt_with NumericOnly
				{
					$$ = makeDefElem("start", (Node *)$3);
				}
			| RESTART
				{
					$$ = makeDefElem("restart", NULL);
				}
			| RESTART opt_with NumericOnly
				{
					$$ = makeDefElem("restart", (Node *)$3);
				}
		;

opt_by:		BY				{}
			| /* empty */	{}
	  ;

NumericOnly:
			FCONST								{ $$ = makeFloat($1); }
			| '-' FCONST
				{
					$$ = makeFloat($2);
					doNegateFloat($$);
				}
			| SignedIconst						{ $$ = makeInteger($1); }
		;

NumericOnly_list:	NumericOnly						{ $$ = list_make1($1); }
				| NumericOnly_list ',' NumericOnly	{ $$ = lappend($1, $3); }
		;

/*****************************************************************************
 *
 *		QUERIES :
 *				CREATE [OR REPLACE] [TRUSTED] [PROCEDURAL] LANGUAGE ...
 *				DROP [PROCEDURAL] LANGUAGE ...
 *
 *****************************************************************************/

CreatePLangStmt:
			CREATE opt_or_replace opt_trusted opt_procedural LANGUAGE NonReservedWord_or_Sconst
			{
				CreatePLangStmt *n = makeNode(CreatePLangStmt);
				n->replace = $2;
				n->plname = $6;
				/* parameters are all to be supplied by system */
				n->plhandler = NIL;
				n->plinline = NIL;
				n->plvalidator = NIL;
				n->pltrusted = false;
				$$ = (Node *)n;
			}
			| CREATE opt_or_replace opt_trusted opt_procedural LANGUAGE NonReservedWord_or_Sconst
			  HANDLER handler_name opt_inline_handler opt_validator
			{
				CreatePLangStmt *n = makeNode(CreatePLangStmt);
				n->replace = $2;
				n->plname = $6;
				n->plhandler = $8;
				n->plinline = $9;
				n->plvalidator = $10;
				n->pltrusted = $3;
				$$ = (Node *)n;
			}
		;

opt_trusted:
			TRUSTED									{ $$ = TRUE; }
			| /*EMPTY*/								{ $$ = FALSE; }
		;

/* This ought to be just func_name, but that causes reduce/reduce conflicts
 * (CREATE LANGUAGE is the only place where func_name isn't followed by '(').
 * Work around by using simple names, instead.
 */
handler_name:
			name						{ $$ = list_make1(makeString($1)); }
			| name attrs				{ $$ = lcons(makeString($1), $2); }
		;

opt_inline_handler:
			INLINE_P handler_name					{ $$ = $2; }
			| /*EMPTY*/								{ $$ = NIL; }
		;

validator_clause:
			VALIDATOR handler_name					{ $$ = $2; }
			| NO VALIDATOR							{ $$ = NIL; }
		;

opt_validator:
			validator_clause						{ $$ = $1; }
			| /*EMPTY*/								{ $$ = NIL; }
		;

DropPLangStmt:
			DROP opt_procedural LANGUAGE NonReservedWord_or_Sconst opt_drop_behavior
				{
					DropStmt *n = makeNode(DropStmt);
					n->removeType = OBJECT_LANGUAGE;
					n->objects = list_make1(list_make1(makeString($4)));
					n->arguments = NIL;
					n->behavior = $5;
					n->missing_ok = false;
					n->concurrent = false;
					$$ = (Node *)n;
				}
			| DROP opt_procedural LANGUAGE IF_P EXISTS NonReservedWord_or_Sconst opt_drop_behavior
				{
					DropStmt *n = makeNode(DropStmt);
					n->removeType = OBJECT_LANGUAGE;
					n->objects = list_make1(list_make1(makeString($6)));
					n->behavior = $7;
					n->missing_ok = true;
					n->concurrent = false;
					$$ = (Node *)n;
				}
		;

opt_procedural:
			PROCEDURAL								{}
			| /*EMPTY*/								{}
		;

/*****************************************************************************
 *
 *		QUERY:
 *             CREATE TABLESPACE tablespace LOCATION '/path/to/tablespace/'
 *
 *****************************************************************************/

CreateTableSpaceStmt: CREATE TABLESPACE name OptTableSpaceOwner LOCATION Sconst
				{
					CreateTableSpaceStmt *n = makeNode(CreateTableSpaceStmt);
					n->tablespacename = $3;
					n->owner = $4;
					n->location = $6;
					$$ = (Node *) n;
				}
		;

OptTableSpaceOwner: OWNER name			{ $$ = $2; }
			| /*EMPTY */				{ $$ = NULL; }
		;

/*****************************************************************************
 *
 *		QUERY :
 *				DROP TABLESPACE <tablespace>
 *
 *		No need for drop behaviour as we cannot implement dependencies for
 *		objects in other databases; we can only support RESTRICT.
 *
 ****************************************************************************/

DropTableSpaceStmt: DROP TABLESPACE name
				{
					DropTableSpaceStmt *n = makeNode(DropTableSpaceStmt);
					n->tablespacename = $3;
					n->missing_ok = false;
					$$ = (Node *) n;
				}
				|  DROP TABLESPACE IF_P EXISTS name
				{
					DropTableSpaceStmt *n = makeNode(DropTableSpaceStmt);
					n->tablespacename = $5;
					n->missing_ok = true;
					$$ = (Node *) n;
				}
		;

/*****************************************************************************
 *
 *		QUERY:
 *             CREATE EXTENSION extension
 *             [ WITH ] [ SCHEMA schema ] [ VERSION version ] [ FROM oldversion ]
 *
 *****************************************************************************/

CreateExtensionStmt: CREATE EXTENSION name opt_with create_extension_opt_list
				{
					CreateExtensionStmt *n = makeNode(CreateExtensionStmt);
					n->extname = $3;
					n->if_not_exists = false;
					n->options = $5;
					$$ = (Node *) n;
				}
				| CREATE EXTENSION IF_P NOT EXISTS name opt_with create_extension_opt_list
				{
					CreateExtensionStmt *n = makeNode(CreateExtensionStmt);
					n->extname = $6;
					n->if_not_exists = true;
					n->options = $8;
					$$ = (Node *) n;
				}
		;

create_extension_opt_list:
			create_extension_opt_list create_extension_opt_item
				{ $$ = lappend($1, $2); }
			| /* EMPTY */
				{ $$ = NIL; }
		;

create_extension_opt_item:
			SCHEMA name
				{
					$$ = makeDefElem("schema", (Node *)makeString($2));
				}
			| VERSION_P NonReservedWord_or_Sconst
				{
					$$ = makeDefElem("new_version", (Node *)makeString($2));
				}
			| FROM NonReservedWord_or_Sconst
				{
					$$ = makeDefElem("old_version", (Node *)makeString($2));
				}
		;

/*****************************************************************************
 *
 * ALTER EXTENSION name UPDATE [ TO version ]
 *
 *****************************************************************************/

AlterExtensionStmt: ALTER EXTENSION name UPDATE alter_extension_opt_list
				{
					AlterExtensionStmt *n = makeNode(AlterExtensionStmt);
					n->extname = $3;
					n->options = $5;
					$$ = (Node *) n;
				}
		;

alter_extension_opt_list:
			alter_extension_opt_list alter_extension_opt_item
				{ $$ = lappend($1, $2); }
			| /* EMPTY */
				{ $$ = NIL; }
		;

alter_extension_opt_item:
			TO NonReservedWord_or_Sconst
				{
					$$ = makeDefElem("new_version", (Node *)makeString($2));
				}
		;

/*****************************************************************************
 *
 * ALTER EXTENSION name ADD/DROP object-identifier
 *
 *****************************************************************************/

AlterExtensionContentsStmt:
			ALTER EXTENSION name add_drop AGGREGATE func_name aggr_args
				{
					AlterExtensionContentsStmt *n = makeNode(AlterExtensionContentsStmt);
					n->extname = $3;
					n->action = $4;
					n->objtype = OBJECT_AGGREGATE;
					n->objname = $6;
					n->objargs = extractArgTypes(linitial($7));
					$$ = (Node *)n;
				}
			| ALTER EXTENSION name add_drop CAST '(' Typename AS Typename ')'
				{
					AlterExtensionContentsStmt *n = makeNode(AlterExtensionContentsStmt);
					n->extname = $3;
					n->action = $4;
					n->objtype = OBJECT_CAST;
					n->objname = list_make1($7);
					n->objargs = list_make1($9);
					$$ = (Node *) n;
				}
			| ALTER EXTENSION name add_drop COLLATION any_name
				{
					AlterExtensionContentsStmt *n = makeNode(AlterExtensionContentsStmt);
					n->extname = $3;
					n->action = $4;
					n->objtype = OBJECT_COLLATION;
					n->objname = $6;
					$$ = (Node *)n;
				}
			| ALTER EXTENSION name add_drop CONVERSION_P any_name
				{
					AlterExtensionContentsStmt *n = makeNode(AlterExtensionContentsStmt);
					n->extname = $3;
					n->action = $4;
					n->objtype = OBJECT_CONVERSION;
					n->objname = $6;
					$$ = (Node *)n;
				}
			| ALTER EXTENSION name add_drop DOMAIN_P any_name
				{
					AlterExtensionContentsStmt *n = makeNode(AlterExtensionContentsStmt);
					n->extname = $3;
					n->action = $4;
					n->objtype = OBJECT_DOMAIN;
					n->objname = $6;
					$$ = (Node *)n;
				}
			| ALTER EXTENSION name add_drop FUNCTION function_with_argtypes
				{
					AlterExtensionContentsStmt *n = makeNode(AlterExtensionContentsStmt);
					n->extname = $3;
					n->action = $4;
					n->objtype = OBJECT_FUNCTION;
					n->objname = $6->funcname;
					n->objargs = $6->funcargs;
					$$ = (Node *)n;
				}
			| ALTER EXTENSION name add_drop opt_procedural LANGUAGE name
				{
					AlterExtensionContentsStmt *n = makeNode(AlterExtensionContentsStmt);
					n->extname = $3;
					n->action = $4;
					n->objtype = OBJECT_LANGUAGE;
					n->objname = list_make1(makeString($7));
					$$ = (Node *)n;
				}
			| ALTER EXTENSION name add_drop OPERATOR any_operator oper_argtypes
				{
					AlterExtensionContentsStmt *n = makeNode(AlterExtensionContentsStmt);
					n->extname = $3;
					n->action = $4;
					n->objtype = OBJECT_OPERATOR;
					n->objname = $6;
					n->objargs = $7;
					$$ = (Node *)n;
				}
			| ALTER EXTENSION name add_drop OPERATOR CLASS any_name USING access_method
				{
					AlterExtensionContentsStmt *n = makeNode(AlterExtensionContentsStmt);
					n->extname = $3;
					n->action = $4;
					n->objtype = OBJECT_OPCLASS;
					n->objname = $7;
					n->objargs = list_make1(makeString($9));
					$$ = (Node *)n;
				}
			| ALTER EXTENSION name add_drop OPERATOR FAMILY any_name USING access_method
				{
					AlterExtensionContentsStmt *n = makeNode(AlterExtensionContentsStmt);
					n->extname = $3;
					n->action = $4;
					n->objtype = OBJECT_OPFAMILY;
					n->objname = $7;
					n->objargs = list_make1(makeString($9));
					$$ = (Node *)n;
				}
			| ALTER EXTENSION name add_drop SCHEMA name
				{
					AlterExtensionContentsStmt *n = makeNode(AlterExtensionContentsStmt);
					n->extname = $3;
					n->action = $4;
					n->objtype = OBJECT_SCHEMA;
					n->objname = list_make1(makeString($6));
					$$ = (Node *)n;
				}
			| ALTER EXTENSION name add_drop EVENT TRIGGER name
				{
					AlterExtensionContentsStmt *n = makeNode(AlterExtensionContentsStmt);
					n->extname = $3;
					n->action = $4;
					n->objtype = OBJECT_EVENT_TRIGGER;
					n->objname = list_make1(makeString($7));
					$$ = (Node *)n;
				}
			| ALTER EXTENSION name add_drop TABLE any_name
				{
					AlterExtensionContentsStmt *n = makeNode(AlterExtensionContentsStmt);
					n->extname = $3;
					n->action = $4;
					n->objtype = OBJECT_TABLE;
					n->objname = $6;
					$$ = (Node *)n;
				}
			| ALTER EXTENSION name add_drop TEXT_P SEARCH PARSER any_name
				{
					AlterExtensionContentsStmt *n = makeNode(AlterExtensionContentsStmt);
					n->extname = $3;
					n->action = $4;
					n->objtype = OBJECT_TSPARSER;
					n->objname = $8;
					$$ = (Node *)n;
				}
			| ALTER EXTENSION name add_drop TEXT_P SEARCH DICTIONARY any_name
				{
					AlterExtensionContentsStmt *n = makeNode(AlterExtensionContentsStmt);
					n->extname = $3;
					n->action = $4;
					n->objtype = OBJECT_TSDICTIONARY;
					n->objname = $8;
					$$ = (Node *)n;
				}
			| ALTER EXTENSION name add_drop TEXT_P SEARCH TEMPLATE any_name
				{
					AlterExtensionContentsStmt *n = makeNode(AlterExtensionContentsStmt);
					n->extname = $3;
					n->action = $4;
					n->objtype = OBJECT_TSTEMPLATE;
					n->objname = $8;
					$$ = (Node *)n;
				}
			| ALTER EXTENSION name add_drop TEXT_P SEARCH CONFIGURATION any_name
				{
					AlterExtensionContentsStmt *n = makeNode(AlterExtensionContentsStmt);
					n->extname = $3;
					n->action = $4;
					n->objtype = OBJECT_TSCONFIGURATION;
					n->objname = $8;
					$$ = (Node *)n;
				}
			| ALTER EXTENSION name add_drop SEQUENCE any_name
				{
					AlterExtensionContentsStmt *n = makeNode(AlterExtensionContentsStmt);
					n->extname = $3;
					n->action = $4;
					n->objtype = OBJECT_SEQUENCE;
					n->objname = $6;
					$$ = (Node *)n;
				}
			| ALTER EXTENSION name add_drop VIEW any_name
				{
					AlterExtensionContentsStmt *n = makeNode(AlterExtensionContentsStmt);
					n->extname = $3;
					n->action = $4;
					n->objtype = OBJECT_VIEW;
					n->objname = $6;
					$$ = (Node *)n;
				}
			| ALTER EXTENSION name add_drop MATERIALIZED VIEW any_name
				{
					AlterExtensionContentsStmt *n = makeNode(AlterExtensionContentsStmt);
					n->extname = $3;
					n->action = $4;
					n->objtype = OBJECT_MATVIEW;
					n->objname = $7;
					$$ = (Node *)n;
				}
			| ALTER EXTENSION name add_drop FOREIGN TABLE any_name
				{
					AlterExtensionContentsStmt *n = makeNode(AlterExtensionContentsStmt);
					n->extname = $3;
					n->action = $4;
					n->objtype = OBJECT_FOREIGN_TABLE;
					n->objname = $7;
					$$ = (Node *)n;
				}
			| ALTER EXTENSION name add_drop FOREIGN DATA_P WRAPPER name
				{
					AlterExtensionContentsStmt *n = makeNode(AlterExtensionContentsStmt);
					n->extname = $3;
					n->action = $4;
					n->objtype = OBJECT_FDW;
					n->objname = list_make1(makeString($8));
					$$ = (Node *)n;
				}
			| ALTER EXTENSION name add_drop SERVER name
				{
					AlterExtensionContentsStmt *n = makeNode(AlterExtensionContentsStmt);
					n->extname = $3;
					n->action = $4;
					n->objtype = OBJECT_FOREIGN_SERVER;
					n->objname = list_make1(makeString($6));
					$$ = (Node *)n;
				}
			| ALTER EXTENSION name add_drop TYPE_P any_name
				{
					AlterExtensionContentsStmt *n = makeNode(AlterExtensionContentsStmt);
					n->extname = $3;
					n->action = $4;
					n->objtype = OBJECT_TYPE;
					n->objname = $6;
					$$ = (Node *)n;
				}
		;

/*****************************************************************************
 *
 *		QUERY:
 *             CREATE FOREIGN DATA WRAPPER name options
 *
 *****************************************************************************/

CreateFdwStmt: CREATE FOREIGN DATA_P WRAPPER name opt_fdw_options create_generic_options
				{
					CreateFdwStmt *n = makeNode(CreateFdwStmt);
					n->fdwname = $5;
					n->func_options = $6;
					n->options = $7;
					$$ = (Node *) n;
				}
		;

fdw_option:
			HANDLER handler_name				{ $$ = makeDefElem("handler", (Node *)$2); }
			| NO HANDLER						{ $$ = makeDefElem("handler", NULL); }
			| VALIDATOR handler_name			{ $$ = makeDefElem("validator", (Node *)$2); }
			| NO VALIDATOR						{ $$ = makeDefElem("validator", NULL); }
		;

fdw_options:
			fdw_option							{ $$ = list_make1($1); }
			| fdw_options fdw_option			{ $$ = lappend($1, $2); }
		;

opt_fdw_options:
			fdw_options							{ $$ = $1; }
			| /*EMPTY*/							{ $$ = NIL; }
		;

/*****************************************************************************
 *
 *		QUERY :
 *				DROP FOREIGN DATA WRAPPER name
 *
 ****************************************************************************/

DropFdwStmt: DROP FOREIGN DATA_P WRAPPER name opt_drop_behavior
				{
					DropStmt *n = makeNode(DropStmt);
					n->removeType = OBJECT_FDW;
					n->objects = list_make1(list_make1(makeString($5)));
					n->arguments = NIL;
					n->missing_ok = false;
					n->behavior = $6;
					n->concurrent = false;
					$$ = (Node *) n;
				}
				|  DROP FOREIGN DATA_P WRAPPER IF_P EXISTS name opt_drop_behavior
				{
					DropStmt *n = makeNode(DropStmt);
					n->removeType = OBJECT_FDW;
					n->objects = list_make1(list_make1(makeString($7)));
					n->arguments = NIL;
					n->missing_ok = true;
					n->behavior = $8;
					n->concurrent = false;
					$$ = (Node *) n;
				}
		;

/*****************************************************************************
 *
 *		QUERY :
 *				ALTER FOREIGN DATA WRAPPER name options
 *
 ****************************************************************************/

AlterFdwStmt: ALTER FOREIGN DATA_P WRAPPER name opt_fdw_options alter_generic_options
				{
					AlterFdwStmt *n = makeNode(AlterFdwStmt);
					n->fdwname = $5;
					n->func_options = $6;
					n->options = $7;
					$$ = (Node *) n;
				}
			| ALTER FOREIGN DATA_P WRAPPER name fdw_options
				{
					AlterFdwStmt *n = makeNode(AlterFdwStmt);
					n->fdwname = $5;
					n->func_options = $6;
					n->options = NIL;
					$$ = (Node *) n;
				}
		;

/* Options definition for CREATE FDW, SERVER and USER MAPPING */
create_generic_options:
			OPTIONS '(' generic_option_list ')'			{ $$ = $3; }
			| /*EMPTY*/									{ $$ = NIL; }
		;

generic_option_list:
			generic_option_elem
				{
					$$ = list_make1($1);
				}
			| generic_option_list ',' generic_option_elem
				{
					$$ = lappend($1, $3);
				}
		;

/* Options definition for ALTER FDW, SERVER and USER MAPPING */
alter_generic_options:
			OPTIONS	'(' alter_generic_option_list ')'		{ $$ = $3; }
		;

alter_generic_option_list:
			alter_generic_option_elem
				{
					$$ = list_make1($1);
				}
			| alter_generic_option_list ',' alter_generic_option_elem
				{
					$$ = lappend($1, $3);
				}
		;

alter_generic_option_elem:
			generic_option_elem
				{
					$$ = $1;
				}
			| SET generic_option_elem
				{
					$$ = $2;
					$$->defaction = DEFELEM_SET;
				}
			| ADD_P generic_option_elem
				{
					$$ = $2;
					$$->defaction = DEFELEM_ADD;
				}
			| DROP generic_option_name
				{
					$$ = makeDefElemExtended(NULL, $2, NULL, DEFELEM_DROP);
				}
		;

generic_option_elem:
			generic_option_name generic_option_arg
				{
					$$ = makeDefElem($1, $2);
				}
		;

generic_option_name:
				ColLabel			{ $$ = $1; }
		;

/* We could use def_arg here, but the spec only requires string literals */
generic_option_arg:
				Sconst				{ $$ = (Node *) makeString($1); }
		;

/*****************************************************************************
 *
 *		QUERY:
 *             CREATE SERVER name [TYPE] [VERSION] [OPTIONS]
 *
 *****************************************************************************/

CreateForeignServerStmt: CREATE SERVER name opt_type opt_foreign_server_version
						 FOREIGN DATA_P WRAPPER name create_generic_options
				{
					CreateForeignServerStmt *n = makeNode(CreateForeignServerStmt);
					n->servername = $3;
					n->servertype = $4;
					n->version = $5;
					n->fdwname = $9;
					n->options = $10;
					$$ = (Node *) n;
				}
		;

opt_type:
			TYPE_P Sconst			{ $$ = $2; }
			| /*EMPTY*/				{ $$ = NULL; }
		;


foreign_server_version:
			VERSION_P Sconst		{ $$ = $2; }
		|	VERSION_P NULL_P		{ $$ = NULL; }
		;

opt_foreign_server_version:
			foreign_server_version	{ $$ = $1; }
			| /*EMPTY*/				{ $$ = NULL; }
		;

/*****************************************************************************
 *
 *		QUERY :
 *				DROP SERVER name
 *
 ****************************************************************************/

DropForeignServerStmt: DROP SERVER name opt_drop_behavior
				{
					DropStmt *n = makeNode(DropStmt);
					n->removeType = OBJECT_FOREIGN_SERVER;
					n->objects = list_make1(list_make1(makeString($3)));
					n->arguments = NIL;
					n->missing_ok = false;
					n->behavior = $4;
					n->concurrent = false;
					$$ = (Node *) n;
				}
				|  DROP SERVER IF_P EXISTS name opt_drop_behavior
				{
					DropStmt *n = makeNode(DropStmt);
					n->removeType = OBJECT_FOREIGN_SERVER;
					n->objects = list_make1(list_make1(makeString($5)));
					n->arguments = NIL;
					n->missing_ok = true;
					n->behavior = $6;
					n->concurrent = false;
					$$ = (Node *) n;
				}
		;

/*****************************************************************************
 *
 *		QUERY :
 *				ALTER SERVER name [VERSION] [OPTIONS]
 *
 ****************************************************************************/

AlterForeignServerStmt: ALTER SERVER name foreign_server_version alter_generic_options
				{
					AlterForeignServerStmt *n = makeNode(AlterForeignServerStmt);
					n->servername = $3;
					n->version = $4;
					n->options = $5;
					n->has_version = true;
					$$ = (Node *) n;
				}
			| ALTER SERVER name foreign_server_version
				{
					AlterForeignServerStmt *n = makeNode(AlterForeignServerStmt);
					n->servername = $3;
					n->version = $4;
					n->has_version = true;
					$$ = (Node *) n;
				}
			| ALTER SERVER name alter_generic_options
				{
					AlterForeignServerStmt *n = makeNode(AlterForeignServerStmt);
					n->servername = $3;
					n->options = $4;
					$$ = (Node *) n;
				}
		;

/*****************************************************************************
 *
 *		QUERY:
 *             CREATE FOREIGN TABLE relname (...) SERVER name (...)
 *
 *****************************************************************************/

CreateForeignTableStmt:
		CREATE FOREIGN TABLE qualified_name
			'(' OptTableElementList ')'
			SERVER name create_generic_options
				{
					CreateForeignTableStmt *n = makeNode(CreateForeignTableStmt);
					$4->relpersistence = RELPERSISTENCE_PERMANENT;
					n->base.relation = $4;
					n->base.tableElts = $6;
					n->base.inhRelations = NIL;
					n->base.if_not_exists = false;
					/* FDW-specific data */
					n->servername = $9;
					n->options = $10;
					$$ = (Node *) n;
				}
		| CREATE FOREIGN TABLE IF_P NOT EXISTS qualified_name
			'(' OptTableElementList ')'
			SERVER name create_generic_options
				{
					CreateForeignTableStmt *n = makeNode(CreateForeignTableStmt);
					$7->relpersistence = RELPERSISTENCE_PERMANENT;
					n->base.relation = $7;
					n->base.tableElts = $9;
					n->base.inhRelations = NIL;
					n->base.if_not_exists = true;
					/* FDW-specific data */
					n->servername = $12;
					n->options = $13;
					$$ = (Node *) n;
				}
		;

/*****************************************************************************
 *
 *		QUERY:
 *             ALTER FOREIGN TABLE relname [...]
 *
 *****************************************************************************/

AlterForeignTableStmt:
			ALTER FOREIGN TABLE relation_expr alter_table_cmds
				{
					AlterTableStmt *n = makeNode(AlterTableStmt);
					n->relation = $4;
					n->cmds = $5;
					n->relkind = OBJECT_FOREIGN_TABLE;
					n->missing_ok = false;
					$$ = (Node *)n;
				}
			| ALTER FOREIGN TABLE IF_P EXISTS relation_expr alter_table_cmds
				{
					AlterTableStmt *n = makeNode(AlterTableStmt);
					n->relation = $6;
					n->cmds = $7;
					n->relkind = OBJECT_FOREIGN_TABLE;
					n->missing_ok = true;
					$$ = (Node *)n;
				}
		;

/*****************************************************************************
 *
 *		QUERY:
 *             CREATE USER MAPPING FOR auth_ident SERVER name [OPTIONS]
 *
 *****************************************************************************/

CreateUserMappingStmt: CREATE USER MAPPING FOR auth_ident SERVER name create_generic_options
				{
					CreateUserMappingStmt *n = makeNode(CreateUserMappingStmt);
					n->username = $5;
					n->servername = $7;
					n->options = $8;
					$$ = (Node *) n;
				}
		;

/* User mapping authorization identifier */
auth_ident:
			CURRENT_USER	{ $$ = "current_user"; }
		|	USER			{ $$ = "current_user"; }
		|	RoleId			{ $$ = (strcmp($1, "public") == 0) ? NULL : $1; }
		;

/*****************************************************************************
 *
 *		QUERY :
 *				DROP USER MAPPING FOR auth_ident SERVER name
 *
 ****************************************************************************/

DropUserMappingStmt: DROP USER MAPPING FOR auth_ident SERVER name
				{
					DropUserMappingStmt *n = makeNode(DropUserMappingStmt);
					n->username = $5;
					n->servername = $7;
					n->missing_ok = false;
					$$ = (Node *) n;
				}
				|  DROP USER MAPPING IF_P EXISTS FOR auth_ident SERVER name
				{
					DropUserMappingStmt *n = makeNode(DropUserMappingStmt);
					n->username = $7;
					n->servername = $9;
					n->missing_ok = true;
					$$ = (Node *) n;
				}
		;

/*****************************************************************************
 *
 *		QUERY :
 *				ALTER USER MAPPING FOR auth_ident SERVER name OPTIONS
 *
 ****************************************************************************/

AlterUserMappingStmt: ALTER USER MAPPING FOR auth_ident SERVER name alter_generic_options
				{
					AlterUserMappingStmt *n = makeNode(AlterUserMappingStmt);
					n->username = $5;
					n->servername = $7;
					n->options = $8;
					$$ = (Node *) n;
				}
		;

/*****************************************************************************
 *
 *		QUERIES :
 *				CREATE TRIGGER ...
 *				DROP TRIGGER ...
 *
 *****************************************************************************/

CreateTrigStmt:
			CREATE TRIGGER name TriggerActionTime TriggerEvents ON
			qualified_name TriggerForSpec TriggerWhen
			EXECUTE PROCEDURE func_name '(' TriggerFuncArgs ')'
				{
					CreateTrigStmt *n = makeNode(CreateTrigStmt);
					n->trigname = $3;
					n->relation = $7;
					n->funcname = $12;
					n->args = $14;
					n->row = $8;
					n->timing = $4;
					n->events = intVal(linitial($5));
					n->columns = (List *) lsecond($5);
					n->whenClause = $9;
					n->isconstraint  = FALSE;
					n->deferrable	 = FALSE;
					n->initdeferred  = FALSE;
					n->constrrel = NULL;
					$$ = (Node *)n;
				}
			| CREATE CONSTRAINT TRIGGER name AFTER TriggerEvents ON
			qualified_name OptConstrFromTable ConstraintAttributeSpec
			FOR EACH ROW TriggerWhen
			EXECUTE PROCEDURE func_name '(' TriggerFuncArgs ')'
				{
					CreateTrigStmt *n = makeNode(CreateTrigStmt);
					n->trigname = $4;
					n->relation = $8;
					n->funcname = $17;
					n->args = $19;
					n->row = TRUE;
					n->timing = TRIGGER_TYPE_AFTER;
					n->events = intVal(linitial($6));
					n->columns = (List *) lsecond($6);
					n->whenClause = $14;
					n->isconstraint  = TRUE;
					processCASbits($10, @10, "TRIGGER",
								   &n->deferrable, &n->initdeferred, NULL,
								   NULL, yyscanner);
					n->constrrel = $9;
					$$ = (Node *)n;
				}
		;

TriggerActionTime:
			BEFORE								{ $$ = TRIGGER_TYPE_BEFORE; }
			| AFTER								{ $$ = TRIGGER_TYPE_AFTER; }
			| INSTEAD OF						{ $$ = TRIGGER_TYPE_INSTEAD; }
		;

TriggerEvents:
			TriggerOneEvent
				{ $$ = $1; }
			| TriggerEvents OR TriggerOneEvent
				{
					int		events1 = intVal(linitial($1));
					int		events2 = intVal(linitial($3));
					List   *columns1 = (List *) lsecond($1);
					List   *columns2 = (List *) lsecond($3);

					if (events1 & events2)
						parser_yyerror("duplicate trigger events specified");
					/*
					 * concat'ing the columns lists loses information about
					 * which columns went with which event, but so long as
					 * only UPDATE carries columns and we disallow multiple
					 * UPDATE items, it doesn't matter.  Command execution
					 * should just ignore the columns for non-UPDATE events.
					 */
					$$ = list_make2(makeInteger(events1 | events2),
									list_concat(columns1, columns2));
				}
		;

TriggerOneEvent:
			INSERT
				{ $$ = list_make2(makeInteger(TRIGGER_TYPE_INSERT), NIL); }
			| DELETE_P
				{ $$ = list_make2(makeInteger(TRIGGER_TYPE_DELETE), NIL); }
			| UPDATE
				{ $$ = list_make2(makeInteger(TRIGGER_TYPE_UPDATE), NIL); }
			| UPDATE OF columnList
				{ $$ = list_make2(makeInteger(TRIGGER_TYPE_UPDATE), $3); }
			| TRUNCATE
				{ $$ = list_make2(makeInteger(TRIGGER_TYPE_TRUNCATE), NIL); }
		;

TriggerForSpec:
			FOR TriggerForOptEach TriggerForType
				{
					$$ = $3;
				}
			| /* EMPTY */
				{
					/*
					 * If ROW/STATEMENT not specified, default to
					 * STATEMENT, per SQL
					 */
					$$ = FALSE;
				}
		;

TriggerForOptEach:
			EACH									{}
			| /*EMPTY*/								{}
		;

TriggerForType:
			ROW										{ $$ = TRUE; }
			| STATEMENT								{ $$ = FALSE; }
		;

TriggerWhen:
			WHEN '(' a_expr ')'						{ $$ = $3; }
			| /*EMPTY*/								{ $$ = NULL; }
		;

TriggerFuncArgs:
			TriggerFuncArg							{ $$ = list_make1($1); }
			| TriggerFuncArgs ',' TriggerFuncArg	{ $$ = lappend($1, $3); }
			| /*EMPTY*/								{ $$ = NIL; }
		;

TriggerFuncArg:
			Iconst
				{
					char buf[64];
					snprintf(buf, sizeof(buf), "%d", $1);
					$$ = makeString(pstrdup(buf));
				}
			| FCONST								{ $$ = makeString($1); }
			| Sconst								{ $$ = makeString($1); }
			| ColLabel								{ $$ = makeString($1); }
		;

OptConstrFromTable:
			FROM qualified_name						{ $$ = $2; }
			| /*EMPTY*/								{ $$ = NULL; }
		;

ConstraintAttributeSpec:
			/*EMPTY*/
				{ $$ = 0; }
			| ConstraintAttributeSpec ConstraintAttributeElem
				{
					/*
					 * We must complain about conflicting options.
					 * We could, but choose not to, complain about redundant
					 * options (ie, where $2's bit is already set in $1).
					 */
					int		newspec = $1 | $2;

					/* special message for this case */
					if ((newspec & (CAS_NOT_DEFERRABLE | CAS_INITIALLY_DEFERRED)) == (CAS_NOT_DEFERRABLE | CAS_INITIALLY_DEFERRED))
						ereport(ERROR,
								(errcode(ERRCODE_SYNTAX_ERROR),
								 errmsg("constraint declared INITIALLY DEFERRED must be DEFERRABLE"),
								 parser_errposition(@2)));
					/* generic message for other conflicts */
					if ((newspec & (CAS_NOT_DEFERRABLE | CAS_DEFERRABLE)) == (CAS_NOT_DEFERRABLE | CAS_DEFERRABLE) ||
						(newspec & (CAS_INITIALLY_IMMEDIATE | CAS_INITIALLY_DEFERRED)) == (CAS_INITIALLY_IMMEDIATE | CAS_INITIALLY_DEFERRED))
						ereport(ERROR,
								(errcode(ERRCODE_SYNTAX_ERROR),
								 errmsg("conflicting constraint properties"),
								 parser_errposition(@2)));
					$$ = newspec;
				}
		;

ConstraintAttributeElem:
			NOT DEFERRABLE					{ $$ = CAS_NOT_DEFERRABLE; }
			| DEFERRABLE					{ $$ = CAS_DEFERRABLE; }
			| INITIALLY IMMEDIATE			{ $$ = CAS_INITIALLY_IMMEDIATE; }
			| INITIALLY DEFERRED			{ $$ = CAS_INITIALLY_DEFERRED; }
			| NOT VALID						{ $$ = CAS_NOT_VALID; }
			| NO INHERIT					{ $$ = CAS_NO_INHERIT; }
		;


DropTrigStmt:
			DROP TRIGGER name ON any_name opt_drop_behavior
				{
					DropStmt *n = makeNode(DropStmt);
					n->removeType = OBJECT_TRIGGER;
					n->objects = list_make1(lappend($5, makeString($3)));
					n->arguments = NIL;
					n->behavior = $6;
					n->missing_ok = false;
					n->concurrent = false;
					$$ = (Node *) n;
				}
			| DROP TRIGGER IF_P EXISTS name ON any_name opt_drop_behavior
				{
					DropStmt *n = makeNode(DropStmt);
					n->removeType = OBJECT_TRIGGER;
					n->objects = list_make1(lappend($7, makeString($5)));
					n->arguments = NIL;
					n->behavior = $8;
					n->missing_ok = true;
					n->concurrent = false;
					$$ = (Node *) n;
				}
		;


/*****************************************************************************
 *
 *		QUERIES :
 *				CREATE EVENT TRIGGER ...
 *				ALTER EVENT TRIGGER ...
 *
 *****************************************************************************/

CreateEventTrigStmt:
			CREATE EVENT TRIGGER name ON ColLabel
			EXECUTE PROCEDURE func_name '(' ')'
				{
					CreateEventTrigStmt *n = makeNode(CreateEventTrigStmt);
					n->trigname = $4;
					n->eventname = $6;
					n->whenclause = NULL;
					n->funcname = $9;
					$$ = (Node *)n;
				}
		  | CREATE EVENT TRIGGER name ON ColLabel
			WHEN event_trigger_when_list
			EXECUTE PROCEDURE func_name '(' ')'
				{
					CreateEventTrigStmt *n = makeNode(CreateEventTrigStmt);
					n->trigname = $4;
					n->eventname = $6;
					n->whenclause = $8;
					n->funcname = $11;
					$$ = (Node *)n;
				}
		;

event_trigger_when_list:
		  event_trigger_when_item
			{ $$ = list_make1($1); }
		| event_trigger_when_list AND event_trigger_when_item
			{ $$ = lappend($1, $3); }
		;

event_trigger_when_item:
		ColId IN_P '(' event_trigger_value_list ')'
			{ $$ = makeDefElem($1, (Node *) $4); }
		;

event_trigger_value_list:
		  SCONST
			{ $$ = list_make1(makeString($1)); }
		| event_trigger_value_list ',' SCONST
			{ $$ = lappend($1, makeString($3)); }
		;

AlterEventTrigStmt:
			ALTER EVENT TRIGGER name enable_trigger
				{
					AlterEventTrigStmt *n = makeNode(AlterEventTrigStmt);
					n->trigname = $4;
					n->tgenabled = $5;
					$$ = (Node *) n;
				}
		;

enable_trigger:
			ENABLE_P					{ $$ = TRIGGER_FIRES_ON_ORIGIN; }
			| ENABLE_P REPLICA			{ $$ = TRIGGER_FIRES_ON_REPLICA; }
			| ENABLE_P ALWAYS			{ $$ = TRIGGER_FIRES_ALWAYS; }
			| DISABLE_P					{ $$ = TRIGGER_DISABLED; }
		;

/*****************************************************************************
 *
 *		QUERIES :
 *				CREATE ASSERTION ...
 *				DROP ASSERTION ...
 *
 *****************************************************************************/

CreateAssertStmt:
			CREATE ASSERTION name CHECK '(' a_expr ')'
			ConstraintAttributeSpec
				{
					CreateTrigStmt *n = makeNode(CreateTrigStmt);
					n->trigname = $3;
					n->args = list_make1($6);
					n->isconstraint  = TRUE;
					processCASbits($8, @8, "ASSERTION",
								   &n->deferrable, &n->initdeferred, NULL,
								   NULL, yyscanner);

					ereport(ERROR,
							(errcode(ERRCODE_FEATURE_NOT_SUPPORTED),
							 errmsg("CREATE ASSERTION is not yet implemented")));

					$$ = (Node *)n;
				}
		;

DropAssertStmt:
			DROP ASSERTION name opt_drop_behavior
				{
					DropStmt *n = makeNode(DropStmt);
					n->objects = NIL;
					n->arguments = NIL;
					n->behavior = $4;
					n->removeType = OBJECT_TRIGGER; /* XXX */
					ereport(ERROR,
							(errcode(ERRCODE_FEATURE_NOT_SUPPORTED),
							 errmsg("DROP ASSERTION is not yet implemented")));
					$$ = (Node *) n;
				}
		;


/*****************************************************************************
 *
 *		QUERY :
 *				define (aggregate,operator,type)
 *
 *****************************************************************************/

DefineStmt:
			CREATE AGGREGATE func_name aggr_args definition
				{
					DefineStmt *n = makeNode(DefineStmt);
					n->kind = OBJECT_AGGREGATE;
					n->oldstyle = false;
					n->defnames = $3;
					n->args = $4;
					n->definition = $5;
					$$ = (Node *)n;
				}
			| CREATE AGGREGATE func_name old_aggr_definition
				{
					/* old-style (pre-8.2) syntax for CREATE AGGREGATE */
					DefineStmt *n = makeNode(DefineStmt);
					n->kind = OBJECT_AGGREGATE;
					n->oldstyle = true;
					n->defnames = $3;
					n->args = NIL;
					n->definition = $4;
					$$ = (Node *)n;
				}
			| CREATE OPERATOR any_operator definition
				{
					DefineStmt *n = makeNode(DefineStmt);
					n->kind = OBJECT_OPERATOR;
					n->oldstyle = false;
					n->defnames = $3;
					n->args = NIL;
					n->definition = $4;
					$$ = (Node *)n;
				}
			| CREATE TYPE_P any_name definition
				{
					DefineStmt *n = makeNode(DefineStmt);
					n->kind = OBJECT_TYPE;
					n->oldstyle = false;
					n->defnames = $3;
					n->args = NIL;
					n->definition = $4;
					$$ = (Node *)n;
				}
			| CREATE TYPE_P any_name
				{
					/* Shell type (identified by lack of definition) */
					DefineStmt *n = makeNode(DefineStmt);
					n->kind = OBJECT_TYPE;
					n->oldstyle = false;
					n->defnames = $3;
					n->args = NIL;
					n->definition = NIL;
					$$ = (Node *)n;
				}
			| CREATE TYPE_P any_name AS '(' OptTableFuncElementList ')'
				{
					CompositeTypeStmt *n = makeNode(CompositeTypeStmt);

					/* can't use qualified_name, sigh */
					n->typevar = makeRangeVarFromAnyName($3, @3, yyscanner);
					n->coldeflist = $6;
					$$ = (Node *)n;
				}
			| CREATE TYPE_P any_name AS ENUM_P '(' opt_enum_val_list ')'
				{
					CreateEnumStmt *n = makeNode(CreateEnumStmt);
					n->typeName = $3;
					n->vals = $7;
					$$ = (Node *)n;
				}
			| CREATE TYPE_P any_name AS RANGE definition
				{
					CreateRangeStmt *n = makeNode(CreateRangeStmt);
					n->typeName = $3;
					n->params	= $6;
					$$ = (Node *)n;
				}
			| CREATE TEXT_P SEARCH PARSER any_name definition
				{
					DefineStmt *n = makeNode(DefineStmt);
					n->kind = OBJECT_TSPARSER;
					n->args = NIL;
					n->defnames = $5;
					n->definition = $6;
					$$ = (Node *)n;
				}
			| CREATE TEXT_P SEARCH DICTIONARY any_name definition
				{
					DefineStmt *n = makeNode(DefineStmt);
					n->kind = OBJECT_TSDICTIONARY;
					n->args = NIL;
					n->defnames = $5;
					n->definition = $6;
					$$ = (Node *)n;
				}
			| CREATE TEXT_P SEARCH TEMPLATE any_name definition
				{
					DefineStmt *n = makeNode(DefineStmt);
					n->kind = OBJECT_TSTEMPLATE;
					n->args = NIL;
					n->defnames = $5;
					n->definition = $6;
					$$ = (Node *)n;
				}
			| CREATE TEXT_P SEARCH CONFIGURATION any_name definition
				{
					DefineStmt *n = makeNode(DefineStmt);
					n->kind = OBJECT_TSCONFIGURATION;
					n->args = NIL;
					n->defnames = $5;
					n->definition = $6;
					$$ = (Node *)n;
				}
			| CREATE COLLATION any_name definition
				{
					DefineStmt *n = makeNode(DefineStmt);
					n->kind = OBJECT_COLLATION;
					n->args = NIL;
					n->defnames = $3;
					n->definition = $4;
					$$ = (Node *)n;
				}
			| CREATE COLLATION any_name FROM any_name
				{
					DefineStmt *n = makeNode(DefineStmt);
					n->kind = OBJECT_COLLATION;
					n->args = NIL;
					n->defnames = $3;
					n->definition = list_make1(makeDefElem("from", (Node *) $5));
					$$ = (Node *)n;
				}
		;

definition: '(' def_list ')'						{ $$ = $2; }
		;

def_list:	def_elem								{ $$ = list_make1($1); }
			| def_list ',' def_elem					{ $$ = lappend($1, $3); }
		;

def_elem:	ColLabel '=' def_arg
				{
					$$ = makeDefElem($1, (Node *) $3);
				}
			| ColLabel
				{
					$$ = makeDefElem($1, NULL);
				}
		;

/* Note: any simple identifier will be returned as a type name! */
def_arg:	func_type						{ $$ = (Node *)$1; }
			| reserved_keyword				{ $$ = (Node *)makeString(pstrdup($1)); }
			| qual_all_Op					{ $$ = (Node *)$1; }
			| NumericOnly					{ $$ = (Node *)$1; }
			| Sconst						{ $$ = (Node *)makeString($1); }
		;

old_aggr_definition: '(' old_aggr_list ')'			{ $$ = $2; }
		;

old_aggr_list: old_aggr_elem						{ $$ = list_make1($1); }
			| old_aggr_list ',' old_aggr_elem		{ $$ = lappend($1, $3); }
		;

/*
 * Must use IDENT here to avoid reduce/reduce conflicts; fortunately none of
 * the item names needed in old aggregate definitions are likely to become
 * SQL keywords.
 */
old_aggr_elem:  IDENT '=' def_arg
				{
					$$ = makeDefElem($1, (Node *)$3);
				}
		;

opt_enum_val_list:
		enum_val_list							{ $$ = $1; }
		| /*EMPTY*/								{ $$ = NIL; }
		;

enum_val_list:	Sconst
				{ $$ = list_make1(makeString($1)); }
			| enum_val_list ',' Sconst
				{ $$ = lappend($1, makeString($3)); }
		;

/*****************************************************************************
 *
 *	ALTER TYPE enumtype ADD ...
 *
 *****************************************************************************/

AlterEnumStmt:
		ALTER TYPE_P any_name ADD_P VALUE_P opt_if_not_exists Sconst
			{
				AlterEnumStmt *n = makeNode(AlterEnumStmt);
				n->typeName = $3;
				n->newVal = $7;
				n->newValNeighbor = NULL;
				n->newValIsAfter = true;
				n->skipIfExists = $6;
				$$ = (Node *) n;
			}
		 | ALTER TYPE_P any_name ADD_P VALUE_P opt_if_not_exists Sconst BEFORE Sconst
			{
				AlterEnumStmt *n = makeNode(AlterEnumStmt);
				n->typeName = $3;
				n->newVal = $7;
				n->newValNeighbor = $9;
				n->newValIsAfter = false;
				n->skipIfExists = $6;
				$$ = (Node *) n;
			}
		 | ALTER TYPE_P any_name ADD_P VALUE_P opt_if_not_exists Sconst AFTER Sconst
			{
				AlterEnumStmt *n = makeNode(AlterEnumStmt);
				n->typeName = $3;
				n->newVal = $7;
				n->newValNeighbor = $9;
				n->newValIsAfter = true;
				n->skipIfExists = $6;
				$$ = (Node *) n;
			}
		 ;

opt_if_not_exists: IF_P NOT EXISTS              { $$ = true; }
		| /* empty */                          { $$ = false; }
		;


/*****************************************************************************
 *
 *		QUERIES :
 *				CREATE OPERATOR CLASS ...
 *				CREATE OPERATOR FAMILY ...
 *				ALTER OPERATOR FAMILY ...
 *				DROP OPERATOR CLASS ...
 *				DROP OPERATOR FAMILY ...
 *
 *****************************************************************************/

CreateOpClassStmt:
			CREATE OPERATOR CLASS any_name opt_default FOR TYPE_P Typename
			USING access_method opt_opfamily AS opclass_item_list
				{
					CreateOpClassStmt *n = makeNode(CreateOpClassStmt);
					n->opclassname = $4;
					n->isDefault = $5;
					n->datatype = $8;
					n->amname = $10;
					n->opfamilyname = $11;
					n->items = $13;
					$$ = (Node *) n;
				}
		;

opclass_item_list:
			opclass_item							{ $$ = list_make1($1); }
			| opclass_item_list ',' opclass_item	{ $$ = lappend($1, $3); }
		;

opclass_item:
			OPERATOR Iconst any_operator opclass_purpose opt_recheck
				{
					CreateOpClassItem *n = makeNode(CreateOpClassItem);
					n->itemtype = OPCLASS_ITEM_OPERATOR;
					n->name = $3;
					n->args = NIL;
					n->number = $2;
					n->order_family = $4;
					$$ = (Node *) n;
				}
			| OPERATOR Iconst any_operator oper_argtypes opclass_purpose
			  opt_recheck
				{
					CreateOpClassItem *n = makeNode(CreateOpClassItem);
					n->itemtype = OPCLASS_ITEM_OPERATOR;
					n->name = $3;
					n->args = $4;
					n->number = $2;
					n->order_family = $5;
					$$ = (Node *) n;
				}
			| FUNCTION Iconst func_name func_args
				{
					CreateOpClassItem *n = makeNode(CreateOpClassItem);
					n->itemtype = OPCLASS_ITEM_FUNCTION;
					n->name = $3;
					n->args = extractArgTypes($4);
					n->number = $2;
					$$ = (Node *) n;
				}
			| FUNCTION Iconst '(' type_list ')' func_name func_args
				{
					CreateOpClassItem *n = makeNode(CreateOpClassItem);
					n->itemtype = OPCLASS_ITEM_FUNCTION;
					n->name = $6;
					n->args = extractArgTypes($7);
					n->number = $2;
					n->class_args = $4;
					$$ = (Node *) n;
				}
			| STORAGE Typename
				{
					CreateOpClassItem *n = makeNode(CreateOpClassItem);
					n->itemtype = OPCLASS_ITEM_STORAGETYPE;
					n->storedtype = $2;
					$$ = (Node *) n;
				}
		;

opt_default:	DEFAULT						{ $$ = TRUE; }
			| /*EMPTY*/						{ $$ = FALSE; }
		;

opt_opfamily:	FAMILY any_name				{ $$ = $2; }
			| /*EMPTY*/						{ $$ = NIL; }
		;

opclass_purpose: FOR SEARCH					{ $$ = NIL; }
			| FOR ORDER BY any_name			{ $$ = $4; }
			| /*EMPTY*/						{ $$ = NIL; }
		;

opt_recheck:	RECHECK
				{
					/*
					 * RECHECK no longer does anything in opclass definitions,
					 * but we still accept it to ease porting of old database
					 * dumps.
					 */
					ereport(NOTICE,
							(errcode(ERRCODE_FEATURE_NOT_SUPPORTED),
							 errmsg("RECHECK is no longer required"),
							 errhint("Update your data type."),
							 parser_errposition(@1)));
					$$ = TRUE;
				}
			| /*EMPTY*/						{ $$ = FALSE; }
		;


CreateOpFamilyStmt:
			CREATE OPERATOR FAMILY any_name USING access_method
				{
					CreateOpFamilyStmt *n = makeNode(CreateOpFamilyStmt);
					n->opfamilyname = $4;
					n->amname = $6;
					$$ = (Node *) n;
				}
		;

AlterOpFamilyStmt:
			ALTER OPERATOR FAMILY any_name USING access_method ADD_P opclass_item_list
				{
					AlterOpFamilyStmt *n = makeNode(AlterOpFamilyStmt);
					n->opfamilyname = $4;
					n->amname = $6;
					n->isDrop = false;
					n->items = $8;
					$$ = (Node *) n;
				}
			| ALTER OPERATOR FAMILY any_name USING access_method DROP opclass_drop_list
				{
					AlterOpFamilyStmt *n = makeNode(AlterOpFamilyStmt);
					n->opfamilyname = $4;
					n->amname = $6;
					n->isDrop = true;
					n->items = $8;
					$$ = (Node *) n;
				}
		;

opclass_drop_list:
			opclass_drop							{ $$ = list_make1($1); }
			| opclass_drop_list ',' opclass_drop	{ $$ = lappend($1, $3); }
		;

opclass_drop:
			OPERATOR Iconst '(' type_list ')'
				{
					CreateOpClassItem *n = makeNode(CreateOpClassItem);
					n->itemtype = OPCLASS_ITEM_OPERATOR;
					n->number = $2;
					n->args = $4;
					$$ = (Node *) n;
				}
			| FUNCTION Iconst '(' type_list ')'
				{
					CreateOpClassItem *n = makeNode(CreateOpClassItem);
					n->itemtype = OPCLASS_ITEM_FUNCTION;
					n->number = $2;
					n->args = $4;
					$$ = (Node *) n;
				}
		;


DropOpClassStmt:
			DROP OPERATOR CLASS any_name USING access_method opt_drop_behavior
				{
					DropStmt *n = makeNode(DropStmt);
					n->objects = list_make1($4);
					n->arguments = list_make1(list_make1(makeString($6)));
					n->removeType = OBJECT_OPCLASS;
					n->behavior = $7;
					n->missing_ok = false;
					n->concurrent = false;
					$$ = (Node *) n;
				}
			| DROP OPERATOR CLASS IF_P EXISTS any_name USING access_method opt_drop_behavior
				{
					DropStmt *n = makeNode(DropStmt);
					n->objects = list_make1($6);
					n->arguments = list_make1(list_make1(makeString($8)));
					n->removeType = OBJECT_OPCLASS;
					n->behavior = $9;
					n->missing_ok = true;
					n->concurrent = false;
					$$ = (Node *) n;
				}
		;

DropOpFamilyStmt:
			DROP OPERATOR FAMILY any_name USING access_method opt_drop_behavior
				{
					DropStmt *n = makeNode(DropStmt);
					n->objects = list_make1($4);
					n->arguments = list_make1(list_make1(makeString($6)));
					n->removeType = OBJECT_OPFAMILY;
					n->behavior = $7;
					n->missing_ok = false;
					n->concurrent = false;
					$$ = (Node *) n;
				}
			| DROP OPERATOR FAMILY IF_P EXISTS any_name USING access_method opt_drop_behavior
				{
					DropStmt *n = makeNode(DropStmt);
					n->objects = list_make1($6);
					n->arguments = list_make1(list_make1(makeString($8)));
					n->removeType = OBJECT_OPFAMILY;
					n->behavior = $9;
					n->missing_ok = true;
					n->concurrent = false;
					$$ = (Node *) n;
				}
		;


/*****************************************************************************
 *
 *		QUERY:
 *
 *		DROP OWNED BY username [, username ...] [ RESTRICT | CASCADE ]
 *		REASSIGN OWNED BY username [, username ...] TO username
 *
 *****************************************************************************/
DropOwnedStmt:
			DROP OWNED BY name_list opt_drop_behavior
				{
					DropOwnedStmt *n = makeNode(DropOwnedStmt);
					n->roles = $4;
					n->behavior = $5;
					$$ = (Node *)n;
				}
		;

ReassignOwnedStmt:
			REASSIGN OWNED BY name_list TO name
				{
					ReassignOwnedStmt *n = makeNode(ReassignOwnedStmt);
					n->roles = $4;
					n->newrole = $6;
					$$ = (Node *)n;
				}
		;

/*****************************************************************************
 *
 *		QUERY:
 *
 *		DROP itemtype [ IF EXISTS ] itemname [, itemname ...]
 *           [ RESTRICT | CASCADE ]
 *
 *****************************************************************************/

DropStmt:	DROP drop_type IF_P EXISTS any_name_list opt_drop_behavior
				{
					DropStmt *n = makeNode(DropStmt);
					n->removeType = $2;
					n->missing_ok = TRUE;
					n->objects = $5;
					n->arguments = NIL;
					n->behavior = $6;
					n->concurrent = false;
					$$ = (Node *)n;
				}
			| DROP drop_type any_name_list opt_drop_behavior
				{
					DropStmt *n = makeNode(DropStmt);
					n->removeType = $2;
					n->missing_ok = FALSE;
					n->objects = $3;
					n->arguments = NIL;
					n->behavior = $4;
					n->concurrent = false;
					$$ = (Node *)n;
				}
			| DROP INDEX CONCURRENTLY any_name_list opt_drop_behavior
				{
					DropStmt *n = makeNode(DropStmt);
					n->removeType = OBJECT_INDEX;
					n->missing_ok = FALSE;
					n->objects = $4;
					n->arguments = NIL;
					n->behavior = $5;
					n->concurrent = true;
					$$ = (Node *)n;
				}
			| DROP INDEX CONCURRENTLY IF_P EXISTS any_name_list opt_drop_behavior
				{
					DropStmt *n = makeNode(DropStmt);
					n->removeType = OBJECT_INDEX;
					n->missing_ok = TRUE;
					n->objects = $6;
					n->arguments = NIL;
					n->behavior = $7;
					n->concurrent = true;
					$$ = (Node *)n;
				}
		;


drop_type:	TABLE									{ $$ = OBJECT_TABLE; }
			| SEQUENCE								{ $$ = OBJECT_SEQUENCE; }
			| VIEW									{ $$ = OBJECT_VIEW; }
			| MATERIALIZED VIEW						{ $$ = OBJECT_MATVIEW; }
			| INDEX									{ $$ = OBJECT_INDEX; }
			| FOREIGN TABLE							{ $$ = OBJECT_FOREIGN_TABLE; }
			| EVENT TRIGGER 						{ $$ = OBJECT_EVENT_TRIGGER; }
			| TYPE_P								{ $$ = OBJECT_TYPE; }
			| DOMAIN_P								{ $$ = OBJECT_DOMAIN; }
			| COLLATION								{ $$ = OBJECT_COLLATION; }
			| CONVERSION_P							{ $$ = OBJECT_CONVERSION; }
			| SCHEMA								{ $$ = OBJECT_SCHEMA; }
			| EXTENSION								{ $$ = OBJECT_EXTENSION; }
			| TEXT_P SEARCH PARSER					{ $$ = OBJECT_TSPARSER; }
			| TEXT_P SEARCH DICTIONARY				{ $$ = OBJECT_TSDICTIONARY; }
			| TEXT_P SEARCH TEMPLATE				{ $$ = OBJECT_TSTEMPLATE; }
			| TEXT_P SEARCH CONFIGURATION			{ $$ = OBJECT_TSCONFIGURATION; }
		;

any_name_list:
			any_name								{ $$ = list_make1($1); }
			| any_name_list ',' any_name			{ $$ = lappend($1, $3); }
		;

any_name:	ColId						{ $$ = list_make1(makeString($1)); }
			| ColId attrs				{ $$ = lcons(makeString($1), $2); }
		;

attrs:		'.' attr_name
					{ $$ = list_make1(makeString($2)); }
			| attrs '.' attr_name
					{ $$ = lappend($1, makeString($3)); }
		;


/*****************************************************************************
 *
 *		QUERY:
 *				truncate table relname1, relname2, ...
 *
 *****************************************************************************/

TruncateStmt:
			TRUNCATE opt_table relation_expr_list opt_restart_seqs opt_drop_behavior
				{
					TruncateStmt *n = makeNode(TruncateStmt);
					n->relations = $3;
					n->restart_seqs = $4;
					n->behavior = $5;
					$$ = (Node *)n;
				}
		;

opt_restart_seqs:
			CONTINUE_P IDENTITY_P		{ $$ = false; }
			| RESTART IDENTITY_P		{ $$ = true; }
			| /* EMPTY */				{ $$ = false; }
		;

/*****************************************************************************
 *
 *	The COMMENT ON statement can take different forms based upon the type of
 *	the object associated with the comment. The form of the statement is:
 *
 *	COMMENT ON [ [ CONVERSION | COLLATION | DATABASE | DOMAIN |
 *                 EXTENSION | EVENT TRIGGER | FOREIGN DATA WRAPPER |
 *                 FOREIGN TABLE | INDEX | [PROCEDURAL] LANGUAGE |
 *                 MATERIALIZED VIEW | ROLE | SCHEMA | SEQUENCE |
 *                 SERVER | TABLE | TABLESPACE |
 *                 TEXT SEARCH CONFIGURATION | TEXT SEARCH DICTIONARY |
 *                 TEXT SEARCH PARSER | TEXT SEARCH TEMPLATE | TYPE |
 *                 VIEW] <objname> |
 *				 AGGREGATE <aggname> (arg1, ...) |
 *				 CAST (<src type> AS <dst type>) |
 *				 COLUMN <relname>.<colname> |
 *				 CONSTRAINT <constraintname> ON <relname> |
 *				 FUNCTION <funcname> (arg1, arg2, ...) |
 *				 LARGE OBJECT <oid> |
 *				 OPERATOR <op> (leftoperand_typ, rightoperand_typ) |
 *				 OPERATOR CLASS <name> USING <access-method> |
 *				 OPERATOR FAMILY <name> USING <access-method> |
 *				 RULE <rulename> ON <relname> |
 *				 TRIGGER <triggername> ON <relname> ]
 *			   IS 'text'
 *
 *****************************************************************************/

CommentStmt:
			COMMENT ON comment_type any_name IS comment_text
				{
					CommentStmt *n = makeNode(CommentStmt);
					n->objtype = $3;
					n->objname = $4;
					n->objargs = NIL;
					n->comment = $6;
					$$ = (Node *) n;
				}
			| COMMENT ON AGGREGATE func_name aggr_args IS comment_text
				{
					CommentStmt *n = makeNode(CommentStmt);
					n->objtype = OBJECT_AGGREGATE;
					n->objname = $4;
					n->objargs = extractArgTypes(linitial($5));
					n->comment = $7;
					$$ = (Node *) n;
				}
			| COMMENT ON FUNCTION func_name func_args IS comment_text
				{
					CommentStmt *n = makeNode(CommentStmt);
					n->objtype = OBJECT_FUNCTION;
					n->objname = $4;
					n->objargs = extractArgTypes($5);
					n->comment = $7;
					$$ = (Node *) n;
				}
			| COMMENT ON OPERATOR any_operator oper_argtypes IS comment_text
				{
					CommentStmt *n = makeNode(CommentStmt);
					n->objtype = OBJECT_OPERATOR;
					n->objname = $4;
					n->objargs = $5;
					n->comment = $7;
					$$ = (Node *) n;
				}
			| COMMENT ON CONSTRAINT name ON any_name IS comment_text
				{
					CommentStmt *n = makeNode(CommentStmt);
					n->objtype = OBJECT_CONSTRAINT;
					n->objname = lappend($6, makeString($4));
					n->objargs = NIL;
					n->comment = $8;
					$$ = (Node *) n;
				}
			| COMMENT ON RULE name ON any_name IS comment_text
				{
					CommentStmt *n = makeNode(CommentStmt);
					n->objtype = OBJECT_RULE;
					n->objname = lappend($6, makeString($4));
					n->objargs = NIL;
					n->comment = $8;
					$$ = (Node *) n;
				}
			| COMMENT ON RULE name IS comment_text
				{
					/* Obsolete syntax supported for awhile for compatibility */
					CommentStmt *n = makeNode(CommentStmt);
					n->objtype = OBJECT_RULE;
					n->objname = list_make1(makeString($4));
					n->objargs = NIL;
					n->comment = $6;
					$$ = (Node *) n;
				}
			| COMMENT ON TRIGGER name ON any_name IS comment_text
				{
					CommentStmt *n = makeNode(CommentStmt);
					n->objtype = OBJECT_TRIGGER;
					n->objname = lappend($6, makeString($4));
					n->objargs = NIL;
					n->comment = $8;
					$$ = (Node *) n;
				}
			| COMMENT ON OPERATOR CLASS any_name USING access_method IS comment_text
				{
					CommentStmt *n = makeNode(CommentStmt);
					n->objtype = OBJECT_OPCLASS;
					n->objname = $5;
					n->objargs = list_make1(makeString($7));
					n->comment = $9;
					$$ = (Node *) n;
				}
			| COMMENT ON OPERATOR FAMILY any_name USING access_method IS comment_text
				{
					CommentStmt *n = makeNode(CommentStmt);
					n->objtype = OBJECT_OPFAMILY;
					n->objname = $5;
					n->objargs = list_make1(makeString($7));
					n->comment = $9;
					$$ = (Node *) n;
				}
			| COMMENT ON LARGE_P OBJECT_P NumericOnly IS comment_text
				{
					CommentStmt *n = makeNode(CommentStmt);
					n->objtype = OBJECT_LARGEOBJECT;
					n->objname = list_make1($5);
					n->objargs = NIL;
					n->comment = $7;
					$$ = (Node *) n;
				}
			| COMMENT ON CAST '(' Typename AS Typename ')' IS comment_text
				{
					CommentStmt *n = makeNode(CommentStmt);
					n->objtype = OBJECT_CAST;
					n->objname = list_make1($5);
					n->objargs = list_make1($7);
					n->comment = $10;
					$$ = (Node *) n;
				}
			| COMMENT ON opt_procedural LANGUAGE any_name IS comment_text
				{
					CommentStmt *n = makeNode(CommentStmt);
					n->objtype = OBJECT_LANGUAGE;
					n->objname = $5;
					n->objargs = NIL;
					n->comment = $7;
					$$ = (Node *) n;
				}
		;

comment_type:
			COLUMN								{ $$ = OBJECT_COLUMN; }
			| DATABASE							{ $$ = OBJECT_DATABASE; }
			| SCHEMA							{ $$ = OBJECT_SCHEMA; }
			| INDEX								{ $$ = OBJECT_INDEX; }
			| SEQUENCE							{ $$ = OBJECT_SEQUENCE; }
			| TABLE								{ $$ = OBJECT_TABLE; }
			| DOMAIN_P							{ $$ = OBJECT_DOMAIN; }
			| TYPE_P							{ $$ = OBJECT_TYPE; }
			| VIEW								{ $$ = OBJECT_VIEW; }
			| MATERIALIZED VIEW					{ $$ = OBJECT_MATVIEW; }
			| COLLATION							{ $$ = OBJECT_COLLATION; }
			| CONVERSION_P						{ $$ = OBJECT_CONVERSION; }
			| TABLESPACE						{ $$ = OBJECT_TABLESPACE; }
			| EXTENSION							{ $$ = OBJECT_EXTENSION; }
			| ROLE								{ $$ = OBJECT_ROLE; }
			| FOREIGN TABLE						{ $$ = OBJECT_FOREIGN_TABLE; }
			| SERVER							{ $$ = OBJECT_FOREIGN_SERVER; }
			| FOREIGN DATA_P WRAPPER			{ $$ = OBJECT_FDW; }
			| EVENT TRIGGER						{ $$ = OBJECT_EVENT_TRIGGER; }
			| TEXT_P SEARCH CONFIGURATION		{ $$ = OBJECT_TSCONFIGURATION; }
			| TEXT_P SEARCH DICTIONARY			{ $$ = OBJECT_TSDICTIONARY; }
			| TEXT_P SEARCH PARSER				{ $$ = OBJECT_TSPARSER; }
			| TEXT_P SEARCH TEMPLATE			{ $$ = OBJECT_TSTEMPLATE; }
		;

comment_text:
			Sconst								{ $$ = $1; }
			| NULL_P							{ $$ = NULL; }
		;


/*****************************************************************************
 *
 *  SECURITY LABEL [FOR <provider>] ON <object> IS <label>
 *
 *  As with COMMENT ON, <object> can refer to various types of database
 *  objects (e.g. TABLE, COLUMN, etc.).
 *
 *****************************************************************************/

SecLabelStmt:
			SECURITY LABEL opt_provider ON security_label_type any_name
			IS security_label
				{
					SecLabelStmt *n = makeNode(SecLabelStmt);
					n->provider = $3;
					n->objtype = $5;
					n->objname = $6;
					n->objargs = NIL;
					n->label = $8;
					$$ = (Node *) n;
				}
			| SECURITY LABEL opt_provider ON AGGREGATE func_name aggr_args
			  IS security_label
				{
					SecLabelStmt *n = makeNode(SecLabelStmt);
					n->provider = $3;
					n->objtype = OBJECT_AGGREGATE;
					n->objname = $6;
					n->objargs = extractArgTypes(linitial($7));
					n->label = $9;
					$$ = (Node *) n;
				}
			| SECURITY LABEL opt_provider ON FUNCTION func_name func_args
			  IS security_label
				{
					SecLabelStmt *n = makeNode(SecLabelStmt);
					n->provider = $3;
					n->objtype = OBJECT_FUNCTION;
					n->objname = $6;
					n->objargs = extractArgTypes($7);
					n->label = $9;
					$$ = (Node *) n;
				}
			| SECURITY LABEL opt_provider ON LARGE_P OBJECT_P NumericOnly
			  IS security_label
				{
					SecLabelStmt *n = makeNode(SecLabelStmt);
					n->provider = $3;
					n->objtype = OBJECT_LARGEOBJECT;
					n->objname = list_make1($7);
					n->objargs = NIL;
					n->label = $9;
					$$ = (Node *) n;
				}
			| SECURITY LABEL opt_provider ON opt_procedural LANGUAGE any_name
			  IS security_label
				{
					SecLabelStmt *n = makeNode(SecLabelStmt);
					n->provider = $3;
					n->objtype = OBJECT_LANGUAGE;
					n->objname = $7;
					n->objargs = NIL;
					n->label = $9;
					$$ = (Node *) n;
				}
		;

opt_provider:	FOR NonReservedWord_or_Sconst	{ $$ = $2; }
				| /* empty */					{ $$ = NULL; }
		;

security_label_type:
			COLUMN								{ $$ = OBJECT_COLUMN; }
			| DATABASE							{ $$ = OBJECT_DATABASE; }
			| EVENT TRIGGER						{ $$ = OBJECT_EVENT_TRIGGER; }
			| FOREIGN TABLE						{ $$ = OBJECT_FOREIGN_TABLE; }
			| SCHEMA							{ $$ = OBJECT_SCHEMA; }
			| SEQUENCE							{ $$ = OBJECT_SEQUENCE; }
			| TABLE								{ $$ = OBJECT_TABLE; }
			| DOMAIN_P							{ $$ = OBJECT_TYPE; }
			| ROLE								{ $$ = OBJECT_ROLE; }
			| TABLESPACE						{ $$ = OBJECT_TABLESPACE; }
			| TYPE_P							{ $$ = OBJECT_TYPE; }
			| VIEW								{ $$ = OBJECT_VIEW; }
			| MATERIALIZED VIEW					{ $$ = OBJECT_MATVIEW; }
		;

security_label:	Sconst				{ $$ = $1; }
				| NULL_P			{ $$ = NULL; }
		;

/*****************************************************************************
 *
 *		QUERY:
 *			fetch/move
 *
 *****************************************************************************/

FetchStmt:	FETCH fetch_args
				{
					FetchStmt *n = (FetchStmt *) $2;
					n->ismove = FALSE;
					$$ = (Node *)n;
				}
			| MOVE fetch_args
				{
					FetchStmt *n = (FetchStmt *) $2;
					n->ismove = TRUE;
					$$ = (Node *)n;
				}
		;

fetch_args:	cursor_name
				{
					FetchStmt *n = makeNode(FetchStmt);
					n->portalname = $1;
					n->direction = FETCH_FORWARD;
					n->howMany = 1;
					$$ = (Node *)n;
				}
			| from_in cursor_name
				{
					FetchStmt *n = makeNode(FetchStmt);
					n->portalname = $2;
					n->direction = FETCH_FORWARD;
					n->howMany = 1;
					$$ = (Node *)n;
				}
			| NEXT opt_from_in cursor_name
				{
					FetchStmt *n = makeNode(FetchStmt);
					n->portalname = $3;
					n->direction = FETCH_FORWARD;
					n->howMany = 1;
					$$ = (Node *)n;
				}
			| PRIOR opt_from_in cursor_name
				{
					FetchStmt *n = makeNode(FetchStmt);
					n->portalname = $3;
					n->direction = FETCH_BACKWARD;
					n->howMany = 1;
					$$ = (Node *)n;
				}
			| FIRST_P opt_from_in cursor_name
				{
					FetchStmt *n = makeNode(FetchStmt);
					n->portalname = $3;
					n->direction = FETCH_ABSOLUTE;
					n->howMany = 1;
					$$ = (Node *)n;
				}
			| LAST_P opt_from_in cursor_name
				{
					FetchStmt *n = makeNode(FetchStmt);
					n->portalname = $3;
					n->direction = FETCH_ABSOLUTE;
					n->howMany = -1;
					$$ = (Node *)n;
				}
			| ABSOLUTE_P SignedIconst opt_from_in cursor_name
				{
					FetchStmt *n = makeNode(FetchStmt);
					n->portalname = $4;
					n->direction = FETCH_ABSOLUTE;
					n->howMany = $2;
					$$ = (Node *)n;
				}
			| RELATIVE_P SignedIconst opt_from_in cursor_name
				{
					FetchStmt *n = makeNode(FetchStmt);
					n->portalname = $4;
					n->direction = FETCH_RELATIVE;
					n->howMany = $2;
					$$ = (Node *)n;
				}
			| SignedIconst opt_from_in cursor_name
				{
					FetchStmt *n = makeNode(FetchStmt);
					n->portalname = $3;
					n->direction = FETCH_FORWARD;
					n->howMany = $1;
					$$ = (Node *)n;
				}
			| ALL opt_from_in cursor_name
				{
					FetchStmt *n = makeNode(FetchStmt);
					n->portalname = $3;
					n->direction = FETCH_FORWARD;
					n->howMany = FETCH_ALL;
					$$ = (Node *)n;
				}
			| FORWARD opt_from_in cursor_name
				{
					FetchStmt *n = makeNode(FetchStmt);
					n->portalname = $3;
					n->direction = FETCH_FORWARD;
					n->howMany = 1;
					$$ = (Node *)n;
				}
			| FORWARD SignedIconst opt_from_in cursor_name
				{
					FetchStmt *n = makeNode(FetchStmt);
					n->portalname = $4;
					n->direction = FETCH_FORWARD;
					n->howMany = $2;
					$$ = (Node *)n;
				}
			| FORWARD ALL opt_from_in cursor_name
				{
					FetchStmt *n = makeNode(FetchStmt);
					n->portalname = $4;
					n->direction = FETCH_FORWARD;
					n->howMany = FETCH_ALL;
					$$ = (Node *)n;
				}
			| BACKWARD opt_from_in cursor_name
				{
					FetchStmt *n = makeNode(FetchStmt);
					n->portalname = $3;
					n->direction = FETCH_BACKWARD;
					n->howMany = 1;
					$$ = (Node *)n;
				}
			| BACKWARD SignedIconst opt_from_in cursor_name
				{
					FetchStmt *n = makeNode(FetchStmt);
					n->portalname = $4;
					n->direction = FETCH_BACKWARD;
					n->howMany = $2;
					$$ = (Node *)n;
				}
			| BACKWARD ALL opt_from_in cursor_name
				{
					FetchStmt *n = makeNode(FetchStmt);
					n->portalname = $4;
					n->direction = FETCH_BACKWARD;
					n->howMany = FETCH_ALL;
					$$ = (Node *)n;
				}
		;

from_in:	FROM									{}
			| IN_P									{}
		;

opt_from_in:	from_in								{}
			| /* EMPTY */							{}
		;


/*****************************************************************************
 *
 * GRANT and REVOKE statements
 *
 *****************************************************************************/

GrantStmt:	GRANT privileges ON privilege_target TO grantee_list
			opt_grant_grant_option
				{
					GrantStmt *n = makeNode(GrantStmt);
					n->is_grant = true;
					n->privileges = $2;
					n->targtype = ($4)->targtype;
					n->objtype = ($4)->objtype;
					n->objects = ($4)->objs;
					n->grantees = $6;
					n->grant_option = $7;
					$$ = (Node*)n;
				}
		;

RevokeStmt:
			REVOKE privileges ON privilege_target
			FROM grantee_list opt_drop_behavior
				{
					GrantStmt *n = makeNode(GrantStmt);
					n->is_grant = false;
					n->grant_option = false;
					n->privileges = $2;
					n->targtype = ($4)->targtype;
					n->objtype = ($4)->objtype;
					n->objects = ($4)->objs;
					n->grantees = $6;
					n->behavior = $7;
					$$ = (Node *)n;
				}
			| REVOKE GRANT OPTION FOR privileges ON privilege_target
			FROM grantee_list opt_drop_behavior
				{
					GrantStmt *n = makeNode(GrantStmt);
					n->is_grant = false;
					n->grant_option = true;
					n->privileges = $5;
					n->targtype = ($7)->targtype;
					n->objtype = ($7)->objtype;
					n->objects = ($7)->objs;
					n->grantees = $9;
					n->behavior = $10;
					$$ = (Node *)n;
				}
		;


/*
 * Privilege names are represented as strings; the validity of the privilege
 * names gets checked at execution.  This is a bit annoying but we have little
 * choice because of the syntactic conflict with lists of role names in
 * GRANT/REVOKE.  What's more, we have to call out in the "privilege"
 * production any reserved keywords that need to be usable as privilege names.
 */

/* either ALL [PRIVILEGES] or a list of individual privileges */
privileges: privilege_list
				{ $$ = $1; }
			| ALL
				{ $$ = NIL; }
			| ALL PRIVILEGES
				{ $$ = NIL; }
			| ALL '(' columnList ')'
				{
					AccessPriv *n = makeNode(AccessPriv);
					n->priv_name = NULL;
					n->cols = $3;
					$$ = list_make1(n);
				}
			| ALL PRIVILEGES '(' columnList ')'
				{
					AccessPriv *n = makeNode(AccessPriv);
					n->priv_name = NULL;
					n->cols = $4;
					$$ = list_make1(n);
				}
		;

privilege_list:	privilege							{ $$ = list_make1($1); }
			| privilege_list ',' privilege			{ $$ = lappend($1, $3); }
		;

privilege:	SELECT opt_column_list
			{
				AccessPriv *n = makeNode(AccessPriv);
				n->priv_name = pstrdup($1);
				n->cols = $2;
				$$ = n;
			}
		| REFERENCES opt_column_list
			{
				AccessPriv *n = makeNode(AccessPriv);
				n->priv_name = pstrdup($1);
				n->cols = $2;
				$$ = n;
			}
		| CREATE opt_column_list
			{
				AccessPriv *n = makeNode(AccessPriv);
				n->priv_name = pstrdup($1);
				n->cols = $2;
				$$ = n;
			}
		| ColId opt_column_list
			{
				AccessPriv *n = makeNode(AccessPriv);
				n->priv_name = $1;
				n->cols = $2;
				$$ = n;
			}
		;


/* Don't bother trying to fold the first two rules into one using
 * opt_table.  You're going to get conflicts.
 */
privilege_target:
			qualified_name_list
				{
					PrivTarget *n = (PrivTarget *) palloc(sizeof(PrivTarget));
					n->targtype = ACL_TARGET_OBJECT;
					n->objtype = ACL_OBJECT_RELATION;
					n->objs = $1;
					$$ = n;
				}
			| TABLE qualified_name_list
				{
					PrivTarget *n = (PrivTarget *) palloc(sizeof(PrivTarget));
					n->targtype = ACL_TARGET_OBJECT;
					n->objtype = ACL_OBJECT_RELATION;
					n->objs = $2;
					$$ = n;
				}
			| SEQUENCE qualified_name_list
				{
					PrivTarget *n = (PrivTarget *) palloc(sizeof(PrivTarget));
					n->targtype = ACL_TARGET_OBJECT;
					n->objtype = ACL_OBJECT_SEQUENCE;
					n->objs = $2;
					$$ = n;
				}
			| FOREIGN DATA_P WRAPPER name_list
				{
					PrivTarget *n = (PrivTarget *) palloc(sizeof(PrivTarget));
					n->targtype = ACL_TARGET_OBJECT;
					n->objtype = ACL_OBJECT_FDW;
					n->objs = $4;
					$$ = n;
				}
			| FOREIGN SERVER name_list
				{
					PrivTarget *n = (PrivTarget *) palloc(sizeof(PrivTarget));
					n->targtype = ACL_TARGET_OBJECT;
					n->objtype = ACL_OBJECT_FOREIGN_SERVER;
					n->objs = $3;
					$$ = n;
				}
			| FUNCTION function_with_argtypes_list
				{
					PrivTarget *n = (PrivTarget *) palloc(sizeof(PrivTarget));
					n->targtype = ACL_TARGET_OBJECT;
					n->objtype = ACL_OBJECT_FUNCTION;
					n->objs = $2;
					$$ = n;
				}
			| DATABASE name_list
				{
					PrivTarget *n = (PrivTarget *) palloc(sizeof(PrivTarget));
					n->targtype = ACL_TARGET_OBJECT;
					n->objtype = ACL_OBJECT_DATABASE;
					n->objs = $2;
					$$ = n;
				}
			| DOMAIN_P any_name_list
				{
					PrivTarget *n = (PrivTarget *) palloc(sizeof(PrivTarget));
					n->targtype = ACL_TARGET_OBJECT;
					n->objtype = ACL_OBJECT_DOMAIN;
					n->objs = $2;
					$$ = n;
				}
			| LANGUAGE name_list
				{
					PrivTarget *n = (PrivTarget *) palloc(sizeof(PrivTarget));
					n->targtype = ACL_TARGET_OBJECT;
					n->objtype = ACL_OBJECT_LANGUAGE;
					n->objs = $2;
					$$ = n;
				}
			| LARGE_P OBJECT_P NumericOnly_list
				{
					PrivTarget *n = (PrivTarget *) palloc(sizeof(PrivTarget));
					n->targtype = ACL_TARGET_OBJECT;
					n->objtype = ACL_OBJECT_LARGEOBJECT;
					n->objs = $3;
					$$ = n;
				}
			| SCHEMA name_list
				{
					PrivTarget *n = (PrivTarget *) palloc(sizeof(PrivTarget));
					n->targtype = ACL_TARGET_OBJECT;
					n->objtype = ACL_OBJECT_NAMESPACE;
					n->objs = $2;
					$$ = n;
				}
			| TABLESPACE name_list
				{
					PrivTarget *n = (PrivTarget *) palloc(sizeof(PrivTarget));
					n->targtype = ACL_TARGET_OBJECT;
					n->objtype = ACL_OBJECT_TABLESPACE;
					n->objs = $2;
					$$ = n;
				}
			| TYPE_P any_name_list
				{
					PrivTarget *n = (PrivTarget *) palloc(sizeof(PrivTarget));
					n->targtype = ACL_TARGET_OBJECT;
					n->objtype = ACL_OBJECT_TYPE;
					n->objs = $2;
					$$ = n;
				}
			| ALL TABLES IN_P SCHEMA name_list
				{
					PrivTarget *n = (PrivTarget *) palloc(sizeof(PrivTarget));
					n->targtype = ACL_TARGET_ALL_IN_SCHEMA;
					n->objtype = ACL_OBJECT_RELATION;
					n->objs = $5;
					$$ = n;
				}
			| ALL SEQUENCES IN_P SCHEMA name_list
				{
					PrivTarget *n = (PrivTarget *) palloc(sizeof(PrivTarget));
					n->targtype = ACL_TARGET_ALL_IN_SCHEMA;
					n->objtype = ACL_OBJECT_SEQUENCE;
					n->objs = $5;
					$$ = n;
				}
			| ALL FUNCTIONS IN_P SCHEMA name_list
				{
					PrivTarget *n = (PrivTarget *) palloc(sizeof(PrivTarget));
					n->targtype = ACL_TARGET_ALL_IN_SCHEMA;
					n->objtype = ACL_OBJECT_FUNCTION;
					n->objs = $5;
					$$ = n;
				}
		;


grantee_list:
			grantee									{ $$ = list_make1($1); }
			| grantee_list ',' grantee				{ $$ = lappend($1, $3); }
		;

grantee:	RoleId
				{
					PrivGrantee *n = makeNode(PrivGrantee);
					/* This hack lets us avoid reserving PUBLIC as a keyword*/
					if (strcmp($1, "public") == 0)
						n->rolname = NULL;
					else
						n->rolname = $1;
					$$ = (Node *)n;
				}
			| GROUP_P RoleId
				{
					PrivGrantee *n = makeNode(PrivGrantee);
					/* Treat GROUP PUBLIC as a synonym for PUBLIC */
					if (strcmp($2, "public") == 0)
						n->rolname = NULL;
					else
						n->rolname = $2;
					$$ = (Node *)n;
				}
		;


opt_grant_grant_option:
			WITH GRANT OPTION { $$ = TRUE; }
			| /*EMPTY*/ { $$ = FALSE; }
		;

function_with_argtypes_list:
			function_with_argtypes					{ $$ = list_make1($1); }
			| function_with_argtypes_list ',' function_with_argtypes
													{ $$ = lappend($1, $3); }
		;

function_with_argtypes:
			func_name func_args
				{
					FuncWithArgs *n = makeNode(FuncWithArgs);
					n->funcname = $1;
					n->funcargs = extractArgTypes($2);
					$$ = n;
				}
		;

/*****************************************************************************
 *
 * GRANT and REVOKE ROLE statements
 *
 *****************************************************************************/

GrantRoleStmt:
			GRANT privilege_list TO name_list opt_grant_admin_option opt_granted_by
				{
					GrantRoleStmt *n = makeNode(GrantRoleStmt);
					n->is_grant = true;
					n->granted_roles = $2;
					n->grantee_roles = $4;
					n->admin_opt = $5;
					n->grantor = $6;
					$$ = (Node*)n;
				}
		;

RevokeRoleStmt:
			REVOKE privilege_list FROM name_list opt_granted_by opt_drop_behavior
				{
					GrantRoleStmt *n = makeNode(GrantRoleStmt);
					n->is_grant = false;
					n->admin_opt = false;
					n->granted_roles = $2;
					n->grantee_roles = $4;
					n->behavior = $6;
					$$ = (Node*)n;
				}
			| REVOKE ADMIN OPTION FOR privilege_list FROM name_list opt_granted_by opt_drop_behavior
				{
					GrantRoleStmt *n = makeNode(GrantRoleStmt);
					n->is_grant = false;
					n->admin_opt = true;
					n->granted_roles = $5;
					n->grantee_roles = $7;
					n->behavior = $9;
					$$ = (Node*)n;
				}
		;

opt_grant_admin_option: WITH ADMIN OPTION				{ $$ = TRUE; }
			| /*EMPTY*/									{ $$ = FALSE; }
		;

opt_granted_by: GRANTED BY RoleId						{ $$ = $3; }
			| /*EMPTY*/									{ $$ = NULL; }
		;

/*****************************************************************************
 *
 * ALTER DEFAULT PRIVILEGES statement
 *
 *****************************************************************************/

AlterDefaultPrivilegesStmt:
			ALTER DEFAULT PRIVILEGES DefACLOptionList DefACLAction
				{
					AlterDefaultPrivilegesStmt *n = makeNode(AlterDefaultPrivilegesStmt);
					n->options = $4;
					n->action = (GrantStmt *) $5;
					$$ = (Node*)n;
				}
		;

DefACLOptionList:
			DefACLOptionList DefACLOption			{ $$ = lappend($1, $2); }
			| /* EMPTY */							{ $$ = NIL; }
		;

DefACLOption:
			IN_P SCHEMA name_list
				{
					$$ = makeDefElem("schemas", (Node *)$3);
				}
			| FOR ROLE name_list
				{
					$$ = makeDefElem("roles", (Node *)$3);
				}
			| FOR USER name_list
				{
					$$ = makeDefElem("roles", (Node *)$3);
				}
		;

/*
 * This should match GRANT/REVOKE, except that individual target objects
 * are not mentioned and we only allow a subset of object types.
 */
DefACLAction:
			GRANT privileges ON defacl_privilege_target TO grantee_list
			opt_grant_grant_option
				{
					GrantStmt *n = makeNode(GrantStmt);
					n->is_grant = true;
					n->privileges = $2;
					n->targtype = ACL_TARGET_DEFAULTS;
					n->objtype = $4;
					n->objects = NIL;
					n->grantees = $6;
					n->grant_option = $7;
					$$ = (Node*)n;
				}
			| REVOKE privileges ON defacl_privilege_target
			FROM grantee_list opt_drop_behavior
				{
					GrantStmt *n = makeNode(GrantStmt);
					n->is_grant = false;
					n->grant_option = false;
					n->privileges = $2;
					n->targtype = ACL_TARGET_DEFAULTS;
					n->objtype = $4;
					n->objects = NIL;
					n->grantees = $6;
					n->behavior = $7;
					$$ = (Node *)n;
				}
			| REVOKE GRANT OPTION FOR privileges ON defacl_privilege_target
			FROM grantee_list opt_drop_behavior
				{
					GrantStmt *n = makeNode(GrantStmt);
					n->is_grant = false;
					n->grant_option = true;
					n->privileges = $5;
					n->targtype = ACL_TARGET_DEFAULTS;
					n->objtype = $7;
					n->objects = NIL;
					n->grantees = $9;
					n->behavior = $10;
					$$ = (Node *)n;
				}
		;

defacl_privilege_target:
			TABLES			{ $$ = ACL_OBJECT_RELATION; }
			| FUNCTIONS		{ $$ = ACL_OBJECT_FUNCTION; }
			| SEQUENCES		{ $$ = ACL_OBJECT_SEQUENCE; }
			| TYPES_P		{ $$ = ACL_OBJECT_TYPE; }
		;


/*****************************************************************************
 *
 *		QUERY: CREATE INDEX
 *
 * Note: we cannot put TABLESPACE clause after WHERE clause unless we are
 * willing to make TABLESPACE a fully reserved word.
 *****************************************************************************/

IndexStmt:	CREATE opt_unique INDEX opt_concurrently opt_index_name
			ON qualified_name access_method_clause '(' index_params ')'
			opt_reloptions OptTableSpace where_clause
				{
					IndexStmt *n = makeNode(IndexStmt);
					n->unique = $2;
					n->concurrent = $4;
					n->idxname = $5;
					n->relation = $7;
					n->accessMethod = $8;
					n->indexParams = $10;
					n->options = $12;
					n->tableSpace = $13;
					n->whereClause = $14;
					n->excludeOpNames = NIL;
					n->idxcomment = NULL;
					n->indexOid = InvalidOid;
					n->oldNode = InvalidOid;
					n->primary = false;
					n->isconstraint = false;
					n->deferrable = false;
					n->initdeferred = false;
					$$ = (Node *)n;
				}
		;

opt_unique:
			UNIQUE									{ $$ = TRUE; }
			| /*EMPTY*/								{ $$ = FALSE; }
		;

opt_concurrently:
			CONCURRENTLY							{ $$ = TRUE; }
			| /*EMPTY*/								{ $$ = FALSE; }
		;

opt_index_name:
			index_name								{ $$ = $1; }
			| /*EMPTY*/								{ $$ = NULL; }
		;

access_method_clause:
			USING access_method						{ $$ = $2; }
			| /*EMPTY*/								{ $$ = DEFAULT_INDEX_TYPE; }
		;

index_params:	index_elem							{ $$ = list_make1($1); }
			| index_params ',' index_elem			{ $$ = lappend($1, $3); }
		;

/*
 * Index attributes can be either simple column references, or arbitrary
 * expressions in parens.  For backwards-compatibility reasons, we allow
 * an expression that's just a function call to be written without parens.
 */
index_elem:	ColId opt_collate opt_class opt_asc_desc opt_nulls_order
				{
					$$ = makeNode(IndexElem);
					$$->name = $1;
					$$->expr = NULL;
					$$->indexcolname = NULL;
					$$->collation = $2;
					$$->opclass = $3;
					$$->ordering = $4;
					$$->nulls_ordering = $5;
				}
			| func_expr_windowless opt_collate opt_class opt_asc_desc opt_nulls_order
				{
					$$ = makeNode(IndexElem);
					$$->name = NULL;
					$$->expr = $1;
					$$->indexcolname = NULL;
					$$->collation = $2;
					$$->opclass = $3;
					$$->ordering = $4;
					$$->nulls_ordering = $5;
				}
			| '(' a_expr ')' opt_collate opt_class opt_asc_desc opt_nulls_order
				{
					$$ = makeNode(IndexElem);
					$$->name = NULL;
					$$->expr = $2;
					$$->indexcolname = NULL;
					$$->collation = $4;
					$$->opclass = $5;
					$$->ordering = $6;
					$$->nulls_ordering = $7;
				}
		;

opt_collate: COLLATE any_name						{ $$ = $2; }
			| /*EMPTY*/								{ $$ = NIL; }
		;

opt_class:	any_name								{ $$ = $1; }
			| USING any_name						{ $$ = $2; }
			| /*EMPTY*/								{ $$ = NIL; }
		;

opt_asc_desc: ASC							{ $$ = SORTBY_ASC; }
			| DESC							{ $$ = SORTBY_DESC; }
			| /*EMPTY*/						{ $$ = SORTBY_DEFAULT; }
		;

opt_nulls_order: NULLS_FIRST				{ $$ = SORTBY_NULLS_FIRST; }
			| NULLS_LAST					{ $$ = SORTBY_NULLS_LAST; }
			| /*EMPTY*/						{ $$ = SORTBY_NULLS_DEFAULT; }
		;


/*****************************************************************************
 *
 *		QUERY:
 *				create [or replace] function <fname>
 *						[(<type-1> { , <type-n>})]
 *						returns <type-r>
 *						as <filename or code in language as appropriate>
 *						language <lang> [with parameters]
 *
 *****************************************************************************/

CreateFunctionStmt:
			CREATE opt_or_replace FUNCTION func_name func_args_with_defaults
			RETURNS func_return createfunc_opt_list opt_definition
				{
					CreateFunctionStmt *n = makeNode(CreateFunctionStmt);
					n->replace = $2;
					n->funcname = $4;
					n->parameters = $5;
					n->returnType = $7;
					n->options = $8;
					n->withClause = $9;
					$$ = (Node *)n;
				}
			| CREATE opt_or_replace FUNCTION func_name func_args_with_defaults
			  RETURNS TABLE '(' table_func_column_list ')' createfunc_opt_list opt_definition
				{
					CreateFunctionStmt *n = makeNode(CreateFunctionStmt);
					n->replace = $2;
					n->funcname = $4;
					n->parameters = mergeTableFuncParameters($5, $9);
					n->returnType = TableFuncTypeName($9);
					n->returnType->location = @7;
					n->options = $11;
					n->withClause = $12;
					$$ = (Node *)n;
				}
			| CREATE opt_or_replace FUNCTION func_name func_args_with_defaults
			  createfunc_opt_list opt_definition
				{
					CreateFunctionStmt *n = makeNode(CreateFunctionStmt);
					n->replace = $2;
					n->funcname = $4;
					n->parameters = $5;
					n->returnType = NULL;
					n->options = $6;
					n->withClause = $7;
					$$ = (Node *)n;
				}
		;

opt_or_replace:
			OR REPLACE								{ $$ = TRUE; }
			| /*EMPTY*/								{ $$ = FALSE; }
		;

func_args:	'(' func_args_list ')'					{ $$ = $2; }
			| '(' ')'								{ $$ = NIL; }
		;

func_args_list:
			func_arg								{ $$ = list_make1($1); }
			| func_args_list ',' func_arg			{ $$ = lappend($1, $3); }
		;

/*
 * func_args_with_defaults is separate because we only want to accept
 * defaults in CREATE FUNCTION, not in ALTER etc.
 */
func_args_with_defaults:
		'(' func_args_with_defaults_list ')'		{ $$ = $2; }
		| '(' ')'									{ $$ = NIL; }
		;

func_args_with_defaults_list:
		func_arg_with_default						{ $$ = list_make1($1); }
		| func_args_with_defaults_list ',' func_arg_with_default
													{ $$ = lappend($1, $3); }
		;

/*
 * The style with arg_class first is SQL99 standard, but Oracle puts
 * param_name first; accept both since it's likely people will try both
 * anyway.  Don't bother trying to save productions by letting arg_class
 * have an empty alternative ... you'll get shift/reduce conflicts.
 *
 * We can catch over-specified arguments here if we want to,
 * but for now better to silently swallow typmod, etc.
 * - thomas 2000-03-22
 */
func_arg:
			arg_class param_name func_type
				{
					FunctionParameter *n = makeNode(FunctionParameter);
					n->name = $2;
					n->argType = $3;
					n->mode = $1;
					n->defexpr = NULL;
					$$ = n;
				}
			| param_name arg_class func_type
				{
					FunctionParameter *n = makeNode(FunctionParameter);
					n->name = $1;
					n->argType = $3;
					n->mode = $2;
					n->defexpr = NULL;
					$$ = n;
				}
			| param_name func_type
				{
					FunctionParameter *n = makeNode(FunctionParameter);
					n->name = $1;
					n->argType = $2;
					n->mode = FUNC_PARAM_IN;
					n->defexpr = NULL;
					$$ = n;
				}
			| arg_class func_type
				{
					FunctionParameter *n = makeNode(FunctionParameter);
					n->name = NULL;
					n->argType = $2;
					n->mode = $1;
					n->defexpr = NULL;
					$$ = n;
				}
			| func_type
				{
					FunctionParameter *n = makeNode(FunctionParameter);
					n->name = NULL;
					n->argType = $1;
					n->mode = FUNC_PARAM_IN;
					n->defexpr = NULL;
					$$ = n;
				}
		;

/* INOUT is SQL99 standard, IN OUT is for Oracle compatibility */
arg_class:	IN_P								{ $$ = FUNC_PARAM_IN; }
			| OUT_P								{ $$ = FUNC_PARAM_OUT; }
			| INOUT								{ $$ = FUNC_PARAM_INOUT; }
			| IN_P OUT_P						{ $$ = FUNC_PARAM_INOUT; }
			| VARIADIC							{ $$ = FUNC_PARAM_VARIADIC; }
		;

/*
 * Ideally param_name should be ColId, but that causes too many conflicts.
 */
param_name:	type_function_name
		;

func_return:
			func_type
				{
					/* We can catch over-specified results here if we want to,
					 * but for now better to silently swallow typmod, etc.
					 * - thomas 2000-03-22
					 */
					$$ = $1;
				}
		;

/*
 * We would like to make the %TYPE productions here be ColId attrs etc,
 * but that causes reduce/reduce conflicts.  type_function_name
 * is next best choice.
 */
func_type:	Typename								{ $$ = $1; }
			| type_function_name attrs '%' TYPE_P
				{
					$$ = makeTypeNameFromNameList(lcons(makeString($1), $2));
					$$->pct_type = true;
					$$->location = @1;
				}
			| SETOF type_function_name attrs '%' TYPE_P
				{
					$$ = makeTypeNameFromNameList(lcons(makeString($2), $3));
					$$->pct_type = true;
					$$->setof = TRUE;
					$$->location = @2;
				}
		;

func_arg_with_default:
		func_arg
				{
					$$ = $1;
				}
		| func_arg DEFAULT a_expr
				{
					$$ = $1;
					$$->defexpr = $3;
				}
		| func_arg '=' a_expr
				{
					$$ = $1;
					$$->defexpr = $3;
				}
		;

/* Aggregate args can be most things that function args can be */
aggr_arg:	func_arg
				{
					if (!($1->mode == FUNC_PARAM_IN ||
						  $1->mode == FUNC_PARAM_VARIADIC))
						ereport(ERROR,
								(errcode(ERRCODE_FEATURE_NOT_SUPPORTED),
								 errmsg("aggregates cannot have output arguments"),
								 parser_errposition(@1)));
					$$ = $1;
				}
		;

/*
 * Aggregate args (for create aggregate, etc.) are treated as follows:
 *
 * (*)                              - no args
 * (func_arg,func_arg,...)          - normal agg with args
 * () within group (func_arg,...)   - ordered set func with no direct args
 * (func_arg,...) within group (func_arg,...)  - ordered set func with args
 * (func_arg,...) within group (*)  - ordered set func variadic special case
 *
 * This doesn't correspond to anything in the spec because the spec doesn't
 * have any DDL to create or modify ordered set functions, so we're winging
 * it here.
 *
 * Almost everything we do with an ordered set function treats its arguments
 * as though they were a single list, with the direct and grouped arg types
 * concatenated. So for simplicity, we construct a single list here.
 *
 * But we still need to know when creating an agg (but not for referring to it
 * later) where the division between direct and ordered args is; so this
 * production returns a pair (arglist,num) where num is the number of direct
 * args, or -1 if no within group clause was used. Most users of aggr_args,
 * other than CREATE AGGREGATE, therefore only need to pay attention to
 * linitial($n).
 */

aggr_args:  '(' '*' ')'
				{
					$$ = list_make2(NIL, makeInteger(-1));
				}
			| '(' aggr_args_list ')'
				{
					$$ = list_make2($2, makeInteger(-1));
				}
			| '(' ')' WITHIN GROUP_P '(' aggr_args_list ')'
				{
					$$ = list_make2($6, makeInteger(0));
				}
			| '(' aggr_args_list ')' WITHIN GROUP_P '(' aggr_args_list ')'
				{
					int n = list_length($2);
					$$ = list_make2(list_concat($2,$7), makeInteger(n));
				}
			| '(' aggr_args_list ')' WITHIN GROUP_P '(' '*' ')'
				{
					int n = list_length($2);
					$$ = list_make2($2, makeInteger(n));
				}
		;

aggr_args_list:
			aggr_arg								{ $$ = list_make1($1); }
			| aggr_args_list ',' aggr_arg			{ $$ = lappend($1, $3); }
		;

createfunc_opt_list:
			/* Must be at least one to prevent conflict */
			createfunc_opt_item						{ $$ = list_make1($1); }
			| createfunc_opt_list createfunc_opt_item { $$ = lappend($1, $2); }
	;

/*
 * Options common to both CREATE FUNCTION and ALTER FUNCTION
 */
common_func_opt_item:
			CALLED ON NULL_P INPUT_P
				{
					$$ = makeDefElem("strict", (Node *)makeInteger(FALSE));
				}
			| RETURNS NULL_P ON NULL_P INPUT_P
				{
					$$ = makeDefElem("strict", (Node *)makeInteger(TRUE));
				}
			| STRICT_P
				{
					$$ = makeDefElem("strict", (Node *)makeInteger(TRUE));
				}
			| IMMUTABLE
				{
					$$ = makeDefElem("volatility", (Node *)makeString("immutable"));
				}
			| STABLE
				{
					$$ = makeDefElem("volatility", (Node *)makeString("stable"));
				}
			| VOLATILE
				{
					$$ = makeDefElem("volatility", (Node *)makeString("volatile"));
				}
			| EXTERNAL SECURITY DEFINER
				{
					$$ = makeDefElem("security", (Node *)makeInteger(TRUE));
				}
			| EXTERNAL SECURITY INVOKER
				{
					$$ = makeDefElem("security", (Node *)makeInteger(FALSE));
				}
			| SECURITY DEFINER
				{
					$$ = makeDefElem("security", (Node *)makeInteger(TRUE));
				}
			| SECURITY INVOKER
				{
					$$ = makeDefElem("security", (Node *)makeInteger(FALSE));
				}
			| LEAKPROOF
				{
					$$ = makeDefElem("leakproof", (Node *)makeInteger(TRUE));
				}
			| NOT LEAKPROOF
				{
					$$ = makeDefElem("leakproof", (Node *)makeInteger(FALSE));
				}
			| COST NumericOnly
				{
					$$ = makeDefElem("cost", (Node *)$2);
				}
			| ROWS NumericOnly
				{
					$$ = makeDefElem("rows", (Node *)$2);
				}
			| FunctionSetResetClause
				{
					/* we abuse the normal content of a DefElem here */
					$$ = makeDefElem("set", (Node *)$1);
				}
		;

createfunc_opt_item:
			AS func_as
				{
					$$ = makeDefElem("as", (Node *)$2);
				}
			| LANGUAGE NonReservedWord_or_Sconst
				{
					$$ = makeDefElem("language", (Node *)makeString($2));
				}
			| WINDOW
				{
					$$ = makeDefElem("window", (Node *)makeInteger(TRUE));
				}
			| common_func_opt_item
				{
					$$ = $1;
				}
		;

func_as:	Sconst						{ $$ = list_make1(makeString($1)); }
			| Sconst ',' Sconst
				{
					$$ = list_make2(makeString($1), makeString($3));
				}
		;

opt_definition:
			WITH definition							{ $$ = $2; }
			| /*EMPTY*/								{ $$ = NIL; }
		;

table_func_column:	param_name func_type
				{
					FunctionParameter *n = makeNode(FunctionParameter);
					n->name = $1;
					n->argType = $2;
					n->mode = FUNC_PARAM_TABLE;
					n->defexpr = NULL;
					$$ = n;
				}
		;

table_func_column_list:
			table_func_column
				{
					$$ = list_make1($1);
				}
			| table_func_column_list ',' table_func_column
				{
					$$ = lappend($1, $3);
				}
		;

/*****************************************************************************
 * ALTER FUNCTION
 *
 * RENAME and OWNER subcommands are already provided by the generic
 * ALTER infrastructure, here we just specify alterations that can
 * only be applied to functions.
 *
 *****************************************************************************/
AlterFunctionStmt:
			ALTER FUNCTION function_with_argtypes alterfunc_opt_list opt_restrict
				{
					AlterFunctionStmt *n = makeNode(AlterFunctionStmt);
					n->func = $3;
					n->actions = $4;
					$$ = (Node *) n;
				}
		;

alterfunc_opt_list:
			/* At least one option must be specified */
			common_func_opt_item					{ $$ = list_make1($1); }
			| alterfunc_opt_list common_func_opt_item { $$ = lappend($1, $2); }
		;

/* Ignored, merely for SQL compliance */
opt_restrict:
			RESTRICT
			| /* EMPTY */
		;


/*****************************************************************************
 *
 *		QUERY:
 *
 *		DROP FUNCTION funcname (arg1, arg2, ...) [ RESTRICT | CASCADE ]
 *		DROP AGGREGATE aggname (arg1, ...) [ RESTRICT | CASCADE ]
 *		DROP OPERATOR opname (leftoperand_typ, rightoperand_typ) [ RESTRICT | CASCADE ]
 *
 *****************************************************************************/

RemoveFuncStmt:
			DROP FUNCTION func_name func_args opt_drop_behavior
				{
					DropStmt *n = makeNode(DropStmt);
					n->removeType = OBJECT_FUNCTION;
					n->objects = list_make1($3);
					n->arguments = list_make1(extractArgTypes($4));
					n->behavior = $5;
					n->missing_ok = false;
					n->concurrent = false;
					$$ = (Node *)n;
				}
			| DROP FUNCTION IF_P EXISTS func_name func_args opt_drop_behavior
				{
					DropStmt *n = makeNode(DropStmt);
					n->removeType = OBJECT_FUNCTION;
					n->objects = list_make1($5);
					n->arguments = list_make1(extractArgTypes($6));
					n->behavior = $7;
					n->missing_ok = true;
					n->concurrent = false;
					$$ = (Node *)n;
				}
		;

RemoveAggrStmt:
			DROP AGGREGATE func_name aggr_args opt_drop_behavior
				{
					DropStmt *n = makeNode(DropStmt);
					n->removeType = OBJECT_AGGREGATE;
					n->objects = list_make1($3);
					n->arguments = list_make1(extractArgTypes(linitial($4)));
					n->behavior = $5;
					n->missing_ok = false;
					n->concurrent = false;
					$$ = (Node *)n;
				}
			| DROP AGGREGATE IF_P EXISTS func_name aggr_args opt_drop_behavior
				{
					DropStmt *n = makeNode(DropStmt);
					n->removeType = OBJECT_AGGREGATE;
					n->objects = list_make1($5);
					n->arguments = list_make1(extractArgTypes(linitial($6)));
					n->behavior = $7;
					n->missing_ok = true;
					n->concurrent = false;
					$$ = (Node *)n;
				}
		;

RemoveOperStmt:
			DROP OPERATOR any_operator oper_argtypes opt_drop_behavior
				{
					DropStmt *n = makeNode(DropStmt);
					n->removeType = OBJECT_OPERATOR;
					n->objects = list_make1($3);
					n->arguments = list_make1($4);
					n->behavior = $5;
					n->missing_ok = false;
					n->concurrent = false;
					$$ = (Node *)n;
				}
			| DROP OPERATOR IF_P EXISTS any_operator oper_argtypes opt_drop_behavior
				{
					DropStmt *n = makeNode(DropStmt);
					n->removeType = OBJECT_OPERATOR;
					n->objects = list_make1($5);
					n->arguments = list_make1($6);
					n->behavior = $7;
					n->missing_ok = true;
					n->concurrent = false;
					$$ = (Node *)n;
				}
		;

oper_argtypes:
			'(' Typename ')'
				{
				   ereport(ERROR,
						   (errcode(ERRCODE_SYNTAX_ERROR),
							errmsg("missing argument"),
							errhint("Use NONE to denote the missing argument of a unary operator."),
							parser_errposition(@3)));
				}
			| '(' Typename ',' Typename ')'
					{ $$ = list_make2($2, $4); }
			| '(' NONE ',' Typename ')'					/* left unary */
					{ $$ = list_make2(NULL, $4); }
			| '(' Typename ',' NONE ')'					/* right unary */
					{ $$ = list_make2($2, NULL); }
		;

any_operator:
			all_Op
					{ $$ = list_make1(makeString($1)); }
			| ColId '.' any_operator
					{ $$ = lcons(makeString($1), $3); }
		;

/*****************************************************************************
 *
 *		DO <anonymous code block> [ LANGUAGE language ]
 *
 * We use a DefElem list for future extensibility, and to allow flexibility
 * in the clause order.
 *
 *****************************************************************************/

DoStmt: DO dostmt_opt_list
				{
					DoStmt *n = makeNode(DoStmt);
					n->args = $2;
					$$ = (Node *)n;
				}
		;

dostmt_opt_list:
			dostmt_opt_item						{ $$ = list_make1($1); }
			| dostmt_opt_list dostmt_opt_item	{ $$ = lappend($1, $2); }
		;

dostmt_opt_item:
			Sconst
				{
					$$ = makeDefElem("as", (Node *)makeString($1));
				}
			| LANGUAGE NonReservedWord_or_Sconst
				{
					$$ = makeDefElem("language", (Node *)makeString($2));
				}
		;

/*****************************************************************************
 *
 *		CREATE CAST / DROP CAST
 *
 *****************************************************************************/

CreateCastStmt: CREATE CAST '(' Typename AS Typename ')'
					WITH FUNCTION function_with_argtypes cast_context
				{
					CreateCastStmt *n = makeNode(CreateCastStmt);
					n->sourcetype = $4;
					n->targettype = $6;
					n->func = $10;
					n->context = (CoercionContext) $11;
					n->inout = false;
					$$ = (Node *)n;
				}
			| CREATE CAST '(' Typename AS Typename ')'
					WITHOUT FUNCTION cast_context
				{
					CreateCastStmt *n = makeNode(CreateCastStmt);
					n->sourcetype = $4;
					n->targettype = $6;
					n->func = NULL;
					n->context = (CoercionContext) $10;
					n->inout = false;
					$$ = (Node *)n;
				}
			| CREATE CAST '(' Typename AS Typename ')'
					WITH INOUT cast_context
				{
					CreateCastStmt *n = makeNode(CreateCastStmt);
					n->sourcetype = $4;
					n->targettype = $6;
					n->func = NULL;
					n->context = (CoercionContext) $10;
					n->inout = true;
					$$ = (Node *)n;
				}
		;

cast_context:  AS IMPLICIT_P					{ $$ = COERCION_IMPLICIT; }
		| AS ASSIGNMENT							{ $$ = COERCION_ASSIGNMENT; }
		| /*EMPTY*/								{ $$ = COERCION_EXPLICIT; }
		;


DropCastStmt: DROP CAST opt_if_exists '(' Typename AS Typename ')' opt_drop_behavior
				{
					DropStmt *n = makeNode(DropStmt);
					n->removeType = OBJECT_CAST;
					n->objects = list_make1(list_make1($5));
					n->arguments = list_make1(list_make1($7));
					n->behavior = $9;
					n->missing_ok = $3;
					n->concurrent = false;
					$$ = (Node *)n;
				}
		;

opt_if_exists: IF_P EXISTS						{ $$ = TRUE; }
		| /*EMPTY*/								{ $$ = FALSE; }
		;


/*****************************************************************************
 *
 *		QUERY:
 *
 *		REINDEX type <name> [FORCE]
 *
 * FORCE no longer does anything, but we accept it for backwards compatibility
 *****************************************************************************/

ReindexStmt:
			REINDEX reindex_type qualified_name opt_force
				{
					ReindexStmt *n = makeNode(ReindexStmt);
					n->kind = $2;
					n->relation = $3;
					n->name = NULL;
					$$ = (Node *)n;
				}
			| REINDEX SYSTEM_P name opt_force
				{
					ReindexStmt *n = makeNode(ReindexStmt);
					n->kind = OBJECT_DATABASE;
					n->name = $3;
					n->relation = NULL;
					n->do_system = true;
					n->do_user = false;
					$$ = (Node *)n;
				}
			| REINDEX DATABASE name opt_force
				{
					ReindexStmt *n = makeNode(ReindexStmt);
					n->kind = OBJECT_DATABASE;
					n->name = $3;
					n->relation = NULL;
					n->do_system = true;
					n->do_user = true;
					$$ = (Node *)n;
				}
		;

reindex_type:
			INDEX									{ $$ = OBJECT_INDEX; }
			| TABLE									{ $$ = OBJECT_TABLE; }
		;

opt_force:	FORCE									{  $$ = TRUE; }
			| /* EMPTY */							{  $$ = FALSE; }
		;


/*****************************************************************************
 *
 * ALTER THING name RENAME TO newname
 *
 *****************************************************************************/

RenameStmt: ALTER AGGREGATE func_name aggr_args RENAME TO name
				{
					RenameStmt *n = makeNode(RenameStmt);
					n->renameType = OBJECT_AGGREGATE;
					n->object = $3;
					n->objarg = extractArgTypes(linitial($4));
					n->newname = $7;
					n->missing_ok = false;
					$$ = (Node *)n;
				}
			| ALTER COLLATION any_name RENAME TO name
				{
					RenameStmt *n = makeNode(RenameStmt);
					n->renameType = OBJECT_COLLATION;
					n->object = $3;
					n->newname = $6;
					n->missing_ok = false;
					$$ = (Node *)n;
				}
			| ALTER CONVERSION_P any_name RENAME TO name
				{
					RenameStmt *n = makeNode(RenameStmt);
					n->renameType = OBJECT_CONVERSION;
					n->object = $3;
					n->newname = $6;
					n->missing_ok = false;
					$$ = (Node *)n;
				}
			| ALTER DATABASE database_name RENAME TO database_name
				{
					RenameStmt *n = makeNode(RenameStmt);
					n->renameType = OBJECT_DATABASE;
					n->subname = $3;
					n->newname = $6;
					n->missing_ok = false;
					$$ = (Node *)n;
				}
			| ALTER DOMAIN_P any_name RENAME TO name
				{
					RenameStmt *n = makeNode(RenameStmt);
					n->renameType = OBJECT_DOMAIN;
					n->object = $3;
					n->newname = $6;
					n->missing_ok = false;
					$$ = (Node *)n;
				}
			| ALTER DOMAIN_P any_name RENAME CONSTRAINT name TO name
				{
					RenameStmt *n = makeNode(RenameStmt);
					n->renameType = OBJECT_CONSTRAINT;
					n->relationType = OBJECT_DOMAIN;
					n->object = $3;
					n->subname = $6;
					n->newname = $8;
					$$ = (Node *)n;
				}
			| ALTER FOREIGN DATA_P WRAPPER name RENAME TO name
				{
					RenameStmt *n = makeNode(RenameStmt);
					n->renameType = OBJECT_FDW;
					n->object = list_make1(makeString($5));
					n->newname = $8;
					n->missing_ok = false;
					$$ = (Node *)n;
				}
			| ALTER FUNCTION function_with_argtypes RENAME TO name
				{
					RenameStmt *n = makeNode(RenameStmt);
					n->renameType = OBJECT_FUNCTION;
					n->object = $3->funcname;
					n->objarg = $3->funcargs;
					n->newname = $6;
					n->missing_ok = false;
					$$ = (Node *)n;
				}
			| ALTER GROUP_P RoleId RENAME TO RoleId
				{
					RenameStmt *n = makeNode(RenameStmt);
					n->renameType = OBJECT_ROLE;
					n->subname = $3;
					n->newname = $6;
					n->missing_ok = false;
					$$ = (Node *)n;
				}
			| ALTER opt_procedural LANGUAGE name RENAME TO name
				{
					RenameStmt *n = makeNode(RenameStmt);
					n->renameType = OBJECT_LANGUAGE;
					n->object = list_make1(makeString($4));
					n->newname = $7;
					n->missing_ok = false;
					$$ = (Node *)n;
				}
			| ALTER OPERATOR CLASS any_name USING access_method RENAME TO name
				{
					RenameStmt *n = makeNode(RenameStmt);
					n->renameType = OBJECT_OPCLASS;
					n->object = $4;
					n->objarg = list_make1(makeString($6));
					n->newname = $9;
					n->missing_ok = false;
					$$ = (Node *)n;
				}
			| ALTER OPERATOR FAMILY any_name USING access_method RENAME TO name
				{
					RenameStmt *n = makeNode(RenameStmt);
					n->renameType = OBJECT_OPFAMILY;
					n->object = $4;
					n->objarg = list_make1(makeString($6));
					n->newname = $9;
					n->missing_ok = false;
					$$ = (Node *)n;
				}
			| ALTER SCHEMA name RENAME TO name
				{
					RenameStmt *n = makeNode(RenameStmt);
					n->renameType = OBJECT_SCHEMA;
					n->subname = $3;
					n->newname = $6;
					n->missing_ok = false;
					$$ = (Node *)n;
				}
			| ALTER SERVER name RENAME TO name
				{
					RenameStmt *n = makeNode(RenameStmt);
					n->renameType = OBJECT_FOREIGN_SERVER;
					n->object = list_make1(makeString($3));
					n->newname = $6;
					n->missing_ok = false;
					$$ = (Node *)n;
				}
			| ALTER TABLE relation_expr RENAME TO name
				{
					RenameStmt *n = makeNode(RenameStmt);
					n->renameType = OBJECT_TABLE;
					n->relation = $3;
					n->subname = NULL;
					n->newname = $6;
					n->missing_ok = false;
					$$ = (Node *)n;
				}
			| ALTER TABLE IF_P EXISTS relation_expr RENAME TO name
				{
					RenameStmt *n = makeNode(RenameStmt);
					n->renameType = OBJECT_TABLE;
					n->relation = $5;
					n->subname = NULL;
					n->newname = $8;
					n->missing_ok = true;
					$$ = (Node *)n;
				}
			| ALTER SEQUENCE qualified_name RENAME TO name
				{
					RenameStmt *n = makeNode(RenameStmt);
					n->renameType = OBJECT_SEQUENCE;
					n->relation = $3;
					n->subname = NULL;
					n->newname = $6;
					n->missing_ok = false;
					$$ = (Node *)n;
				}
			| ALTER SEQUENCE IF_P EXISTS qualified_name RENAME TO name
				{
					RenameStmt *n = makeNode(RenameStmt);
					n->renameType = OBJECT_SEQUENCE;
					n->relation = $5;
					n->subname = NULL;
					n->newname = $8;
					n->missing_ok = true;
					$$ = (Node *)n;
				}
			| ALTER VIEW qualified_name RENAME TO name
				{
					RenameStmt *n = makeNode(RenameStmt);
					n->renameType = OBJECT_VIEW;
					n->relation = $3;
					n->subname = NULL;
					n->newname = $6;
					n->missing_ok = false;
					$$ = (Node *)n;
				}
			| ALTER VIEW IF_P EXISTS qualified_name RENAME TO name
				{
					RenameStmt *n = makeNode(RenameStmt);
					n->renameType = OBJECT_VIEW;
					n->relation = $5;
					n->subname = NULL;
					n->newname = $8;
					n->missing_ok = true;
					$$ = (Node *)n;
				}
			| ALTER MATERIALIZED VIEW qualified_name RENAME TO name
				{
					RenameStmt *n = makeNode(RenameStmt);
					n->renameType = OBJECT_MATVIEW;
					n->relation = $4;
					n->subname = NULL;
					n->newname = $7;
					n->missing_ok = false;
					$$ = (Node *)n;
				}
			| ALTER MATERIALIZED VIEW IF_P EXISTS qualified_name RENAME TO name
				{
					RenameStmt *n = makeNode(RenameStmt);
					n->renameType = OBJECT_MATVIEW;
					n->relation = $6;
					n->subname = NULL;
					n->newname = $9;
					n->missing_ok = true;
					$$ = (Node *)n;
				}
			| ALTER INDEX qualified_name RENAME TO name
				{
					RenameStmt *n = makeNode(RenameStmt);
					n->renameType = OBJECT_INDEX;
					n->relation = $3;
					n->subname = NULL;
					n->newname = $6;
					n->missing_ok = false;
					$$ = (Node *)n;
				}
			| ALTER INDEX IF_P EXISTS qualified_name RENAME TO name
				{
					RenameStmt *n = makeNode(RenameStmt);
					n->renameType = OBJECT_INDEX;
					n->relation = $5;
					n->subname = NULL;
					n->newname = $8;
					n->missing_ok = true;
					$$ = (Node *)n;
				}
			| ALTER FOREIGN TABLE relation_expr RENAME TO name
				{
					RenameStmt *n = makeNode(RenameStmt);
					n->renameType = OBJECT_FOREIGN_TABLE;
					n->relation = $4;
					n->subname = NULL;
					n->newname = $7;
					n->missing_ok = false;
					$$ = (Node *)n;
				}
			| ALTER FOREIGN TABLE IF_P EXISTS relation_expr RENAME TO name
				{
					RenameStmt *n = makeNode(RenameStmt);
					n->renameType = OBJECT_FOREIGN_TABLE;
					n->relation = $6;
					n->subname = NULL;
					n->newname = $9;
					n->missing_ok = true;
					$$ = (Node *)n;
				}
			| ALTER TABLE relation_expr RENAME opt_column name TO name
				{
					RenameStmt *n = makeNode(RenameStmt);
					n->renameType = OBJECT_COLUMN;
					n->relationType = OBJECT_TABLE;
					n->relation = $3;
					n->subname = $6;
					n->newname = $8;
					n->missing_ok = false;
					$$ = (Node *)n;
				}
			| ALTER TABLE IF_P EXISTS relation_expr RENAME opt_column name TO name
				{
					RenameStmt *n = makeNode(RenameStmt);
					n->renameType = OBJECT_COLUMN;
					n->relationType = OBJECT_TABLE;
					n->relation = $5;
					n->subname = $8;
					n->newname = $10;
					n->missing_ok = true;
					$$ = (Node *)n;
				}
			| ALTER MATERIALIZED VIEW qualified_name RENAME opt_column name TO name
				{
					RenameStmt *n = makeNode(RenameStmt);
					n->renameType = OBJECT_COLUMN;
					n->relationType = OBJECT_MATVIEW;
					n->relation = $4;
					n->subname = $7;
					n->newname = $9;
					n->missing_ok = false;
					$$ = (Node *)n;
				}
			| ALTER MATERIALIZED VIEW IF_P EXISTS qualified_name RENAME opt_column name TO name
				{
					RenameStmt *n = makeNode(RenameStmt);
					n->renameType = OBJECT_COLUMN;
					n->relationType = OBJECT_MATVIEW;
					n->relation = $6;
					n->subname = $9;
					n->newname = $11;
					n->missing_ok = true;
					$$ = (Node *)n;
				}
			| ALTER TABLE relation_expr RENAME CONSTRAINT name TO name
				{
					RenameStmt *n = makeNode(RenameStmt);
					n->renameType = OBJECT_CONSTRAINT;
					n->relationType = OBJECT_TABLE;
					n->relation = $3;
					n->subname = $6;
					n->newname = $8;
					$$ = (Node *)n;
				}
			| ALTER FOREIGN TABLE relation_expr RENAME opt_column name TO name
				{
					RenameStmt *n = makeNode(RenameStmt);
					n->renameType = OBJECT_COLUMN;
					n->relationType = OBJECT_FOREIGN_TABLE;
					n->relation = $4;
					n->subname = $7;
					n->newname = $9;
					n->missing_ok = false;
					$$ = (Node *)n;
				}
			| ALTER FOREIGN TABLE IF_P EXISTS relation_expr RENAME opt_column name TO name
				{
					RenameStmt *n = makeNode(RenameStmt);
					n->renameType = OBJECT_COLUMN;
					n->relationType = OBJECT_FOREIGN_TABLE;
					n->relation = $6;
					n->subname = $9;
					n->newname = $11;
					n->missing_ok = true;
					$$ = (Node *)n;
				}
			| ALTER RULE name ON qualified_name RENAME TO name
				{
					RenameStmt *n = makeNode(RenameStmt);
					n->renameType = OBJECT_RULE;
					n->relation = $5;
					n->subname = $3;
					n->newname = $8;
					n->missing_ok = false;
					$$ = (Node *)n;
				}
			| ALTER TRIGGER name ON qualified_name RENAME TO name
				{
					RenameStmt *n = makeNode(RenameStmt);
					n->renameType = OBJECT_TRIGGER;
					n->relation = $5;
					n->subname = $3;
					n->newname = $8;
					n->missing_ok = false;
					$$ = (Node *)n;
				}
			| ALTER EVENT TRIGGER name RENAME TO name
				{
					RenameStmt *n = makeNode(RenameStmt);
					n->renameType = OBJECT_EVENT_TRIGGER;
					n->object = list_make1(makeString($4));
					n->newname = $7;
					$$ = (Node *)n;
				}
			| ALTER ROLE RoleId RENAME TO RoleId
				{
					RenameStmt *n = makeNode(RenameStmt);
					n->renameType = OBJECT_ROLE;
					n->subname = $3;
					n->newname = $6;
					n->missing_ok = false;
					$$ = (Node *)n;
				}
			| ALTER USER RoleId RENAME TO RoleId
				{
					RenameStmt *n = makeNode(RenameStmt);
					n->renameType = OBJECT_ROLE;
					n->subname = $3;
					n->newname = $6;
					n->missing_ok = false;
					$$ = (Node *)n;
				}
			| ALTER TABLESPACE name RENAME TO name
				{
					RenameStmt *n = makeNode(RenameStmt);
					n->renameType = OBJECT_TABLESPACE;
					n->subname = $3;
					n->newname = $6;
					n->missing_ok = false;
					$$ = (Node *)n;
				}
			| ALTER TABLESPACE name SET reloptions
				{
					AlterTableSpaceOptionsStmt *n =
						makeNode(AlterTableSpaceOptionsStmt);
					n->tablespacename = $3;
					n->options = $5;
					n->isReset = FALSE;
					$$ = (Node *)n;
				}
			| ALTER TABLESPACE name RESET reloptions
				{
					AlterTableSpaceOptionsStmt *n =
						makeNode(AlterTableSpaceOptionsStmt);
					n->tablespacename = $3;
					n->options = $5;
					n->isReset = TRUE;
					$$ = (Node *)n;
				}
			| ALTER TEXT_P SEARCH PARSER any_name RENAME TO name
				{
					RenameStmt *n = makeNode(RenameStmt);
					n->renameType = OBJECT_TSPARSER;
					n->object = $5;
					n->newname = $8;
					n->missing_ok = false;
					$$ = (Node *)n;
				}
			| ALTER TEXT_P SEARCH DICTIONARY any_name RENAME TO name
				{
					RenameStmt *n = makeNode(RenameStmt);
					n->renameType = OBJECT_TSDICTIONARY;
					n->object = $5;
					n->newname = $8;
					n->missing_ok = false;
					$$ = (Node *)n;
				}
			| ALTER TEXT_P SEARCH TEMPLATE any_name RENAME TO name
				{
					RenameStmt *n = makeNode(RenameStmt);
					n->renameType = OBJECT_TSTEMPLATE;
					n->object = $5;
					n->newname = $8;
					n->missing_ok = false;
					$$ = (Node *)n;
				}
			| ALTER TEXT_P SEARCH CONFIGURATION any_name RENAME TO name
				{
					RenameStmt *n = makeNode(RenameStmt);
					n->renameType = OBJECT_TSCONFIGURATION;
					n->object = $5;
					n->newname = $8;
					n->missing_ok = false;
					$$ = (Node *)n;
				}
			| ALTER TYPE_P any_name RENAME TO name
				{
					RenameStmt *n = makeNode(RenameStmt);
					n->renameType = OBJECT_TYPE;
					n->object = $3;
					n->newname = $6;
					n->missing_ok = false;
					$$ = (Node *)n;
				}
			| ALTER TYPE_P any_name RENAME ATTRIBUTE name TO name opt_drop_behavior
				{
					RenameStmt *n = makeNode(RenameStmt);
					n->renameType = OBJECT_ATTRIBUTE;
					n->relationType = OBJECT_TYPE;
					n->relation = makeRangeVarFromAnyName($3, @3, yyscanner);
					n->subname = $6;
					n->newname = $8;
					n->behavior = $9;
					n->missing_ok = false;
					$$ = (Node *)n;
				}
		;

opt_column: COLUMN									{ $$ = COLUMN; }
			| /*EMPTY*/								{ $$ = 0; }
		;

opt_set_data: SET DATA_P							{ $$ = 1; }
			| /*EMPTY*/								{ $$ = 0; }
		;

/*****************************************************************************
 *
 * ALTER THING name SET SCHEMA name
 *
 *****************************************************************************/

AlterObjectSchemaStmt:
			ALTER AGGREGATE func_name aggr_args SET SCHEMA name
				{
					AlterObjectSchemaStmt *n = makeNode(AlterObjectSchemaStmt);
					n->objectType = OBJECT_AGGREGATE;
					n->object = $3;
					n->objarg = extractArgTypes(linitial($4));
					n->newschema = $7;
					n->missing_ok = false;
					$$ = (Node *)n;
				}
			| ALTER COLLATION any_name SET SCHEMA name
				{
					AlterObjectSchemaStmt *n = makeNode(AlterObjectSchemaStmt);
					n->objectType = OBJECT_COLLATION;
					n->object = $3;
					n->newschema = $6;
					n->missing_ok = false;
					$$ = (Node *)n;
				}
			| ALTER CONVERSION_P any_name SET SCHEMA name
				{
					AlterObjectSchemaStmt *n = makeNode(AlterObjectSchemaStmt);
					n->objectType = OBJECT_CONVERSION;
					n->object = $3;
					n->newschema = $6;
					n->missing_ok = false;
					$$ = (Node *)n;
				}
			| ALTER DOMAIN_P any_name SET SCHEMA name
				{
					AlterObjectSchemaStmt *n = makeNode(AlterObjectSchemaStmt);
					n->objectType = OBJECT_DOMAIN;
					n->object = $3;
					n->newschema = $6;
					n->missing_ok = false;
					$$ = (Node *)n;
				}
			| ALTER EXTENSION any_name SET SCHEMA name
				{
					AlterObjectSchemaStmt *n = makeNode(AlterObjectSchemaStmt);
					n->objectType = OBJECT_EXTENSION;
					n->object = $3;
					n->newschema = $6;
					n->missing_ok = false;
					$$ = (Node *)n;
				}
			| ALTER FUNCTION function_with_argtypes SET SCHEMA name
				{
					AlterObjectSchemaStmt *n = makeNode(AlterObjectSchemaStmt);
					n->objectType = OBJECT_FUNCTION;
					n->object = $3->funcname;
					n->objarg = $3->funcargs;
					n->newschema = $6;
					n->missing_ok = false;
					$$ = (Node *)n;
				}
			| ALTER OPERATOR any_operator oper_argtypes SET SCHEMA name
				{
					AlterObjectSchemaStmt *n = makeNode(AlterObjectSchemaStmt);
					n->objectType = OBJECT_OPERATOR;
					n->object = $3;
					n->objarg = $4;
					n->newschema = $7;
					n->missing_ok = false;
					$$ = (Node *)n;
				}
			| ALTER OPERATOR CLASS any_name USING access_method SET SCHEMA name
				{
					AlterObjectSchemaStmt *n = makeNode(AlterObjectSchemaStmt);
					n->objectType = OBJECT_OPCLASS;
					n->object = $4;
					n->objarg = list_make1(makeString($6));
					n->newschema = $9;
					n->missing_ok = false;
					$$ = (Node *)n;
				}
			| ALTER OPERATOR FAMILY any_name USING access_method SET SCHEMA name
				{
					AlterObjectSchemaStmt *n = makeNode(AlterObjectSchemaStmt);
					n->objectType = OBJECT_OPFAMILY;
					n->object = $4;
					n->objarg = list_make1(makeString($6));
					n->newschema = $9;
					n->missing_ok = false;
					$$ = (Node *)n;
				}
			| ALTER TABLE relation_expr SET SCHEMA name
				{
					AlterObjectSchemaStmt *n = makeNode(AlterObjectSchemaStmt);
					n->objectType = OBJECT_TABLE;
					n->relation = $3;
					n->newschema = $6;
					n->missing_ok = false;
					$$ = (Node *)n;
				}
			| ALTER TABLE IF_P EXISTS relation_expr SET SCHEMA name
				{
					AlterObjectSchemaStmt *n = makeNode(AlterObjectSchemaStmt);
					n->objectType = OBJECT_TABLE;
					n->relation = $5;
					n->newschema = $8;
					n->missing_ok = true;
					$$ = (Node *)n;
				}
			| ALTER TEXT_P SEARCH PARSER any_name SET SCHEMA name
				{
					AlterObjectSchemaStmt *n = makeNode(AlterObjectSchemaStmt);
					n->objectType = OBJECT_TSPARSER;
					n->object = $5;
					n->newschema = $8;
					n->missing_ok = false;
					$$ = (Node *)n;
				}
			| ALTER TEXT_P SEARCH DICTIONARY any_name SET SCHEMA name
				{
					AlterObjectSchemaStmt *n = makeNode(AlterObjectSchemaStmt);
					n->objectType = OBJECT_TSDICTIONARY;
					n->object = $5;
					n->newschema = $8;
					n->missing_ok = false;
					$$ = (Node *)n;
				}
			| ALTER TEXT_P SEARCH TEMPLATE any_name SET SCHEMA name
				{
					AlterObjectSchemaStmt *n = makeNode(AlterObjectSchemaStmt);
					n->objectType = OBJECT_TSTEMPLATE;
					n->object = $5;
					n->newschema = $8;
					n->missing_ok = false;
					$$ = (Node *)n;
				}
			| ALTER TEXT_P SEARCH CONFIGURATION any_name SET SCHEMA name
				{
					AlterObjectSchemaStmt *n = makeNode(AlterObjectSchemaStmt);
					n->objectType = OBJECT_TSCONFIGURATION;
					n->object = $5;
					n->newschema = $8;
					n->missing_ok = false;
					$$ = (Node *)n;
				}
			| ALTER SEQUENCE qualified_name SET SCHEMA name
				{
					AlterObjectSchemaStmt *n = makeNode(AlterObjectSchemaStmt);
					n->objectType = OBJECT_SEQUENCE;
					n->relation = $3;
					n->newschema = $6;
					n->missing_ok = false;
					$$ = (Node *)n;
				}
			| ALTER SEQUENCE IF_P EXISTS qualified_name SET SCHEMA name
				{
					AlterObjectSchemaStmt *n = makeNode(AlterObjectSchemaStmt);
					n->objectType = OBJECT_SEQUENCE;
					n->relation = $5;
					n->newschema = $8;
					n->missing_ok = true;
					$$ = (Node *)n;
				}
			| ALTER VIEW qualified_name SET SCHEMA name
				{
					AlterObjectSchemaStmt *n = makeNode(AlterObjectSchemaStmt);
					n->objectType = OBJECT_VIEW;
					n->relation = $3;
					n->newschema = $6;
					n->missing_ok = false;
					$$ = (Node *)n;
				}
			| ALTER VIEW IF_P EXISTS qualified_name SET SCHEMA name
				{
					AlterObjectSchemaStmt *n = makeNode(AlterObjectSchemaStmt);
					n->objectType = OBJECT_VIEW;
					n->relation = $5;
					n->newschema = $8;
					n->missing_ok = true;
					$$ = (Node *)n;
				}
			| ALTER MATERIALIZED VIEW qualified_name SET SCHEMA name
				{
					AlterObjectSchemaStmt *n = makeNode(AlterObjectSchemaStmt);
					n->objectType = OBJECT_MATVIEW;
					n->relation = $4;
					n->newschema = $7;
					n->missing_ok = false;
					$$ = (Node *)n;
				}
			| ALTER MATERIALIZED VIEW IF_P EXISTS qualified_name SET SCHEMA name
				{
					AlterObjectSchemaStmt *n = makeNode(AlterObjectSchemaStmt);
					n->objectType = OBJECT_MATVIEW;
					n->relation = $6;
					n->newschema = $9;
					n->missing_ok = true;
					$$ = (Node *)n;
				}
			| ALTER FOREIGN TABLE relation_expr SET SCHEMA name
				{
					AlterObjectSchemaStmt *n = makeNode(AlterObjectSchemaStmt);
					n->objectType = OBJECT_FOREIGN_TABLE;
					n->relation = $4;
					n->newschema = $7;
					n->missing_ok = false;
					$$ = (Node *)n;
				}
			| ALTER FOREIGN TABLE IF_P EXISTS relation_expr SET SCHEMA name
				{
					AlterObjectSchemaStmt *n = makeNode(AlterObjectSchemaStmt);
					n->objectType = OBJECT_FOREIGN_TABLE;
					n->relation = $6;
					n->newschema = $9;
					n->missing_ok = true;
					$$ = (Node *)n;
				}
			| ALTER TYPE_P any_name SET SCHEMA name
				{
					AlterObjectSchemaStmt *n = makeNode(AlterObjectSchemaStmt);
					n->objectType = OBJECT_TYPE;
					n->object = $3;
					n->newschema = $6;
					n->missing_ok = false;
					$$ = (Node *)n;
				}
		;

/*****************************************************************************
 *
 * ALTER THING name OWNER TO newname
 *
 *****************************************************************************/

AlterOwnerStmt: ALTER AGGREGATE func_name aggr_args OWNER TO RoleId
				{
					AlterOwnerStmt *n = makeNode(AlterOwnerStmt);
					n->objectType = OBJECT_AGGREGATE;
					n->object = $3;
					n->objarg = extractArgTypes(linitial($4));
					n->newowner = $7;
					$$ = (Node *)n;
				}
			| ALTER COLLATION any_name OWNER TO RoleId
				{
					AlterOwnerStmt *n = makeNode(AlterOwnerStmt);
					n->objectType = OBJECT_COLLATION;
					n->object = $3;
					n->newowner = $6;
					$$ = (Node *)n;
				}
			| ALTER CONVERSION_P any_name OWNER TO RoleId
				{
					AlterOwnerStmt *n = makeNode(AlterOwnerStmt);
					n->objectType = OBJECT_CONVERSION;
					n->object = $3;
					n->newowner = $6;
					$$ = (Node *)n;
				}
			| ALTER DATABASE database_name OWNER TO RoleId
				{
					AlterOwnerStmt *n = makeNode(AlterOwnerStmt);
					n->objectType = OBJECT_DATABASE;
					n->object = list_make1(makeString($3));
					n->newowner = $6;
					$$ = (Node *)n;
				}
			| ALTER DOMAIN_P any_name OWNER TO RoleId
				{
					AlterOwnerStmt *n = makeNode(AlterOwnerStmt);
					n->objectType = OBJECT_DOMAIN;
					n->object = $3;
					n->newowner = $6;
					$$ = (Node *)n;
				}
			| ALTER FUNCTION function_with_argtypes OWNER TO RoleId
				{
					AlterOwnerStmt *n = makeNode(AlterOwnerStmt);
					n->objectType = OBJECT_FUNCTION;
					n->object = $3->funcname;
					n->objarg = $3->funcargs;
					n->newowner = $6;
					$$ = (Node *)n;
				}
			| ALTER opt_procedural LANGUAGE name OWNER TO RoleId
				{
					AlterOwnerStmt *n = makeNode(AlterOwnerStmt);
					n->objectType = OBJECT_LANGUAGE;
					n->object = list_make1(makeString($4));
					n->newowner = $7;
					$$ = (Node *)n;
				}
			| ALTER LARGE_P OBJECT_P NumericOnly OWNER TO RoleId
				{
					AlterOwnerStmt *n = makeNode(AlterOwnerStmt);
					n->objectType = OBJECT_LARGEOBJECT;
					n->object = list_make1($4);
					n->newowner = $7;
					$$ = (Node *)n;
				}
			| ALTER OPERATOR any_operator oper_argtypes OWNER TO RoleId
				{
					AlterOwnerStmt *n = makeNode(AlterOwnerStmt);
					n->objectType = OBJECT_OPERATOR;
					n->object = $3;
					n->objarg = $4;
					n->newowner = $7;
					$$ = (Node *)n;
				}
			| ALTER OPERATOR CLASS any_name USING access_method OWNER TO RoleId
				{
					AlterOwnerStmt *n = makeNode(AlterOwnerStmt);
					n->objectType = OBJECT_OPCLASS;
					n->object = $4;
					n->objarg = list_make1(makeString($6));
					n->newowner = $9;
					$$ = (Node *)n;
				}
			| ALTER OPERATOR FAMILY any_name USING access_method OWNER TO RoleId
				{
					AlterOwnerStmt *n = makeNode(AlterOwnerStmt);
					n->objectType = OBJECT_OPFAMILY;
					n->object = $4;
					n->objarg = list_make1(makeString($6));
					n->newowner = $9;
					$$ = (Node *)n;
				}
			| ALTER SCHEMA name OWNER TO RoleId
				{
					AlterOwnerStmt *n = makeNode(AlterOwnerStmt);
					n->objectType = OBJECT_SCHEMA;
					n->object = list_make1(makeString($3));
					n->newowner = $6;
					$$ = (Node *)n;
				}
			| ALTER TYPE_P any_name OWNER TO RoleId
				{
					AlterOwnerStmt *n = makeNode(AlterOwnerStmt);
					n->objectType = OBJECT_TYPE;
					n->object = $3;
					n->newowner = $6;
					$$ = (Node *)n;
				}
			| ALTER TABLESPACE name OWNER TO RoleId
				{
					AlterOwnerStmt *n = makeNode(AlterOwnerStmt);
					n->objectType = OBJECT_TABLESPACE;
					n->object = list_make1(makeString($3));
					n->newowner = $6;
					$$ = (Node *)n;
				}
			| ALTER TEXT_P SEARCH DICTIONARY any_name OWNER TO RoleId
				{
					AlterOwnerStmt *n = makeNode(AlterOwnerStmt);
					n->objectType = OBJECT_TSDICTIONARY;
					n->object = $5;
					n->newowner = $8;
					$$ = (Node *)n;
				}
			| ALTER TEXT_P SEARCH CONFIGURATION any_name OWNER TO RoleId
				{
					AlterOwnerStmt *n = makeNode(AlterOwnerStmt);
					n->objectType = OBJECT_TSCONFIGURATION;
					n->object = $5;
					n->newowner = $8;
					$$ = (Node *)n;
				}
			| ALTER FOREIGN DATA_P WRAPPER name OWNER TO RoleId
				{
					AlterOwnerStmt *n = makeNode(AlterOwnerStmt);
					n->objectType = OBJECT_FDW;
					n->object = list_make1(makeString($5));
					n->newowner = $8;
					$$ = (Node *)n;
				}
			| ALTER SERVER name OWNER TO RoleId
				{
					AlterOwnerStmt *n = makeNode(AlterOwnerStmt);
					n->objectType = OBJECT_FOREIGN_SERVER;
					n->object = list_make1(makeString($3));
					n->newowner = $6;
					$$ = (Node *)n;
				}
			| ALTER EVENT TRIGGER name OWNER TO RoleId
				{
					AlterOwnerStmt *n = makeNode(AlterOwnerStmt);
					n->objectType = OBJECT_EVENT_TRIGGER;
					n->object = list_make1(makeString($4));
					n->newowner = $7;
					$$ = (Node *)n;
				}
		;


/*****************************************************************************
 *
 *		QUERY:	Define Rewrite Rule
 *
 *****************************************************************************/

RuleStmt:	CREATE opt_or_replace RULE name AS
			ON event TO qualified_name where_clause
			DO opt_instead RuleActionList
				{
					RuleStmt *n = makeNode(RuleStmt);
					n->replace = $2;
					n->relation = $9;
					n->rulename = $4;
					n->whereClause = $10;
					n->event = $7;
					n->instead = $12;
					n->actions = $13;
					$$ = (Node *)n;
				}
		;

RuleActionList:
			NOTHING									{ $$ = NIL; }
			| RuleActionStmt						{ $$ = list_make1($1); }
			| '(' RuleActionMulti ')'				{ $$ = $2; }
		;

/* the thrashing around here is to discard "empty" statements... */
RuleActionMulti:
			RuleActionMulti ';' RuleActionStmtOrEmpty
				{ if ($3 != NULL)
					$$ = lappend($1, $3);
				  else
					$$ = $1;
				}
			| RuleActionStmtOrEmpty
				{ if ($1 != NULL)
					$$ = list_make1($1);
				  else
					$$ = NIL;
				}
		;

RuleActionStmt:
			SelectStmt
			| InsertStmt
			| UpdateStmt
			| DeleteStmt
			| NotifyStmt
		;

RuleActionStmtOrEmpty:
			RuleActionStmt							{ $$ = $1; }
			|	/*EMPTY*/							{ $$ = NULL; }
		;

event:		SELECT									{ $$ = CMD_SELECT; }
			| UPDATE								{ $$ = CMD_UPDATE; }
			| DELETE_P								{ $$ = CMD_DELETE; }
			| INSERT								{ $$ = CMD_INSERT; }
		 ;

opt_instead:
			INSTEAD									{ $$ = TRUE; }
			| ALSO									{ $$ = FALSE; }
			| /*EMPTY*/								{ $$ = FALSE; }
		;


DropRuleStmt:
			DROP RULE name ON any_name opt_drop_behavior
				{
					DropStmt *n = makeNode(DropStmt);
					n->removeType = OBJECT_RULE;
					n->objects = list_make1(lappend($5, makeString($3)));
					n->arguments = NIL;
					n->behavior = $6;
					n->missing_ok = false;
					n->concurrent = false;
					$$ = (Node *) n;
				}
			| DROP RULE IF_P EXISTS name ON any_name opt_drop_behavior
				{
					DropStmt *n = makeNode(DropStmt);
					n->removeType = OBJECT_RULE;
					n->objects = list_make1(lappend($7, makeString($5)));
					n->arguments = NIL;
					n->behavior = $8;
					n->missing_ok = true;
					n->concurrent = false;
					$$ = (Node *) n;
				}
		;


/*****************************************************************************
 *
 *		QUERY:
 *				NOTIFY <identifier> can appear both in rule bodies and
 *				as a query-level command
 *
 *****************************************************************************/

NotifyStmt: NOTIFY ColId notify_payload
				{
					NotifyStmt *n = makeNode(NotifyStmt);
					n->conditionname = $2;
					n->payload = $3;
					$$ = (Node *)n;
				}
		;

notify_payload:
			',' Sconst							{ $$ = $2; }
			| /*EMPTY*/							{ $$ = NULL; }
		;

ListenStmt: LISTEN ColId
				{
					ListenStmt *n = makeNode(ListenStmt);
					n->conditionname = $2;
					$$ = (Node *)n;
				}
		;

UnlistenStmt:
			UNLISTEN ColId
				{
					UnlistenStmt *n = makeNode(UnlistenStmt);
					n->conditionname = $2;
					$$ = (Node *)n;
				}
			| UNLISTEN '*'
				{
					UnlistenStmt *n = makeNode(UnlistenStmt);
					n->conditionname = NULL;
					$$ = (Node *)n;
				}
		;


/*****************************************************************************
 *
 *		Transactions:
 *
 *		BEGIN / COMMIT / ROLLBACK
 *		(also older versions END / ABORT)
 *
 *****************************************************************************/

TransactionStmt:
			ABORT_P opt_transaction
				{
					TransactionStmt *n = makeNode(TransactionStmt);
					n->kind = TRANS_STMT_ROLLBACK;
					n->options = NIL;
					$$ = (Node *)n;
				}
			| BEGIN_P opt_transaction transaction_mode_list_or_empty
				{
					TransactionStmt *n = makeNode(TransactionStmt);
					n->kind = TRANS_STMT_BEGIN;
					n->options = $3;
					$$ = (Node *)n;
				}
			| START TRANSACTION transaction_mode_list_or_empty
				{
					TransactionStmt *n = makeNode(TransactionStmt);
					n->kind = TRANS_STMT_START;
					n->options = $3;
					$$ = (Node *)n;
				}
			| COMMIT opt_transaction
				{
					TransactionStmt *n = makeNode(TransactionStmt);
					n->kind = TRANS_STMT_COMMIT;
					n->options = NIL;
					$$ = (Node *)n;
				}
			| END_P opt_transaction
				{
					TransactionStmt *n = makeNode(TransactionStmt);
					n->kind = TRANS_STMT_COMMIT;
					n->options = NIL;
					$$ = (Node *)n;
				}
			| ROLLBACK opt_transaction
				{
					TransactionStmt *n = makeNode(TransactionStmt);
					n->kind = TRANS_STMT_ROLLBACK;
					n->options = NIL;
					$$ = (Node *)n;
				}
			| SAVEPOINT ColId
				{
					TransactionStmt *n = makeNode(TransactionStmt);
					n->kind = TRANS_STMT_SAVEPOINT;
					n->options = list_make1(makeDefElem("savepoint_name",
														(Node *)makeString($2)));
					$$ = (Node *)n;
				}
			| RELEASE SAVEPOINT ColId
				{
					TransactionStmt *n = makeNode(TransactionStmt);
					n->kind = TRANS_STMT_RELEASE;
					n->options = list_make1(makeDefElem("savepoint_name",
														(Node *)makeString($3)));
					$$ = (Node *)n;
				}
			| RELEASE ColId
				{
					TransactionStmt *n = makeNode(TransactionStmt);
					n->kind = TRANS_STMT_RELEASE;
					n->options = list_make1(makeDefElem("savepoint_name",
														(Node *)makeString($2)));
					$$ = (Node *)n;
				}
			| ROLLBACK opt_transaction TO SAVEPOINT ColId
				{
					TransactionStmt *n = makeNode(TransactionStmt);
					n->kind = TRANS_STMT_ROLLBACK_TO;
					n->options = list_make1(makeDefElem("savepoint_name",
														(Node *)makeString($5)));
					$$ = (Node *)n;
				}
			| ROLLBACK opt_transaction TO ColId
				{
					TransactionStmt *n = makeNode(TransactionStmt);
					n->kind = TRANS_STMT_ROLLBACK_TO;
					n->options = list_make1(makeDefElem("savepoint_name",
														(Node *)makeString($4)));
					$$ = (Node *)n;
				}
			| PREPARE TRANSACTION Sconst
				{
					TransactionStmt *n = makeNode(TransactionStmt);
					n->kind = TRANS_STMT_PREPARE;
					n->gid = $3;
					$$ = (Node *)n;
				}
			| COMMIT PREPARED Sconst
				{
					TransactionStmt *n = makeNode(TransactionStmt);
					n->kind = TRANS_STMT_COMMIT_PREPARED;
					n->gid = $3;
					$$ = (Node *)n;
				}
			| ROLLBACK PREPARED Sconst
				{
					TransactionStmt *n = makeNode(TransactionStmt);
					n->kind = TRANS_STMT_ROLLBACK_PREPARED;
					n->gid = $3;
					$$ = (Node *)n;
				}
		;

opt_transaction:	WORK							{}
			| TRANSACTION							{}
			| /*EMPTY*/								{}
		;

transaction_mode_item:
			ISOLATION LEVEL iso_level
					{ $$ = makeDefElem("transaction_isolation",
									   makeStringConst($3, @3)); }
			| READ ONLY
					{ $$ = makeDefElem("transaction_read_only",
									   makeIntConst(TRUE, @1)); }
			| READ WRITE
					{ $$ = makeDefElem("transaction_read_only",
									   makeIntConst(FALSE, @1)); }
			| DEFERRABLE
					{ $$ = makeDefElem("transaction_deferrable",
									   makeIntConst(TRUE, @1)); }
			| NOT DEFERRABLE
					{ $$ = makeDefElem("transaction_deferrable",
									   makeIntConst(FALSE, @1)); }
		;

/* Syntax with commas is SQL-spec, without commas is Postgres historical */
transaction_mode_list:
			transaction_mode_item
					{ $$ = list_make1($1); }
			| transaction_mode_list ',' transaction_mode_item
					{ $$ = lappend($1, $3); }
			| transaction_mode_list transaction_mode_item
					{ $$ = lappend($1, $2); }
		;

transaction_mode_list_or_empty:
			transaction_mode_list
			| /* EMPTY */
					{ $$ = NIL; }
		;


/*****************************************************************************
 *
 *	QUERY:
 *		CREATE [ OR REPLACE ] [ TEMP ] VIEW <viewname> '('target-list ')'
 *			AS <query> [ WITH [ CASCADED | LOCAL ] CHECK OPTION ]
 *
 *****************************************************************************/

ViewStmt: CREATE OptTemp VIEW qualified_name opt_column_list opt_reloptions
				AS SelectStmt opt_check_option
				{
					ViewStmt *n = makeNode(ViewStmt);
					n->view = $4;
					n->view->relpersistence = $2;
					n->aliases = $5;
					n->query = $8;
					n->replace = false;
					n->options = $6;
					n->withCheckOption = $9;
					$$ = (Node *) n;
				}
		| CREATE OR REPLACE OptTemp VIEW qualified_name opt_column_list opt_reloptions
				AS SelectStmt opt_check_option
				{
					ViewStmt *n = makeNode(ViewStmt);
					n->view = $6;
					n->view->relpersistence = $4;
					n->aliases = $7;
					n->query = $10;
					n->replace = true;
					n->options = $8;
					n->withCheckOption = $11;
					$$ = (Node *) n;
				}
		| CREATE OptTemp RECURSIVE VIEW qualified_name '(' columnList ')' opt_reloptions
				AS SelectStmt opt_check_option
				{
					ViewStmt *n = makeNode(ViewStmt);
					n->view = $5;
					n->view->relpersistence = $2;
					n->aliases = $7;
					n->query = makeRecursiveViewSelect(n->view->relname, n->aliases, $11);
					n->replace = false;
					n->options = $9;
					n->withCheckOption = $12;
					if (n->withCheckOption != NO_CHECK_OPTION)
						ereport(ERROR,
								(errcode(ERRCODE_FEATURE_NOT_SUPPORTED),
								 errmsg("WITH CHECK OPTION not supported on recursive views"),
								 parser_errposition(@12)));
					$$ = (Node *) n;
				}
		| CREATE OR REPLACE OptTemp RECURSIVE VIEW qualified_name '(' columnList ')' opt_reloptions
				AS SelectStmt opt_check_option
				{
					ViewStmt *n = makeNode(ViewStmt);
					n->view = $7;
					n->view->relpersistence = $4;
					n->aliases = $9;
					n->query = makeRecursiveViewSelect(n->view->relname, n->aliases, $13);
					n->replace = true;
					n->options = $11;
					n->withCheckOption = $14;
					if (n->withCheckOption != NO_CHECK_OPTION)
						ereport(ERROR,
								(errcode(ERRCODE_FEATURE_NOT_SUPPORTED),
								 errmsg("WITH CHECK OPTION not supported on recursive views"),
								 parser_errposition(@14)));
					$$ = (Node *) n;
				}
		;

opt_check_option:
		WITH CHECK OPTION				{ $$ = CASCADED_CHECK_OPTION; }
		| WITH CASCADED CHECK OPTION	{ $$ = CASCADED_CHECK_OPTION; }
		| WITH LOCAL CHECK OPTION		{ $$ = LOCAL_CHECK_OPTION; }
		| /* EMPTY */					{ $$ = NO_CHECK_OPTION; }
		;

/*****************************************************************************
 *
 *		QUERY:
 *				LOAD "filename"
 *
 *****************************************************************************/

LoadStmt:	LOAD file_name
				{
					LoadStmt *n = makeNode(LoadStmt);
					n->filename = $2;
					$$ = (Node *)n;
				}
		;


/*****************************************************************************
 *
 *		CREATE DATABASE
 *
 *****************************************************************************/

CreatedbStmt:
			CREATE DATABASE database_name opt_with createdb_opt_list
				{
					CreatedbStmt *n = makeNode(CreatedbStmt);
					n->dbname = $3;
					n->options = $5;
					$$ = (Node *)n;
				}
		;

createdb_opt_list:
			createdb_opt_list createdb_opt_item		{ $$ = lappend($1, $2); }
			| /* EMPTY */							{ $$ = NIL; }
		;

createdb_opt_item:
			TABLESPACE opt_equal name
				{
					$$ = makeDefElem("tablespace", (Node *)makeString($3));
				}
			| TABLESPACE opt_equal DEFAULT
				{
					$$ = makeDefElem("tablespace", NULL);
				}
			| LOCATION opt_equal Sconst
				{
					$$ = makeDefElem("location", (Node *)makeString($3));
				}
			| LOCATION opt_equal DEFAULT
				{
					$$ = makeDefElem("location", NULL);
				}
			| TEMPLATE opt_equal name
				{
					$$ = makeDefElem("template", (Node *)makeString($3));
				}
			| TEMPLATE opt_equal DEFAULT
				{
					$$ = makeDefElem("template", NULL);
				}
			| ENCODING opt_equal Sconst
				{
					$$ = makeDefElem("encoding", (Node *)makeString($3));
				}
			| ENCODING opt_equal Iconst
				{
					$$ = makeDefElem("encoding", (Node *)makeInteger($3));
				}
			| ENCODING opt_equal DEFAULT
				{
					$$ = makeDefElem("encoding", NULL);
				}
			| LC_COLLATE_P opt_equal Sconst
				{
					$$ = makeDefElem("lc_collate", (Node *)makeString($3));
				}
			| LC_COLLATE_P opt_equal DEFAULT
				{
					$$ = makeDefElem("lc_collate", NULL);
				}
			| LC_CTYPE_P opt_equal Sconst
				{
					$$ = makeDefElem("lc_ctype", (Node *)makeString($3));
				}
			| LC_CTYPE_P opt_equal DEFAULT
				{
					$$ = makeDefElem("lc_ctype", NULL);
				}
			| CONNECTION LIMIT opt_equal SignedIconst
				{
					$$ = makeDefElem("connectionlimit", (Node *)makeInteger($4));
				}
			| OWNER opt_equal name
				{
					$$ = makeDefElem("owner", (Node *)makeString($3));
				}
			| OWNER opt_equal DEFAULT
				{
					$$ = makeDefElem("owner", NULL);
				}
		;

/*
 *	Though the equals sign doesn't match other WITH options, pg_dump uses
 *	equals for backward compatibility, and it doesn't seem worth removing it.
 */
opt_equal:	'='										{}
			| /*EMPTY*/								{}
		;


/*****************************************************************************
 *
 *		ALTER DATABASE
 *
 *****************************************************************************/

AlterDatabaseStmt:
			ALTER DATABASE database_name opt_with alterdb_opt_list
				 {
					AlterDatabaseStmt *n = makeNode(AlterDatabaseStmt);
					n->dbname = $3;
					n->options = $5;
					$$ = (Node *)n;
				 }
			| ALTER DATABASE database_name SET TABLESPACE name
				 {
					AlterDatabaseStmt *n = makeNode(AlterDatabaseStmt);
					n->dbname = $3;
					n->options = list_make1(makeDefElem("tablespace",
													(Node *)makeString($6)));
					$$ = (Node *)n;
				 }
		;

AlterDatabaseSetStmt:
			ALTER DATABASE database_name SetResetClause
				{
					AlterDatabaseSetStmt *n = makeNode(AlterDatabaseSetStmt);
					n->dbname = $3;
					n->setstmt = $4;
					$$ = (Node *)n;
				}
		;


alterdb_opt_list:
			alterdb_opt_list alterdb_opt_item		{ $$ = lappend($1, $2); }
			| /* EMPTY */							{ $$ = NIL; }
		;

alterdb_opt_item:
			CONNECTION LIMIT opt_equal SignedIconst
				{
					$$ = makeDefElem("connectionlimit", (Node *)makeInteger($4));
				}
		;


/*****************************************************************************
 *
 *		DROP DATABASE [ IF EXISTS ]
 *
 * This is implicitly CASCADE, no need for drop behavior
 *****************************************************************************/

DropdbStmt: DROP DATABASE database_name
				{
					DropdbStmt *n = makeNode(DropdbStmt);
					n->dbname = $3;
					n->missing_ok = FALSE;
					$$ = (Node *)n;
				}
			| DROP DATABASE IF_P EXISTS database_name
				{
					DropdbStmt *n = makeNode(DropdbStmt);
					n->dbname = $5;
					n->missing_ok = TRUE;
					$$ = (Node *)n;
				}
		;


/*****************************************************************************
 *
 * Manipulate a domain
 *
 *****************************************************************************/

CreateDomainStmt:
			CREATE DOMAIN_P any_name opt_as Typename ColQualList
				{
					CreateDomainStmt *n = makeNode(CreateDomainStmt);
					n->domainname = $3;
					n->typeName = $5;
					SplitColQualList($6, &n->constraints, &n->collClause,
									 yyscanner);
					$$ = (Node *)n;
				}
		;

AlterDomainStmt:
			/* ALTER DOMAIN <domain> {SET DEFAULT <expr>|DROP DEFAULT} */
			ALTER DOMAIN_P any_name alter_column_default
				{
					AlterDomainStmt *n = makeNode(AlterDomainStmt);
					n->subtype = 'T';
					n->typeName = $3;
					n->def = $4;
					$$ = (Node *)n;
				}
			/* ALTER DOMAIN <domain> DROP NOT NULL */
			| ALTER DOMAIN_P any_name DROP NOT NULL_P
				{
					AlterDomainStmt *n = makeNode(AlterDomainStmt);
					n->subtype = 'N';
					n->typeName = $3;
					$$ = (Node *)n;
				}
			/* ALTER DOMAIN <domain> SET NOT NULL */
			| ALTER DOMAIN_P any_name SET NOT NULL_P
				{
					AlterDomainStmt *n = makeNode(AlterDomainStmt);
					n->subtype = 'O';
					n->typeName = $3;
					$$ = (Node *)n;
				}
			/* ALTER DOMAIN <domain> ADD CONSTRAINT ... */
			| ALTER DOMAIN_P any_name ADD_P TableConstraint
				{
					AlterDomainStmt *n = makeNode(AlterDomainStmt);
					n->subtype = 'C';
					n->typeName = $3;
					n->def = $5;
					$$ = (Node *)n;
				}
			/* ALTER DOMAIN <domain> DROP CONSTRAINT <name> [RESTRICT|CASCADE] */
			| ALTER DOMAIN_P any_name DROP CONSTRAINT name opt_drop_behavior
				{
					AlterDomainStmt *n = makeNode(AlterDomainStmt);
					n->subtype = 'X';
					n->typeName = $3;
					n->name = $6;
					n->behavior = $7;
					n->missing_ok = false;
					$$ = (Node *)n;
				}
			/* ALTER DOMAIN <domain> DROP CONSTRAINT IF EXISTS <name> [RESTRICT|CASCADE] */
			| ALTER DOMAIN_P any_name DROP CONSTRAINT IF_P EXISTS name opt_drop_behavior
				{
					AlterDomainStmt *n = makeNode(AlterDomainStmt);
					n->subtype = 'X';
					n->typeName = $3;
					n->name = $8;
					n->behavior = $9;
					n->missing_ok = true;
					$$ = (Node *)n;
				}
			/* ALTER DOMAIN <domain> VALIDATE CONSTRAINT <name> */
			| ALTER DOMAIN_P any_name VALIDATE CONSTRAINT name
				{
					AlterDomainStmt *n = makeNode(AlterDomainStmt);
					n->subtype = 'V';
					n->typeName = $3;
					n->name = $6;
					$$ = (Node *)n;
				}
			;

opt_as:		AS										{}
			| /* EMPTY */							{}
		;


/*****************************************************************************
 *
 * Manipulate a text search dictionary or configuration
 *
 *****************************************************************************/

AlterTSDictionaryStmt:
			ALTER TEXT_P SEARCH DICTIONARY any_name definition
				{
					AlterTSDictionaryStmt *n = makeNode(AlterTSDictionaryStmt);
					n->dictname = $5;
					n->options = $6;
					$$ = (Node *)n;
				}
		;

AlterTSConfigurationStmt:
			ALTER TEXT_P SEARCH CONFIGURATION any_name ADD_P MAPPING FOR name_list WITH any_name_list
				{
					AlterTSConfigurationStmt *n = makeNode(AlterTSConfigurationStmt);
					n->cfgname = $5;
					n->tokentype = $9;
					n->dicts = $11;
					n->override = false;
					n->replace = false;
					$$ = (Node*)n;
				}
			| ALTER TEXT_P SEARCH CONFIGURATION any_name ALTER MAPPING FOR name_list WITH any_name_list
				{
					AlterTSConfigurationStmt *n = makeNode(AlterTSConfigurationStmt);
					n->cfgname = $5;
					n->tokentype = $9;
					n->dicts = $11;
					n->override = true;
					n->replace = false;
					$$ = (Node*)n;
				}
			| ALTER TEXT_P SEARCH CONFIGURATION any_name ALTER MAPPING REPLACE any_name WITH any_name
				{
					AlterTSConfigurationStmt *n = makeNode(AlterTSConfigurationStmt);
					n->cfgname = $5;
					n->tokentype = NIL;
					n->dicts = list_make2($9,$11);
					n->override = false;
					n->replace = true;
					$$ = (Node*)n;
				}
			| ALTER TEXT_P SEARCH CONFIGURATION any_name ALTER MAPPING FOR name_list REPLACE any_name WITH any_name
				{
					AlterTSConfigurationStmt *n = makeNode(AlterTSConfigurationStmt);
					n->cfgname = $5;
					n->tokentype = $9;
					n->dicts = list_make2($11,$13);
					n->override = false;
					n->replace = true;
					$$ = (Node*)n;
				}
			| ALTER TEXT_P SEARCH CONFIGURATION any_name DROP MAPPING FOR name_list
				{
					AlterTSConfigurationStmt *n = makeNode(AlterTSConfigurationStmt);
					n->cfgname = $5;
					n->tokentype = $9;
					n->missing_ok = false;
					$$ = (Node*)n;
				}
			| ALTER TEXT_P SEARCH CONFIGURATION any_name DROP MAPPING IF_P EXISTS FOR name_list
				{
					AlterTSConfigurationStmt *n = makeNode(AlterTSConfigurationStmt);
					n->cfgname = $5;
					n->tokentype = $11;
					n->missing_ok = true;
					$$ = (Node*)n;
				}
		;


/*****************************************************************************
 *
 * Manipulate a conversion
 *
 *		CREATE [DEFAULT] CONVERSION <conversion_name>
 *		FOR <encoding_name> TO <encoding_name> FROM <func_name>
 *
 *****************************************************************************/

CreateConversionStmt:
			CREATE opt_default CONVERSION_P any_name FOR Sconst
			TO Sconst FROM any_name
			{
				CreateConversionStmt *n = makeNode(CreateConversionStmt);
				n->conversion_name = $4;
				n->for_encoding_name = $6;
				n->to_encoding_name = $8;
				n->func_name = $10;
				n->def = $2;
				$$ = (Node *)n;
			}
		;

/*****************************************************************************
 *
 *		QUERY:
 *				CLUSTER [VERBOSE] <qualified_name> [ USING <index_name> ]
 *				CLUSTER [VERBOSE]
 *				CLUSTER [VERBOSE] <index_name> ON <qualified_name> (for pre-8.3)
 *
 *****************************************************************************/

ClusterStmt:
			CLUSTER opt_verbose qualified_name cluster_index_specification
				{
					ClusterStmt *n = makeNode(ClusterStmt);
					n->relation = $3;
					n->indexname = $4;
					n->verbose = $2;
					$$ = (Node*)n;
				}
			| CLUSTER opt_verbose
				{
					ClusterStmt *n = makeNode(ClusterStmt);
					n->relation = NULL;
					n->indexname = NULL;
					n->verbose = $2;
					$$ = (Node*)n;
				}
			/* kept for pre-8.3 compatibility */
			| CLUSTER opt_verbose index_name ON qualified_name
				{
					ClusterStmt *n = makeNode(ClusterStmt);
					n->relation = $5;
					n->indexname = $3;
					n->verbose = $2;
					$$ = (Node*)n;
				}
		;

cluster_index_specification:
			USING index_name		{ $$ = $2; }
			| /*EMPTY*/				{ $$ = NULL; }
		;


/*****************************************************************************
 *
 *		QUERY:
 *				VACUUM
 *				ANALYZE
 *
 *****************************************************************************/

VacuumStmt: VACUUM opt_full opt_freeze opt_verbose
				{
					VacuumStmt *n = makeNode(VacuumStmt);
					n->options = VACOPT_VACUUM;
					if ($2)
						n->options |= VACOPT_FULL;
					if ($4)
						n->options |= VACOPT_VERBOSE;
					n->freeze_min_age = $3 ? 0 : -1;
					n->freeze_table_age = $3 ? 0 : -1;
					n->relation = NULL;
					n->va_cols = NIL;
					$$ = (Node *)n;
				}
			| VACUUM opt_full opt_freeze opt_verbose qualified_name
				{
					VacuumStmt *n = makeNode(VacuumStmt);
					n->options = VACOPT_VACUUM;
					if ($2)
						n->options |= VACOPT_FULL;
					if ($4)
						n->options |= VACOPT_VERBOSE;
					n->freeze_min_age = $3 ? 0 : -1;
					n->freeze_table_age = $3 ? 0 : -1;
					n->relation = $5;
					n->va_cols = NIL;
					$$ = (Node *)n;
				}
			| VACUUM opt_full opt_freeze opt_verbose AnalyzeStmt
				{
					VacuumStmt *n = (VacuumStmt *) $5;
					n->options |= VACOPT_VACUUM;
					if ($2)
						n->options |= VACOPT_FULL;
					if ($4)
						n->options |= VACOPT_VERBOSE;
					n->freeze_min_age = $3 ? 0 : -1;
					n->freeze_table_age = $3 ? 0 : -1;
					$$ = (Node *)n;
				}
			| VACUUM '(' vacuum_option_list ')'
				{
					VacuumStmt *n = makeNode(VacuumStmt);
					n->options = VACOPT_VACUUM | $3;
					if (n->options & VACOPT_FREEZE)
						n->freeze_min_age = n->freeze_table_age = 0;
					else
						n->freeze_min_age = n->freeze_table_age = -1;
					n->relation = NULL;
					n->va_cols = NIL;
					$$ = (Node *) n;
				}
			| VACUUM '(' vacuum_option_list ')' qualified_name opt_name_list
				{
					VacuumStmt *n = makeNode(VacuumStmt);
					n->options = VACOPT_VACUUM | $3;
					if (n->options & VACOPT_FREEZE)
						n->freeze_min_age = n->freeze_table_age = 0;
					else
						n->freeze_min_age = n->freeze_table_age = -1;
					n->relation = $5;
					n->va_cols = $6;
					if (n->va_cols != NIL)	/* implies analyze */
						n->options |= VACOPT_ANALYZE;
					$$ = (Node *) n;
				}
		;

vacuum_option_list:
			vacuum_option_elem								{ $$ = $1; }
			| vacuum_option_list ',' vacuum_option_elem		{ $$ = $1 | $3; }
		;

vacuum_option_elem:
			analyze_keyword		{ $$ = VACOPT_ANALYZE; }
			| VERBOSE			{ $$ = VACOPT_VERBOSE; }
			| FREEZE			{ $$ = VACOPT_FREEZE; }
			| FULL				{ $$ = VACOPT_FULL; }
		;

AnalyzeStmt:
			analyze_keyword opt_verbose
				{
					VacuumStmt *n = makeNode(VacuumStmt);
					n->options = VACOPT_ANALYZE;
					if ($2)
						n->options |= VACOPT_VERBOSE;
					n->freeze_min_age = -1;
					n->freeze_table_age = -1;
					n->relation = NULL;
					n->va_cols = NIL;
					$$ = (Node *)n;
				}
			| analyze_keyword opt_verbose qualified_name opt_name_list
				{
					VacuumStmt *n = makeNode(VacuumStmt);
					n->options = VACOPT_ANALYZE;
					if ($2)
						n->options |= VACOPT_VERBOSE;
					n->freeze_min_age = -1;
					n->freeze_table_age = -1;
					n->relation = $3;
					n->va_cols = $4;
					$$ = (Node *)n;
				}
		;

analyze_keyword:
			ANALYZE									{}
			| ANALYSE /* British */					{}
		;

opt_verbose:
			VERBOSE									{ $$ = TRUE; }
			| /*EMPTY*/								{ $$ = FALSE; }
		;

opt_full:	FULL									{ $$ = TRUE; }
			| /*EMPTY*/								{ $$ = FALSE; }
		;

opt_freeze: FREEZE									{ $$ = TRUE; }
			| /*EMPTY*/								{ $$ = FALSE; }
		;

opt_name_list:
			'(' name_list ')'						{ $$ = $2; }
			| /*EMPTY*/								{ $$ = NIL; }
		;


/*****************************************************************************
 *
 *		QUERY:
 *				EXPLAIN [ANALYZE] [VERBOSE] query
 *				EXPLAIN ( options ) query
 *
 *****************************************************************************/

ExplainStmt:
		EXPLAIN ExplainableStmt
				{
					ExplainStmt *n = makeNode(ExplainStmt);
					n->query = $2;
					n->options = NIL;
					$$ = (Node *) n;
				}
		| EXPLAIN analyze_keyword opt_verbose ExplainableStmt
				{
					ExplainStmt *n = makeNode(ExplainStmt);
					n->query = $4;
					n->options = list_make1(makeDefElem("analyze", NULL));
					if ($3)
						n->options = lappend(n->options,
											 makeDefElem("verbose", NULL));
					$$ = (Node *) n;
				}
		| EXPLAIN VERBOSE ExplainableStmt
				{
					ExplainStmt *n = makeNode(ExplainStmt);
					n->query = $3;
					n->options = list_make1(makeDefElem("verbose", NULL));
					$$ = (Node *) n;
				}
		| EXPLAIN '(' explain_option_list ')' ExplainableStmt
				{
					ExplainStmt *n = makeNode(ExplainStmt);
					n->query = $5;
					n->options = $3;
					$$ = (Node *) n;
				}
		;

ExplainableStmt:
			SelectStmt
			| InsertStmt
			| UpdateStmt
			| DeleteStmt
			| DeclareCursorStmt
			| CreateAsStmt
			| CreateMatViewStmt
			| RefreshMatViewStmt
			| ExecuteStmt					/* by default all are $$=$1 */
		;

explain_option_list:
			explain_option_elem
				{
					$$ = list_make1($1);
				}
			| explain_option_list ',' explain_option_elem
				{
					$$ = lappend($1, $3);
				}
		;

explain_option_elem:
			explain_option_name explain_option_arg
				{
					$$ = makeDefElem($1, $2);
				}
		;

explain_option_name:
			NonReservedWord			{ $$ = $1; }
			| analyze_keyword		{ $$ = "analyze"; }
		;

explain_option_arg:
			opt_boolean_or_string	{ $$ = (Node *) makeString($1); }
			| NumericOnly			{ $$ = (Node *) $1; }
			| /* EMPTY */			{ $$ = NULL; }
		;

/*****************************************************************************
 *
 *		QUERY:
 *				PREPARE <plan_name> [(args, ...)] AS <query>
 *
 *****************************************************************************/

PrepareStmt: PREPARE name prep_type_clause AS PreparableStmt
				{
					PrepareStmt *n = makeNode(PrepareStmt);
					n->name = $2;
					n->argtypes = $3;
					n->query = $5;
					$$ = (Node *) n;
				}
		;

prep_type_clause: '(' type_list ')'			{ $$ = $2; }
				| /* EMPTY */				{ $$ = NIL; }
		;

PreparableStmt:
			SelectStmt
			| InsertStmt
			| UpdateStmt
			| DeleteStmt					/* by default all are $$=$1 */
		;

/*****************************************************************************
 *
 * EXECUTE <plan_name> [(params, ...)]
 * CREATE TABLE <name> AS EXECUTE <plan_name> [(params, ...)]
 *
 *****************************************************************************/

ExecuteStmt: EXECUTE name execute_param_clause
				{
					ExecuteStmt *n = makeNode(ExecuteStmt);
					n->name = $2;
					n->params = $3;
					$$ = (Node *) n;
				}
			| CREATE OptTemp TABLE create_as_target AS
				EXECUTE name execute_param_clause opt_with_data
				{
					CreateTableAsStmt *ctas = makeNode(CreateTableAsStmt);
					ExecuteStmt *n = makeNode(ExecuteStmt);
					n->name = $7;
					n->params = $8;
					ctas->query = (Node *) n;
					ctas->into = $4;
					ctas->relkind = OBJECT_TABLE;
					ctas->is_select_into = false;
					/* cram additional flags into the IntoClause */
					$4->rel->relpersistence = $2;
					$4->skipData = !($9);
					$$ = (Node *) ctas;
				}
		;

execute_param_clause: '(' expr_list ')'				{ $$ = $2; }
					| /* EMPTY */					{ $$ = NIL; }
					;

/*****************************************************************************
 *
 *		QUERY:
 *				DEALLOCATE [PREPARE] <plan_name>
 *
 *****************************************************************************/

DeallocateStmt: DEALLOCATE name
					{
						DeallocateStmt *n = makeNode(DeallocateStmt);
						n->name = $2;
						$$ = (Node *) n;
					}
				| DEALLOCATE PREPARE name
					{
						DeallocateStmt *n = makeNode(DeallocateStmt);
						n->name = $3;
						$$ = (Node *) n;
					}
				| DEALLOCATE ALL
					{
						DeallocateStmt *n = makeNode(DeallocateStmt);
						n->name = NULL;
						$$ = (Node *) n;
					}
				| DEALLOCATE PREPARE ALL
					{
						DeallocateStmt *n = makeNode(DeallocateStmt);
						n->name = NULL;
						$$ = (Node *) n;
					}
		;

/*****************************************************************************
 *
 *		QUERY:
 *				INSERT STATEMENTS
 *
 *****************************************************************************/

InsertStmt:
			opt_with_clause INSERT INTO qualified_name insert_rest returning_clause
				{
					$5->relation = $4;
					$5->returningList = $6;
					$5->withClause = $1;
					$$ = (Node *) $5;
				}
		;

insert_rest:
			SelectStmt
				{
					$$ = makeNode(InsertStmt);
					$$->cols = NIL;
					$$->selectStmt = $1;
				}
			| '(' insert_column_list ')' SelectStmt
				{
					$$ = makeNode(InsertStmt);
					$$->cols = $2;
					$$->selectStmt = $4;
				}
			| DEFAULT VALUES
				{
					$$ = makeNode(InsertStmt);
					$$->cols = NIL;
					$$->selectStmt = NULL;
				}
		;

insert_column_list:
			insert_column_item
					{ $$ = list_make1($1); }
			| insert_column_list ',' insert_column_item
					{ $$ = lappend($1, $3); }
		;

insert_column_item:
			ColId opt_indirection
				{
					$$ = makeNode(ResTarget);
					$$->name = $1;
					$$->indirection = check_indirection($2, yyscanner);
					$$->val = NULL;
					$$->location = @1;
				}
		;

returning_clause:
			RETURNING target_list		{ $$ = $2; }
			| /* EMPTY */				{ $$ = NIL; }
		;


/*****************************************************************************
 *
 *		QUERY:
 *				DELETE STATEMENTS
 *
 *****************************************************************************/

DeleteStmt: opt_with_clause DELETE_P FROM relation_expr_opt_alias
			using_clause where_or_current_clause returning_clause
				{
					DeleteStmt *n = makeNode(DeleteStmt);
					n->relation = $4;
					n->usingClause = $5;
					n->whereClause = $6;
					n->returningList = $7;
					n->withClause = $1;
					$$ = (Node *)n;
				}
		;

using_clause:
				USING from_list						{ $$ = $2; }
			| /*EMPTY*/								{ $$ = NIL; }
		;


/*****************************************************************************
 *
 *		QUERY:
 *				LOCK TABLE
 *
 *****************************************************************************/

LockStmt:	LOCK_P opt_table relation_expr_list opt_lock opt_nowait
				{
					LockStmt *n = makeNode(LockStmt);

					n->relations = $3;
					n->mode = $4;
					n->nowait = $5;
					$$ = (Node *)n;
				}
		;

opt_lock:	IN_P lock_type MODE				{ $$ = $2; }
			| /*EMPTY*/						{ $$ = AccessExclusiveLock; }
		;

lock_type:	ACCESS SHARE					{ $$ = AccessShareLock; }
			| ROW SHARE						{ $$ = RowShareLock; }
			| ROW EXCLUSIVE					{ $$ = RowExclusiveLock; }
			| SHARE UPDATE EXCLUSIVE		{ $$ = ShareUpdateExclusiveLock; }
			| SHARE							{ $$ = ShareLock; }
			| SHARE ROW EXCLUSIVE			{ $$ = ShareRowExclusiveLock; }
			| EXCLUSIVE						{ $$ = ExclusiveLock; }
			| ACCESS EXCLUSIVE				{ $$ = AccessExclusiveLock; }
		;

opt_nowait:	NOWAIT							{ $$ = TRUE; }
			| /*EMPTY*/						{ $$ = FALSE; }
		;


/*****************************************************************************
 *
 *		QUERY:
 *				UpdateStmt (UPDATE)
 *
 *****************************************************************************/

UpdateStmt: opt_with_clause UPDATE relation_expr_opt_alias
			SET set_clause_list
			from_clause
			where_or_current_clause
			returning_clause
				{
					UpdateStmt *n = makeNode(UpdateStmt);
					n->relation = $3;
					n->targetList = $5;
					n->fromClause = $6;
					n->whereClause = $7;
					n->returningList = $8;
					n->withClause = $1;
					$$ = (Node *)n;
				}
		;

set_clause_list:
			set_clause							{ $$ = $1; }
			| set_clause_list ',' set_clause	{ $$ = list_concat($1,$3); }
		;

set_clause:
			single_set_clause						{ $$ = list_make1($1); }
			| multiple_set_clause					{ $$ = $1; }
		;

single_set_clause:
			set_target '=' ctext_expr
				{
					$$ = $1;
					$$->val = (Node *) $3;
				}
		;

multiple_set_clause:
			'(' set_target_list ')' '=' ctext_row
				{
					ListCell *col_cell;
					ListCell *val_cell;

					/*
					 * Break the ctext_row apart, merge individual expressions
					 * into the destination ResTargets.  XXX this approach
					 * cannot work for general row expressions as sources.
					 */
					if (list_length($2) != list_length($5))
						ereport(ERROR,
								(errcode(ERRCODE_SYNTAX_ERROR),
								 errmsg("number of columns does not match number of values"),
								 parser_errposition(@1)));
					forboth(col_cell, $2, val_cell, $5)
					{
						ResTarget *res_col = (ResTarget *) lfirst(col_cell);
						Node *res_val = (Node *) lfirst(val_cell);

						res_col->val = res_val;
					}

					$$ = $2;
				}
		;

set_target:
			ColId opt_indirection
				{
					$$ = makeNode(ResTarget);
					$$->name = $1;
					$$->indirection = check_indirection($2, yyscanner);
					$$->val = NULL;	/* upper production sets this */
					$$->location = @1;
				}
		;

set_target_list:
			set_target								{ $$ = list_make1($1); }
			| set_target_list ',' set_target		{ $$ = lappend($1,$3); }
		;


/*****************************************************************************
 *
 *		QUERY:
 *				CURSOR STATEMENTS
 *
 *****************************************************************************/
DeclareCursorStmt: DECLARE cursor_name cursor_options CURSOR opt_hold FOR SelectStmt
				{
					DeclareCursorStmt *n = makeNode(DeclareCursorStmt);
					n->portalname = $2;
					/* currently we always set FAST_PLAN option */
					n->options = $3 | $5 | CURSOR_OPT_FAST_PLAN;
					n->query = $7;
					$$ = (Node *)n;
				}
		;

cursor_name:	name						{ $$ = $1; }
		;

cursor_options: /*EMPTY*/					{ $$ = 0; }
			| cursor_options NO SCROLL		{ $$ = $1 | CURSOR_OPT_NO_SCROLL; }
			| cursor_options SCROLL			{ $$ = $1 | CURSOR_OPT_SCROLL; }
			| cursor_options BINARY			{ $$ = $1 | CURSOR_OPT_BINARY; }
			| cursor_options INSENSITIVE	{ $$ = $1 | CURSOR_OPT_INSENSITIVE; }
		;

opt_hold: /* EMPTY */						{ $$ = 0; }
			| WITH HOLD						{ $$ = CURSOR_OPT_HOLD; }
			| WITHOUT HOLD					{ $$ = 0; }
		;

/*****************************************************************************
 *
 *		QUERY:
 *				SELECT STATEMENTS
 *
 *****************************************************************************/

/* A complete SELECT statement looks like this.
 *
 * The rule returns either a single SelectStmt node or a tree of them,
 * representing a set-operation tree.
 *
 * There is an ambiguity when a sub-SELECT is within an a_expr and there
 * are excess parentheses: do the parentheses belong to the sub-SELECT or
 * to the surrounding a_expr?  We don't really care, but bison wants to know.
 * To resolve the ambiguity, we are careful to define the grammar so that
 * the decision is staved off as long as possible: as long as we can keep
 * absorbing parentheses into the sub-SELECT, we will do so, and only when
 * it's no longer possible to do that will we decide that parens belong to
 * the expression.	For example, in "SELECT (((SELECT 2)) + 3)" the extra
 * parentheses are treated as part of the sub-select.  The necessity of doing
 * it that way is shown by "SELECT (((SELECT 2)) UNION SELECT 2)".	Had we
 * parsed "((SELECT 2))" as an a_expr, it'd be too late to go back to the
 * SELECT viewpoint when we see the UNION.
 *
 * This approach is implemented by defining a nonterminal select_with_parens,
 * which represents a SELECT with at least one outer layer of parentheses,
 * and being careful to use select_with_parens, never '(' SelectStmt ')',
 * in the expression grammar.  We will then have shift-reduce conflicts
 * which we can resolve in favor of always treating '(' <select> ')' as
 * a select_with_parens.  To resolve the conflicts, the productions that
 * conflict with the select_with_parens productions are manually given
 * precedences lower than the precedence of ')', thereby ensuring that we
 * shift ')' (and then reduce to select_with_parens) rather than trying to
 * reduce the inner <select> nonterminal to something else.  We use UMINUS
 * precedence for this, which is a fairly arbitrary choice.
 *
 * To be able to define select_with_parens itself without ambiguity, we need
 * a nonterminal select_no_parens that represents a SELECT structure with no
 * outermost parentheses.  This is a little bit tedious, but it works.
 *
 * In non-expression contexts, we use SelectStmt which can represent a SELECT
 * with or without outer parentheses.
 */

SelectStmt: select_no_parens			%prec UMINUS
			| select_with_parens		%prec UMINUS
		;

select_with_parens:
			'(' select_no_parens ')'				{ $$ = $2; }
			| '(' select_with_parens ')'			{ $$ = $2; }
		;

/*
 * This rule parses the equivalent of the standard's <query expression>.
 * The duplicative productions are annoying, but hard to get rid of without
 * creating shift/reduce conflicts.
 *
 *	The locking clause (FOR UPDATE etc) may be before or after LIMIT/OFFSET.
 *	In <=7.2.X, LIMIT/OFFSET had to be after FOR UPDATE
 *	We now support both orderings, but prefer LIMIT/OFFSET before the locking
 * clause.
 *	2002-08-28 bjm
 */
select_no_parens:
			simple_select						{ $$ = $1; }
			| select_clause sort_clause
				{
					insertSelectOptions((SelectStmt *) $1, $2, NIL,
										NULL, NULL, NULL,
										yyscanner);
					$$ = $1;
				}
			| select_clause opt_sort_clause for_locking_clause opt_select_limit
				{
					insertSelectOptions((SelectStmt *) $1, $2, $3,
										list_nth($4, 0), list_nth($4, 1),
										NULL,
										yyscanner);
					$$ = $1;
				}
			| select_clause opt_sort_clause select_limit opt_for_locking_clause
				{
					insertSelectOptions((SelectStmt *) $1, $2, $4,
										list_nth($3, 0), list_nth($3, 1),
										NULL,
										yyscanner);
					$$ = $1;
				}
			| with_clause select_clause
				{
					insertSelectOptions((SelectStmt *) $2, NULL, NIL,
										NULL, NULL,
										$1,
										yyscanner);
					$$ = $2;
				}
			| with_clause select_clause sort_clause
				{
					insertSelectOptions((SelectStmt *) $2, $3, NIL,
										NULL, NULL,
										$1,
										yyscanner);
					$$ = $2;
				}
			| with_clause select_clause opt_sort_clause for_locking_clause opt_select_limit
				{
					insertSelectOptions((SelectStmt *) $2, $3, $4,
										list_nth($5, 0), list_nth($5, 1),
										$1,
										yyscanner);
					$$ = $2;
				}
			| with_clause select_clause opt_sort_clause select_limit opt_for_locking_clause
				{
					insertSelectOptions((SelectStmt *) $2, $3, $5,
										list_nth($4, 0), list_nth($4, 1),
										$1,
										yyscanner);
					$$ = $2;
				}
		;

select_clause:
			simple_select							{ $$ = $1; }
			| select_with_parens					{ $$ = $1; }
		;

/*
 * This rule parses SELECT statements that can appear within set operations,
 * including UNION, INTERSECT and EXCEPT.  '(' and ')' can be used to specify
 * the ordering of the set operations.	Without '(' and ')' we want the
 * operations to be ordered per the precedence specs at the head of this file.
 *
 * As with select_no_parens, simple_select cannot have outer parentheses,
 * but can have parenthesized subclauses.
 *
 * Note that sort clauses cannot be included at this level --- SQL requires
 *		SELECT foo UNION SELECT bar ORDER BY baz
 * to be parsed as
 *		(SELECT foo UNION SELECT bar) ORDER BY baz
 * not
 *		SELECT foo UNION (SELECT bar ORDER BY baz)
 * Likewise for WITH, FOR UPDATE and LIMIT.  Therefore, those clauses are
 * described as part of the select_no_parens production, not simple_select.
 * This does not limit functionality, because you can reintroduce these
 * clauses inside parentheses.
 *
 * NOTE: only the leftmost component SelectStmt should have INTO.
 * However, this is not checked by the grammar; parse analysis must check it.
 */
simple_select:
			SELECT opt_distinct target_list
			into_clause from_clause where_clause
			group_clause having_clause window_clause
				{
					SelectStmt *n = makeNode(SelectStmt);
					n->distinctClause = $2;
					n->targetList = $3;
					n->intoClause = $4;
					n->fromClause = $5;
					n->whereClause = $6;
					n->groupClause = $7;
					n->havingClause = $8;
					n->windowClause = $9;
					$$ = (Node *)n;
				}
			| values_clause							{ $$ = $1; }
			| TABLE relation_expr
				{
					/* same as SELECT * FROM relation_expr */
					ColumnRef *cr = makeNode(ColumnRef);
					ResTarget *rt = makeNode(ResTarget);
					SelectStmt *n = makeNode(SelectStmt);

					cr->fields = list_make1(makeNode(A_Star));
					cr->location = -1;

					rt->name = NULL;
					rt->indirection = NIL;
					rt->val = (Node *)cr;
					rt->location = -1;

					n->targetList = list_make1(rt);
					n->fromClause = list_make1($2);
					$$ = (Node *)n;
				}
			| select_clause UNION opt_all select_clause
				{
					$$ = makeSetOp(SETOP_UNION, $3, $1, $4);
				}
			| select_clause INTERSECT opt_all select_clause
				{
					$$ = makeSetOp(SETOP_INTERSECT, $3, $1, $4);
				}
			| select_clause EXCEPT opt_all select_clause
				{
					$$ = makeSetOp(SETOP_EXCEPT, $3, $1, $4);
				}
		;

/*
 * SQL standard WITH clause looks like:
 *
 * WITH [ RECURSIVE ] <query name> [ (<column>,...) ]
 *		AS (query) [ SEARCH or CYCLE clause ]
 *
 * We don't currently support the SEARCH or CYCLE clause.
 */
with_clause:
		WITH cte_list
			{
				$$ = makeNode(WithClause);
				$$->ctes = $2;
				$$->recursive = false;
				$$->location = @1;
			}
		| WITH RECURSIVE cte_list
			{
				$$ = makeNode(WithClause);
				$$->ctes = $3;
				$$->recursive = true;
				$$->location = @1;
			}
		;

cte_list:
		common_table_expr						{ $$ = list_make1($1); }
		| cte_list ',' common_table_expr		{ $$ = lappend($1, $3); }
		;

common_table_expr:  name opt_name_list AS '(' PreparableStmt ')'
			{
				CommonTableExpr *n = makeNode(CommonTableExpr);
				n->ctename = $1;
				n->aliascolnames = $2;
				n->ctequery = $5;
				n->location = @1;
				$$ = (Node *) n;
			}
		;

opt_with_clause:
		with_clause								{ $$ = $1; }
		| /*EMPTY*/								{ $$ = NULL; }
		;

into_clause:
			INTO OptTempTableName
				{
					$$ = makeNode(IntoClause);
					$$->rel = $2;
					$$->colNames = NIL;
					$$->options = NIL;
					$$->onCommit = ONCOMMIT_NOOP;
					$$->tableSpaceName = NULL;
					$$->viewQuery = NULL;
					$$->skipData = false;
				}
			| /*EMPTY*/
				{ $$ = NULL; }
		;

/*
 * Redundancy here is needed to avoid shift/reduce conflicts,
 * since TEMP is not a reserved word.  See also OptTemp.
 */
OptTempTableName:
			TEMPORARY opt_table qualified_name
				{
					$$ = $3;
					$$->relpersistence = RELPERSISTENCE_TEMP;
				}
			| TEMP opt_table qualified_name
				{
					$$ = $3;
					$$->relpersistence = RELPERSISTENCE_TEMP;
				}
			| LOCAL TEMPORARY opt_table qualified_name
				{
					$$ = $4;
					$$->relpersistence = RELPERSISTENCE_TEMP;
				}
			| LOCAL TEMP opt_table qualified_name
				{
					$$ = $4;
					$$->relpersistence = RELPERSISTENCE_TEMP;
				}
			| GLOBAL TEMPORARY opt_table qualified_name
				{
					ereport(WARNING,
							(errmsg("GLOBAL is deprecated in temporary table creation"),
							 parser_errposition(@1)));
					$$ = $4;
					$$->relpersistence = RELPERSISTENCE_TEMP;
				}
			| GLOBAL TEMP opt_table qualified_name
				{
					ereport(WARNING,
							(errmsg("GLOBAL is deprecated in temporary table creation"),
							 parser_errposition(@1)));
					$$ = $4;
					$$->relpersistence = RELPERSISTENCE_TEMP;
				}
			| UNLOGGED opt_table qualified_name
				{
					$$ = $3;
					$$->relpersistence = RELPERSISTENCE_UNLOGGED;
				}
			| TABLE qualified_name
				{
					$$ = $2;
					$$->relpersistence = RELPERSISTENCE_PERMANENT;
				}
			| qualified_name
				{
					$$ = $1;
					$$->relpersistence = RELPERSISTENCE_PERMANENT;
				}
		;

opt_table:	TABLE									{}
			| /*EMPTY*/								{}
		;

opt_all:	ALL										{ $$ = TRUE; }
			| DISTINCT								{ $$ = FALSE; }
			| /*EMPTY*/								{ $$ = FALSE; }
		;

/* We use (NIL) as a placeholder to indicate that all target expressions
 * should be placed in the DISTINCT list during parsetree analysis.
 */
opt_distinct:
			DISTINCT								{ $$ = list_make1(NIL); }
			| DISTINCT ON '(' expr_list ')'			{ $$ = $4; }
			| ALL									{ $$ = NIL; }
			| /*EMPTY*/								{ $$ = NIL; }
		;

opt_sort_clause:
			sort_clause								{ $$ = $1;}
			| /*EMPTY*/								{ $$ = NIL; }
		;

sort_clause:
			ORDER BY sortby_list					{ $$ = $3; }
		;

sortby_list:
			sortby									{ $$ = list_make1($1); }
			| sortby_list ',' sortby				{ $$ = lappend($1, $3); }
		;

sortby:		a_expr USING qual_all_Op opt_nulls_order
				{
					$$ = makeNode(SortBy);
					$$->node = $1;
					$$->sortby_dir = SORTBY_USING;
					$$->sortby_nulls = $4;
					$$->useOp = $3;
					$$->location = @3;
				}
			| a_expr opt_asc_desc opt_nulls_order
				{
					$$ = makeNode(SortBy);
					$$->node = $1;
					$$->sortby_dir = $2;
					$$->sortby_nulls = $3;
					$$->useOp = NIL;
					$$->location = -1;		/* no operator */
				}
		;


within_group_clause:
			WITHIN GROUP_P '(' sort_clause ')'  { $$ = $4; }
			| /*EMPTY*/                         { $$ = NIL; }
         ;

select_limit:
			limit_clause offset_clause			{ $$ = list_make2($2, $1); }
			| offset_clause limit_clause		{ $$ = list_make2($1, $2); }
			| limit_clause						{ $$ = list_make2(NULL, $1); }
			| offset_clause						{ $$ = list_make2($1, NULL); }
		;

opt_select_limit:
			select_limit						{ $$ = $1; }
			| /* EMPTY */						{ $$ = list_make2(NULL,NULL); }
		;

limit_clause:
			LIMIT select_limit_value
				{ $$ = $2; }
			| LIMIT select_limit_value ',' select_offset_value
				{
					/* Disabled because it was too confusing, bjm 2002-02-18 */
					ereport(ERROR,
							(errcode(ERRCODE_SYNTAX_ERROR),
							 errmsg("LIMIT #,# syntax is not supported"),
							 errhint("Use separate LIMIT and OFFSET clauses."),
							 parser_errposition(@1)));
				}
			/* SQL:2008 syntax */
			| FETCH first_or_next opt_select_fetch_first_value row_or_rows ONLY
				{ $$ = $3; }
		;

offset_clause:
			OFFSET select_offset_value
				{ $$ = $2; }
			/* SQL:2008 syntax */
			| OFFSET select_offset_value2 row_or_rows
				{ $$ = $2; }
		;

select_limit_value:
			a_expr									{ $$ = $1; }
			| ALL
				{
					/* LIMIT ALL is represented as a NULL constant */
					$$ = makeNullAConst(@1);
				}
		;

select_offset_value:
			a_expr									{ $$ = $1; }
		;

/*
 * Allowing full expressions without parentheses causes various parsing
 * problems with the trailing ROW/ROWS key words.  SQL only calls for
 * constants, so we allow the rest only with parentheses.  If omitted,
 * default to 1.
 */
opt_select_fetch_first_value:
			SignedIconst						{ $$ = makeIntConst($1, @1); }
			| '(' a_expr ')'					{ $$ = $2; }
			| /*EMPTY*/							{ $$ = makeIntConst(1, -1); }
		;

/*
 * Again, the trailing ROW/ROWS in this case prevent the full expression
 * syntax.  c_expr is the best we can do.
 */
select_offset_value2:
			c_expr									{ $$ = $1; }
		;

/* noise words */
row_or_rows: ROW									{ $$ = 0; }
			| ROWS									{ $$ = 0; }
		;

first_or_next: FIRST_P								{ $$ = 0; }
			| NEXT									{ $$ = 0; }
		;


group_clause:
			GROUP_P BY expr_list					{ $$ = $3; }
			| /*EMPTY*/								{ $$ = NIL; }
		;

having_clause:
			HAVING a_expr							{ $$ = $2; }
			| /*EMPTY*/								{ $$ = NULL; }
		;

for_locking_clause:
			for_locking_items						{ $$ = $1; }
			| FOR READ ONLY							{ $$ = NIL; }
		;

opt_for_locking_clause:
			for_locking_clause						{ $$ = $1; }
			| /* EMPTY */							{ $$ = NIL; }
		;

for_locking_items:
			for_locking_item						{ $$ = list_make1($1); }
			| for_locking_items for_locking_item	{ $$ = lappend($1, $2); }
		;

for_locking_item:
			for_locking_strength locked_rels_list opt_nowait
				{
					LockingClause *n = makeNode(LockingClause);
					n->lockedRels = $2;
					n->strength = $1;
					n->noWait = $3;
					$$ = (Node *) n;
				}
		;

for_locking_strength:
			FOR UPDATE 							{ $$ = LCS_FORUPDATE; }
			| FOR NO KEY UPDATE 				{ $$ = LCS_FORNOKEYUPDATE; }
			| FOR SHARE 						{ $$ = LCS_FORSHARE; }
			| FOR KEY SHARE 					{ $$ = LCS_FORKEYSHARE; }
		;

locked_rels_list:
			OF qualified_name_list					{ $$ = $2; }
			| /* EMPTY */							{ $$ = NIL; }
		;


values_clause:
			VALUES ctext_row
				{
					SelectStmt *n = makeNode(SelectStmt);
					n->valuesLists = list_make1($2);
					$$ = (Node *) n;
				}
			| values_clause ',' ctext_row
				{
					SelectStmt *n = (SelectStmt *) $1;
					n->valuesLists = lappend(n->valuesLists, $3);
					$$ = (Node *) n;
				}
		;


/*****************************************************************************
 *
 *	clauses common to all Optimizable Stmts:
 *		from_clause		- allow list of both JOIN expressions and table names
 *		where_clause	- qualifications for joins or restrictions
 *
 *****************************************************************************/

from_clause:
			FROM from_list							{ $$ = $2; }
			| /*EMPTY*/								{ $$ = NIL; }
		;

from_list:
			table_ref								{ $$ = list_make1($1); }
			| from_list ',' table_ref				{ $$ = lappend($1, $3); }
		;

/*
 * table_ref is where an alias clause can be attached.
 */
table_ref:	relation_expr opt_alias_clause
				{
					$1->alias = $2;
					$$ = (Node *) $1;
				}
			| func_table func_alias_clause
				{
					RangeFunction *n = makeNode(RangeFunction);
					n->lateral = false;
					n->ordinality = false;
					n->funccallnode = $1;
					n->alias = linitial($2);
					n->coldeflist = lsecond($2);
					$$ = (Node *) n;
				}
			| func_table WITH_ORDINALITY func_alias_clause
				{
					RangeFunction *n = makeNode(RangeFunction);
					n->lateral = false;
					n->ordinality = true;
					n->funccallnode = $1;
					n->alias = linitial($3);
					n->coldeflist = lsecond($3);
					$$ = (Node *) n;
				}
			| LATERAL_P func_table func_alias_clause
				{
					RangeFunction *n = makeNode(RangeFunction);
					n->lateral = true;
					n->ordinality = false;
					n->funccallnode = $2;
					n->alias = linitial($3);
					n->coldeflist = lsecond($3);
					$$ = (Node *) n;
				}
			| LATERAL_P func_table WITH_ORDINALITY func_alias_clause
				{
					RangeFunction *n = makeNode(RangeFunction);
					n->lateral = true;
					n->ordinality = true;
					n->funccallnode = $2;
					n->alias = linitial($4);
					n->coldeflist = lsecond($4);
					$$ = (Node *) n;
				}
			| select_with_parens opt_alias_clause
				{
					RangeSubselect *n = makeNode(RangeSubselect);
					n->lateral = false;
					n->subquery = $1;
					n->alias = $2;
					/*
					 * The SQL spec does not permit a subselect
					 * (<derived_table>) without an alias clause,
					 * so we don't either.  This avoids the problem
					 * of needing to invent a unique refname for it.
					 * That could be surmounted if there's sufficient
					 * popular demand, but for now let's just implement
					 * the spec and see if anyone complains.
					 * However, it does seem like a good idea to emit
					 * an error message that's better than "syntax error".
					 */
					if ($2 == NULL)
					{
						if (IsA($1, SelectStmt) &&
							((SelectStmt *) $1)->valuesLists)
							ereport(ERROR,
									(errcode(ERRCODE_SYNTAX_ERROR),
									 errmsg("VALUES in FROM must have an alias"),
									 errhint("For example, FROM (VALUES ...) [AS] foo."),
									 parser_errposition(@1)));
						else
							ereport(ERROR,
									(errcode(ERRCODE_SYNTAX_ERROR),
									 errmsg("subquery in FROM must have an alias"),
									 errhint("For example, FROM (SELECT ...) [AS] foo."),
									 parser_errposition(@1)));
					}
					$$ = (Node *) n;
				}
			| LATERAL_P select_with_parens opt_alias_clause
				{
					RangeSubselect *n = makeNode(RangeSubselect);
					n->lateral = true;
					n->subquery = $2;
					n->alias = $3;
					/* same coment as above */
					if ($3 == NULL)
					{
						if (IsA($2, SelectStmt) &&
							((SelectStmt *) $2)->valuesLists)
							ereport(ERROR,
									(errcode(ERRCODE_SYNTAX_ERROR),
									 errmsg("VALUES in FROM must have an alias"),
									 errhint("For example, FROM (VALUES ...) [AS] foo."),
									 parser_errposition(@2)));
						else
							ereport(ERROR,
									(errcode(ERRCODE_SYNTAX_ERROR),
									 errmsg("subquery in FROM must have an alias"),
									 errhint("For example, FROM (SELECT ...) [AS] foo."),
									 parser_errposition(@2)));
					}
					$$ = (Node *) n;
				}
			| joined_table
				{
					$$ = (Node *) $1;
				}
			| '(' joined_table ')' alias_clause
				{
					$2->alias = $4;
					$$ = (Node *) $2;
				}
		;


/*
 * It may seem silly to separate joined_table from table_ref, but there is
 * method in SQL's madness: if you don't do it this way you get reduce-
 * reduce conflicts, because it's not clear to the parser generator whether
 * to expect alias_clause after ')' or not.  For the same reason we must
 * treat 'JOIN' and 'join_type JOIN' separately, rather than allowing
 * join_type to expand to empty; if we try it, the parser generator can't
 * figure out when to reduce an empty join_type right after table_ref.
 *
 * Note that a CROSS JOIN is the same as an unqualified
 * INNER JOIN, and an INNER JOIN/ON has the same shape
 * but a qualification expression to limit membership.
 * A NATURAL JOIN implicitly matches column names between
 * tables and the shape is determined by which columns are
 * in common. We'll collect columns during the later transformations.
 */

joined_table:
			'(' joined_table ')'
				{
					$$ = $2;
				}
			| table_ref CROSS JOIN table_ref
				{
					/* CROSS JOIN is same as unqualified inner join */
					JoinExpr *n = makeNode(JoinExpr);
					n->jointype = JOIN_INNER;
					n->isNatural = FALSE;
					n->larg = $1;
					n->rarg = $4;
					n->usingClause = NIL;
					n->quals = NULL;
					$$ = n;
				}
			| table_ref join_type JOIN table_ref join_qual
				{
					JoinExpr *n = makeNode(JoinExpr);
					n->jointype = $2;
					n->isNatural = FALSE;
					n->larg = $1;
					n->rarg = $4;
					if ($5 != NULL && IsA($5, List))
						n->usingClause = (List *) $5; /* USING clause */
					else
						n->quals = $5; /* ON clause */
					$$ = n;
				}
			| table_ref JOIN table_ref join_qual
				{
					/* letting join_type reduce to empty doesn't work */
					JoinExpr *n = makeNode(JoinExpr);
					n->jointype = JOIN_INNER;
					n->isNatural = FALSE;
					n->larg = $1;
					n->rarg = $3;
					if ($4 != NULL && IsA($4, List))
						n->usingClause = (List *) $4; /* USING clause */
					else
						n->quals = $4; /* ON clause */
					$$ = n;
				}
			| table_ref NATURAL join_type JOIN table_ref
				{
					JoinExpr *n = makeNode(JoinExpr);
					n->jointype = $3;
					n->isNatural = TRUE;
					n->larg = $1;
					n->rarg = $5;
					n->usingClause = NIL; /* figure out which columns later... */
					n->quals = NULL; /* fill later */
					$$ = n;
				}
			| table_ref NATURAL JOIN table_ref
				{
					/* letting join_type reduce to empty doesn't work */
					JoinExpr *n = makeNode(JoinExpr);
					n->jointype = JOIN_INNER;
					n->isNatural = TRUE;
					n->larg = $1;
					n->rarg = $4;
					n->usingClause = NIL; /* figure out which columns later... */
					n->quals = NULL; /* fill later */
					$$ = n;
				}
		;

alias_clause:
			AS ColId '(' name_list ')'
				{
					$$ = makeNode(Alias);
					$$->aliasname = $2;
					$$->colnames = $4;
				}
			| AS ColId
				{
					$$ = makeNode(Alias);
					$$->aliasname = $2;
				}
			| ColId '(' name_list ')'
				{
					$$ = makeNode(Alias);
					$$->aliasname = $1;
					$$->colnames = $3;
				}
			| ColId
				{
					$$ = makeNode(Alias);
					$$->aliasname = $1;
				}
		;

opt_alias_clause: alias_clause						{ $$ = $1; }
			| /*EMPTY*/								{ $$ = NULL; }
		;

/*
 * func_alias_clause can include both an Alias and a coldeflist, so we make it
 * return a 2-element list that gets disassembled by calling production.
 */
func_alias_clause:
			alias_clause
				{
					$$ = list_make2($1, NIL);
				}
			| AS '(' TableFuncElementList ')'
				{
					$$ = list_make2(NULL, $3);
				}
			| AS ColId '(' TableFuncElementList ')'
				{
					Alias *a = makeNode(Alias);
					a->aliasname = $2;
					$$ = list_make2(a, $4);
				}
			| ColId '(' TableFuncElementList ')'
				{
					Alias *a = makeNode(Alias);
					a->aliasname = $1;
					$$ = list_make2(a, $3);
				}
			| /*EMPTY*/
				{
					$$ = list_make2(NULL, NIL);
				}
		;

join_type:	FULL join_outer							{ $$ = JOIN_FULL; }
			| LEFT join_outer						{ $$ = JOIN_LEFT; }
			| RIGHT join_outer						{ $$ = JOIN_RIGHT; }
			| INNER_P								{ $$ = JOIN_INNER; }
		;

/* OUTER is just noise... */
join_outer: OUTER_P									{ $$ = NULL; }
			| /*EMPTY*/								{ $$ = NULL; }
		;

/* JOIN qualification clauses
 * Possibilities are:
 *	USING ( column list ) allows only unqualified column names,
 *						  which must match between tables.
 *	ON expr allows more general qualifications.
 *
 * We return USING as a List node, while an ON-expr will not be a List.
 */

join_qual:	USING '(' name_list ')'					{ $$ = (Node *) $3; }
			| ON a_expr								{ $$ = $2; }
		;


relation_expr:
			qualified_name
				{
					/* default inheritance */
					$$ = $1;
					$$->inhOpt = INH_DEFAULT;
					$$->alias = NULL;
				}
			| qualified_name '*'
				{
					/* inheritance query */
					$$ = $1;
					$$->inhOpt = INH_YES;
					$$->alias = NULL;
				}
			| ONLY qualified_name
				{
					/* no inheritance */
					$$ = $2;
					$$->inhOpt = INH_NO;
					$$->alias = NULL;
				}
			| ONLY '(' qualified_name ')'
				{
					/* no inheritance, SQL99-style syntax */
					$$ = $3;
					$$->inhOpt = INH_NO;
					$$->alias = NULL;
				}
		;


relation_expr_list:
			relation_expr							{ $$ = list_make1($1); }
			| relation_expr_list ',' relation_expr	{ $$ = lappend($1, $3); }
		;


/*
 * Given "UPDATE foo set set ...", we have to decide without looking any
 * further ahead whether the first "set" is an alias or the UPDATE's SET
 * keyword.  Since "set" is allowed as a column name both interpretations
 * are feasible.  We resolve the shift/reduce conflict by giving the first
 * relation_expr_opt_alias production a higher precedence than the SET token
 * has, causing the parser to prefer to reduce, in effect assuming that the
 * SET is not an alias.
 */
relation_expr_opt_alias: relation_expr					%prec UMINUS
				{
					$$ = $1;
				}
			| relation_expr ColId
				{
					Alias *alias = makeNode(Alias);
					alias->aliasname = $2;
					$1->alias = alias;
					$$ = $1;
				}
			| relation_expr AS ColId
				{
					Alias *alias = makeNode(Alias);
					alias->aliasname = $3;
					$1->alias = alias;
					$$ = $1;
				}
		;

func_table: func_expr_windowless					{ $$ = $1; }
		;


where_clause:
			WHERE a_expr							{ $$ = $2; }
			| /*EMPTY*/								{ $$ = NULL; }
		;

/* variant for UPDATE and DELETE */
where_or_current_clause:
			WHERE a_expr							{ $$ = $2; }
			| WHERE CURRENT_P OF cursor_name
				{
					CurrentOfExpr *n = makeNode(CurrentOfExpr);
					/* cvarno is filled in by parse analysis */
					n->cursor_name = $4;
					n->cursor_param = 0;
					$$ = (Node *) n;
				}
			| /*EMPTY*/								{ $$ = NULL; }
		;


OptTableFuncElementList:
			TableFuncElementList				{ $$ = $1; }
			| /*EMPTY*/							{ $$ = NIL; }
		;

TableFuncElementList:
			TableFuncElement
				{
					$$ = list_make1($1);
				}
			| TableFuncElementList ',' TableFuncElement
				{
					$$ = lappend($1, $3);
				}
		;

TableFuncElement:	ColId Typename opt_collate_clause
				{
					ColumnDef *n = makeNode(ColumnDef);
					n->colname = $1;
					n->typeName = $2;
					n->inhcount = 0;
					n->is_local = true;
					n->is_not_null = false;
					n->is_from_type = false;
					n->storage = 0;
					n->raw_default = NULL;
					n->cooked_default = NULL;
					n->collClause = (CollateClause *) $3;
					n->collOid = InvalidOid;
					n->constraints = NIL;
					$$ = (Node *)n;
				}
		;

/*****************************************************************************
 *
 *	Type syntax
 *		SQL introduces a large amount of type-specific syntax.
 *		Define individual clauses to handle these cases, and use
 *		 the generic case to handle regular type-extensible Postgres syntax.
 *		- thomas 1997-10-10
 *
 *****************************************************************************/

Typename:	SimpleTypename opt_array_bounds
				{
					$$ = $1;
					$$->arrayBounds = $2;
				}
			| SETOF SimpleTypename opt_array_bounds
				{
					$$ = $2;
					$$->arrayBounds = $3;
					$$->setof = TRUE;
				}
			/* SQL standard syntax, currently only one-dimensional */
			| SimpleTypename ARRAY '[' Iconst ']'
				{
					$$ = $1;
					$$->arrayBounds = list_make1(makeInteger($4));
				}
			| SETOF SimpleTypename ARRAY '[' Iconst ']'
				{
					$$ = $2;
					$$->arrayBounds = list_make1(makeInteger($5));
					$$->setof = TRUE;
				}
			| SimpleTypename ARRAY
				{
					$$ = $1;
					$$->arrayBounds = list_make1(makeInteger(-1));
				}
			| SETOF SimpleTypename ARRAY
				{
					$$ = $2;
					$$->arrayBounds = list_make1(makeInteger(-1));
					$$->setof = TRUE;
				}
		;

opt_array_bounds:
			opt_array_bounds '[' ']'
					{  $$ = lappend($1, makeInteger(-1)); }
			| opt_array_bounds '[' Iconst ']'
					{  $$ = lappend($1, makeInteger($3)); }
			| /*EMPTY*/
					{  $$ = NIL; }
		;

SimpleTypename:
			GenericType								{ $$ = $1; }
			| Numeric								{ $$ = $1; }
			| Bit									{ $$ = $1; }
			| Character								{ $$ = $1; }
			| ConstDatetime							{ $$ = $1; }
			| ConstInterval opt_interval
				{
					$$ = $1;
					$$->typmods = $2;
				}
			| ConstInterval '(' Iconst ')' opt_interval
				{
					$$ = $1;
					if ($5 != NIL)
					{
						if (list_length($5) != 1)
							ereport(ERROR,
									(errcode(ERRCODE_SYNTAX_ERROR),
									 errmsg("interval precision specified twice"),
									 parser_errposition(@1)));
						$$->typmods = lappend($5, makeIntConst($3, @3));
					}
					else
						$$->typmods = list_make2(makeIntConst(INTERVAL_FULL_RANGE, -1),
												 makeIntConst($3, @3));
				}
		;

/* We have a separate ConstTypename to allow defaulting fixed-length
 * types such as CHAR() and BIT() to an unspecified length.
 * SQL9x requires that these default to a length of one, but this
 * makes no sense for constructs like CHAR 'hi' and BIT '0101',
 * where there is an obvious better choice to make.
 * Note that ConstInterval is not included here since it must
 * be pushed up higher in the rules to accommodate the postfix
 * options (e.g. INTERVAL '1' YEAR). Likewise, we have to handle
 * the generic-type-name case in AExprConst to avoid premature
 * reduce/reduce conflicts against function names.
 */
ConstTypename:
			Numeric									{ $$ = $1; }
			| ConstBit								{ $$ = $1; }
			| ConstCharacter						{ $$ = $1; }
			| ConstDatetime							{ $$ = $1; }
		;

/*
 * GenericType covers all type names that don't have special syntax mandated
 * by the standard, including qualified names.  We also allow type modifiers.
 * To avoid parsing conflicts against function invocations, the modifiers
 * have to be shown as expr_list here, but parse analysis will only accept
 * constants for them.
 */
GenericType:
			type_function_name opt_type_modifiers
				{
					$$ = makeTypeName($1);
					$$->typmods = $2;
					$$->location = @1;
				}
			| type_function_name attrs opt_type_modifiers
				{
					$$ = makeTypeNameFromNameList(lcons(makeString($1), $2));
					$$->typmods = $3;
					$$->location = @1;
				}
		;

opt_type_modifiers: '(' expr_list ')'				{ $$ = $2; }
					| /* EMPTY */					{ $$ = NIL; }
		;

/*
 * SQL numeric data types
 */
Numeric:	INT_P
				{
					$$ = SystemTypeName("int4");
					$$->location = @1;
				}
			| INTEGER
				{
					$$ = SystemTypeName("int4");
					$$->location = @1;
				}
			| SMALLINT
				{
					$$ = SystemTypeName("int2");
					$$->location = @1;
				}
			| BIGINT
				{
					$$ = SystemTypeName("int8");
					$$->location = @1;
				}
			| REAL
				{
					$$ = SystemTypeName("float4");
					$$->location = @1;
				}
			| FLOAT_P opt_float
				{
					$$ = $2;
					$$->location = @1;
				}
			| DOUBLE_P PRECISION
				{
					$$ = SystemTypeName("float8");
					$$->location = @1;
				}
			| DECIMAL_P opt_type_modifiers
				{
					$$ = SystemTypeName("numeric");
					$$->typmods = $2;
					$$->location = @1;
				}
			| DEC opt_type_modifiers
				{
					$$ = SystemTypeName("numeric");
					$$->typmods = $2;
					$$->location = @1;
				}
			| NUMERIC opt_type_modifiers
				{
					$$ = SystemTypeName("numeric");
					$$->typmods = $2;
					$$->location = @1;
				}
			| BOOLEAN_P
				{
					$$ = SystemTypeName("bool");
					$$->location = @1;
				}
		;

opt_float:	'(' Iconst ')'
				{
					/*
					 * Check FLOAT() precision limits assuming IEEE floating
					 * types - thomas 1997-09-18
					 */
					if ($2 < 1)
						ereport(ERROR,
								(errcode(ERRCODE_INVALID_PARAMETER_VALUE),
								 errmsg("precision for type float must be at least 1 bit"),
								 parser_errposition(@2)));
					else if ($2 <= 24)
						$$ = SystemTypeName("float4");
					else if ($2 <= 53)
						$$ = SystemTypeName("float8");
					else
						ereport(ERROR,
								(errcode(ERRCODE_INVALID_PARAMETER_VALUE),
								 errmsg("precision for type float must be less than 54 bits"),
								 parser_errposition(@2)));
				}
			| /*EMPTY*/
				{
					$$ = SystemTypeName("float8");
				}
		;

/*
 * SQL bit-field data types
 * The following implements BIT() and BIT VARYING().
 */
Bit:		BitWithLength
				{
					$$ = $1;
				}
			| BitWithoutLength
				{
					$$ = $1;
				}
		;

/* ConstBit is like Bit except "BIT" defaults to unspecified length */
/* See notes for ConstCharacter, which addresses same issue for "CHAR" */
ConstBit:	BitWithLength
				{
					$$ = $1;
				}
			| BitWithoutLength
				{
					$$ = $1;
					$$->typmods = NIL;
				}
		;

BitWithLength:
			BIT opt_varying '(' expr_list ')'
				{
					char *typname;

					typname = $2 ? "varbit" : "bit";
					$$ = SystemTypeName(typname);
					$$->typmods = $4;
					$$->location = @1;
				}
		;

BitWithoutLength:
			BIT opt_varying
				{
					/* bit defaults to bit(1), varbit to no limit */
					if ($2)
					{
						$$ = SystemTypeName("varbit");
					}
					else
					{
						$$ = SystemTypeName("bit");
						$$->typmods = list_make1(makeIntConst(1, -1));
					}
					$$->location = @1;
				}
		;


/*
 * SQL character data types
 * The following implements CHAR() and VARCHAR().
 */
Character:  CharacterWithLength
				{
					$$ = $1;
				}
			| CharacterWithoutLength
				{
					$$ = $1;
				}
		;

ConstCharacter:  CharacterWithLength
				{
					$$ = $1;
				}
			| CharacterWithoutLength
				{
					/* Length was not specified so allow to be unrestricted.
					 * This handles problems with fixed-length (bpchar) strings
					 * which in column definitions must default to a length
					 * of one, but should not be constrained if the length
					 * was not specified.
					 */
					$$ = $1;
					$$->typmods = NIL;
				}
		;

CharacterWithLength:  character '(' Iconst ')' opt_charset
				{
					if (($5 != NULL) && (strcmp($5, "sql_text") != 0))
						$1 = psprintf("%s_%s", $1, $5);

					$$ = SystemTypeName($1);
					$$->typmods = list_make1(makeIntConst($3, @3));
					$$->location = @1;
				}
		;

CharacterWithoutLength:	 character opt_charset
				{
					if (($2 != NULL) && (strcmp($2, "sql_text") != 0))
						$1 = psprintf("%s_%s", $1, $2);

					$$ = SystemTypeName($1);

					/* char defaults to char(1), varchar to no limit */
					if (strcmp($1, "bpchar") == 0)
						$$->typmods = list_make1(makeIntConst(1, -1));

					$$->location = @1;
				}
		;

character:	CHARACTER opt_varying
										{ $$ = $2 ? "varchar": "bpchar"; }
			| CHAR_P opt_varying
										{ $$ = $2 ? "varchar": "bpchar"; }
			| VARCHAR
										{ $$ = "varchar"; }
			| NATIONAL CHARACTER opt_varying
										{ $$ = $3 ? "varchar": "bpchar"; }
			| NATIONAL CHAR_P opt_varying
										{ $$ = $3 ? "varchar": "bpchar"; }
			| NCHAR opt_varying
										{ $$ = $2 ? "varchar": "bpchar"; }
		;

opt_varying:
			VARYING									{ $$ = TRUE; }
			| /*EMPTY*/								{ $$ = FALSE; }
		;

opt_charset:
			CHARACTER SET ColId						{ $$ = $3; }
			| /*EMPTY*/								{ $$ = NULL; }
		;

/*
 * SQL date/time types
 */
ConstDatetime:
			TIMESTAMP '(' Iconst ')' opt_timezone
				{
					if ($5)
						$$ = SystemTypeName("timestamptz");
					else
						$$ = SystemTypeName("timestamp");
					$$->typmods = list_make1(makeIntConst($3, @3));
					$$->location = @1;
				}
			| TIMESTAMP opt_timezone
				{
					if ($2)
						$$ = SystemTypeName("timestamptz");
					else
						$$ = SystemTypeName("timestamp");
					$$->location = @1;
				}
			| TIME '(' Iconst ')' opt_timezone
				{
					if ($5)
						$$ = SystemTypeName("timetz");
					else
						$$ = SystemTypeName("time");
					$$->typmods = list_make1(makeIntConst($3, @3));
					$$->location = @1;
				}
			| TIME opt_timezone
				{
					if ($2)
						$$ = SystemTypeName("timetz");
					else
						$$ = SystemTypeName("time");
					$$->location = @1;
				}
		;

ConstInterval:
			INTERVAL
				{
					$$ = SystemTypeName("interval");
					$$->location = @1;
				}
		;

opt_timezone:
			WITH_TIME ZONE							{ $$ = TRUE; }
			| WITHOUT TIME ZONE						{ $$ = FALSE; }
			| /*EMPTY*/								{ $$ = FALSE; }
		;

opt_interval:
			YEAR_P
				{ $$ = list_make1(makeIntConst(INTERVAL_MASK(YEAR), @1)); }
			| MONTH_P
				{ $$ = list_make1(makeIntConst(INTERVAL_MASK(MONTH), @1)); }
			| DAY_P
				{ $$ = list_make1(makeIntConst(INTERVAL_MASK(DAY), @1)); }
			| HOUR_P
				{ $$ = list_make1(makeIntConst(INTERVAL_MASK(HOUR), @1)); }
			| MINUTE_P
				{ $$ = list_make1(makeIntConst(INTERVAL_MASK(MINUTE), @1)); }
			| interval_second
				{ $$ = $1; }
			| YEAR_P TO MONTH_P
				{
					$$ = list_make1(makeIntConst(INTERVAL_MASK(YEAR) |
												 INTERVAL_MASK(MONTH), @1));
				}
			| DAY_P TO HOUR_P
				{
					$$ = list_make1(makeIntConst(INTERVAL_MASK(DAY) |
												 INTERVAL_MASK(HOUR), @1));
				}
			| DAY_P TO MINUTE_P
				{
					$$ = list_make1(makeIntConst(INTERVAL_MASK(DAY) |
												 INTERVAL_MASK(HOUR) |
												 INTERVAL_MASK(MINUTE), @1));
				}
			| DAY_P TO interval_second
				{
					$$ = $3;
					linitial($$) = makeIntConst(INTERVAL_MASK(DAY) |
												INTERVAL_MASK(HOUR) |
												INTERVAL_MASK(MINUTE) |
												INTERVAL_MASK(SECOND), @1);
				}
			| HOUR_P TO MINUTE_P
				{
					$$ = list_make1(makeIntConst(INTERVAL_MASK(HOUR) |
												 INTERVAL_MASK(MINUTE), @1));
				}
			| HOUR_P TO interval_second
				{
					$$ = $3;
					linitial($$) = makeIntConst(INTERVAL_MASK(HOUR) |
												INTERVAL_MASK(MINUTE) |
												INTERVAL_MASK(SECOND), @1);
				}
			| MINUTE_P TO interval_second
				{
					$$ = $3;
					linitial($$) = makeIntConst(INTERVAL_MASK(MINUTE) |
												INTERVAL_MASK(SECOND), @1);
				}
			| /*EMPTY*/
				{ $$ = NIL; }
		;

interval_second:
			SECOND_P
				{
					$$ = list_make1(makeIntConst(INTERVAL_MASK(SECOND), @1));
				}
			| SECOND_P '(' Iconst ')'
				{
					$$ = list_make2(makeIntConst(INTERVAL_MASK(SECOND), @1),
									makeIntConst($3, @3));
				}
		;


/*****************************************************************************
 *
 *	expression grammar
 *
 *****************************************************************************/

/*
 * General expressions
 * This is the heart of the expression syntax.
 *
 * We have two expression types: a_expr is the unrestricted kind, and
 * b_expr is a subset that must be used in some places to avoid shift/reduce
 * conflicts.  For example, we can't do BETWEEN as "BETWEEN a_expr AND a_expr"
 * because that use of AND conflicts with AND as a boolean operator.  So,
 * b_expr is used in BETWEEN and we remove boolean keywords from b_expr.
 *
 * Note that '(' a_expr ')' is a b_expr, so an unrestricted expression can
 * always be used by surrounding it with parens.
 *
 * c_expr is all the productions that are common to a_expr and b_expr;
 * it's factored out just to eliminate redundant coding.
 */
a_expr:		c_expr									{ $$ = $1; }
			| a_expr TYPECAST Typename
					{ $$ = makeTypeCast($1, $3, @2); }
			| a_expr COLLATE any_name
				{
					CollateClause *n = makeNode(CollateClause);
					n->arg = $1;
					n->collname = $3;
					n->location = @2;
					$$ = (Node *) n;
				}
			| a_expr AT TIME ZONE a_expr			%prec AT
				{
					$$ = (Node *) makeFuncCall(SystemFuncName("timezone"),
											   list_make2($5, $1),
											   @2);
				}
		/*
		 * These operators must be called out explicitly in order to make use
		 * of bison's automatic operator-precedence handling.  All other
		 * operator names are handled by the generic productions using "Op",
		 * below; and all those operators will have the same precedence.
		 *
		 * If you add more explicitly-known operators, be sure to add them
		 * also to b_expr and to the MathOp list above.
		 */
			| '+' a_expr					%prec UMINUS
				{ $$ = (Node *) makeSimpleA_Expr(AEXPR_OP, "+", NULL, $2, @1); }
			| '-' a_expr					%prec UMINUS
				{ $$ = doNegate($2, @1); }
			| a_expr '+' a_expr
				{ $$ = (Node *) makeSimpleA_Expr(AEXPR_OP, "+", $1, $3, @2); }
			| a_expr '-' a_expr
				{ $$ = (Node *) makeSimpleA_Expr(AEXPR_OP, "-", $1, $3, @2); }
			| a_expr '*' a_expr
				{ $$ = (Node *) makeSimpleA_Expr(AEXPR_OP, "*", $1, $3, @2); }
			| a_expr '/' a_expr
				{ $$ = (Node *) makeSimpleA_Expr(AEXPR_OP, "/", $1, $3, @2); }
			| a_expr '%' a_expr
				{ $$ = (Node *) makeSimpleA_Expr(AEXPR_OP, "%", $1, $3, @2); }
			| a_expr '^' a_expr
				{ $$ = (Node *) makeSimpleA_Expr(AEXPR_OP, "^", $1, $3, @2); }
			| a_expr '<' a_expr
				{ $$ = (Node *) makeSimpleA_Expr(AEXPR_OP, "<", $1, $3, @2); }
			| a_expr '>' a_expr
				{ $$ = (Node *) makeSimpleA_Expr(AEXPR_OP, ">", $1, $3, @2); }
			| a_expr '=' a_expr
				{ $$ = (Node *) makeSimpleA_Expr(AEXPR_OP, "=", $1, $3, @2); }

			| a_expr qual_Op a_expr				%prec Op
				{ $$ = (Node *) makeA_Expr(AEXPR_OP, $2, $1, $3, @2); }
			| qual_Op a_expr					%prec Op
				{ $$ = (Node *) makeA_Expr(AEXPR_OP, $1, NULL, $2, @1); }
			| a_expr qual_Op					%prec POSTFIXOP
				{ $$ = (Node *) makeA_Expr(AEXPR_OP, $2, $1, NULL, @2); }

			| a_expr AND a_expr
				{ $$ = (Node *) makeA_Expr(AEXPR_AND, NIL, $1, $3, @2); }
			| a_expr OR a_expr
				{ $$ = (Node *) makeA_Expr(AEXPR_OR, NIL, $1, $3, @2); }
			| NOT a_expr
				{ $$ = (Node *) makeA_Expr(AEXPR_NOT, NIL, NULL, $2, @1); }

			| a_expr LIKE a_expr
				{ $$ = (Node *) makeSimpleA_Expr(AEXPR_OP, "~~", $1, $3, @2); }
			| a_expr LIKE a_expr ESCAPE a_expr
				{
					FuncCall *n = makeFuncCall(SystemFuncName("like_escape"),
											   list_make2($3, $5),
											   @2);
					$$ = (Node *) makeSimpleA_Expr(AEXPR_OP, "~~", $1, (Node *) n, @2);
				}
			| a_expr NOT LIKE a_expr
				{ $$ = (Node *) makeSimpleA_Expr(AEXPR_OP, "!~~", $1, $4, @2); }
			| a_expr NOT LIKE a_expr ESCAPE a_expr
				{
					FuncCall *n = makeFuncCall(SystemFuncName("like_escape"),
											   list_make2($4, $6),
											   @2);
					$$ = (Node *) makeSimpleA_Expr(AEXPR_OP, "!~~", $1, (Node *) n, @2);
				}
			| a_expr ILIKE a_expr
				{ $$ = (Node *) makeSimpleA_Expr(AEXPR_OP, "~~*", $1, $3, @2); }
			| a_expr ILIKE a_expr ESCAPE a_expr
				{
					FuncCall *n = makeFuncCall(SystemFuncName("like_escape"),
											   list_make2($3, $5),
											   @2);
					$$ = (Node *) makeSimpleA_Expr(AEXPR_OP, "~~*", $1, (Node *) n, @2);
				}
			| a_expr NOT ILIKE a_expr
				{ $$ = (Node *) makeSimpleA_Expr(AEXPR_OP, "!~~*", $1, $4, @2); }
			| a_expr NOT ILIKE a_expr ESCAPE a_expr
				{
					FuncCall *n = makeFuncCall(SystemFuncName("like_escape"),
											   list_make2($4, $6),
											   @2);
					$$ = (Node *) makeSimpleA_Expr(AEXPR_OP, "!~~*", $1, (Node *) n, @2);
				}

			| a_expr SIMILAR TO a_expr				%prec SIMILAR
				{
					FuncCall *n = makeFuncCall(SystemFuncName("similar_escape"),
											   list_make2($4, makeNullAConst(-1)),
											   @2);
					$$ = (Node *) makeSimpleA_Expr(AEXPR_OP, "~", $1, (Node *) n, @2);
				}
			| a_expr SIMILAR TO a_expr ESCAPE a_expr
				{
					FuncCall *n = makeFuncCall(SystemFuncName("similar_escape"),
											   list_make2($4, $6),
											   @2);
					$$ = (Node *) makeSimpleA_Expr(AEXPR_OP, "~", $1, (Node *) n, @2);
				}
			| a_expr NOT SIMILAR TO a_expr			%prec SIMILAR
				{
					FuncCall *n = makeFuncCall(SystemFuncName("similar_escape"),
											   list_make2($5, makeNullAConst(-1)),
											   @2);
					$$ = (Node *) makeSimpleA_Expr(AEXPR_OP, "!~", $1, (Node *) n, @2);
				}
			| a_expr NOT SIMILAR TO a_expr ESCAPE a_expr
				{
					FuncCall *n = makeFuncCall(SystemFuncName("similar_escape"),
											   list_make2($5, $7),
											   @2);
					$$ = (Node *) makeSimpleA_Expr(AEXPR_OP, "!~", $1, (Node *) n, @2);
				}

			/* NullTest clause
			 * Define SQL-style Null test clause.
			 * Allow two forms described in the standard:
			 *	a IS NULL
			 *	a IS NOT NULL
			 * Allow two SQL extensions
			 *	a ISNULL
			 *	a NOTNULL
			 */
			| a_expr IS NULL_P							%prec IS
				{
					NullTest *n = makeNode(NullTest);
					n->arg = (Expr *) $1;
					n->nulltesttype = IS_NULL;
					$$ = (Node *)n;
				}
			| a_expr ISNULL
				{
					NullTest *n = makeNode(NullTest);
					n->arg = (Expr *) $1;
					n->nulltesttype = IS_NULL;
					$$ = (Node *)n;
				}
			| a_expr IS NOT NULL_P						%prec IS
				{
					NullTest *n = makeNode(NullTest);
					n->arg = (Expr *) $1;
					n->nulltesttype = IS_NOT_NULL;
					$$ = (Node *)n;
				}
			| a_expr NOTNULL
				{
					NullTest *n = makeNode(NullTest);
					n->arg = (Expr *) $1;
					n->nulltesttype = IS_NOT_NULL;
					$$ = (Node *)n;
				}
			| row OVERLAPS row
				{
					$$ = (Node *)makeOverlaps($1, $3, @2, yyscanner);
				}
			| a_expr IS TRUE_P							%prec IS
				{
					BooleanTest *b = makeNode(BooleanTest);
					b->arg = (Expr *) $1;
					b->booltesttype = IS_TRUE;
					$$ = (Node *)b;
				}
			| a_expr IS NOT TRUE_P						%prec IS
				{
					BooleanTest *b = makeNode(BooleanTest);
					b->arg = (Expr *) $1;
					b->booltesttype = IS_NOT_TRUE;
					$$ = (Node *)b;
				}
			| a_expr IS FALSE_P							%prec IS
				{
					BooleanTest *b = makeNode(BooleanTest);
					b->arg = (Expr *) $1;
					b->booltesttype = IS_FALSE;
					$$ = (Node *)b;
				}
			| a_expr IS NOT FALSE_P						%prec IS
				{
					BooleanTest *b = makeNode(BooleanTest);
					b->arg = (Expr *) $1;
					b->booltesttype = IS_NOT_FALSE;
					$$ = (Node *)b;
				}
			| a_expr IS UNKNOWN							%prec IS
				{
					BooleanTest *b = makeNode(BooleanTest);
					b->arg = (Expr *) $1;
					b->booltesttype = IS_UNKNOWN;
					$$ = (Node *)b;
				}
			| a_expr IS NOT UNKNOWN						%prec IS
				{
					BooleanTest *b = makeNode(BooleanTest);
					b->arg = (Expr *) $1;
					b->booltesttype = IS_NOT_UNKNOWN;
					$$ = (Node *)b;
				}
			| a_expr IS DISTINCT FROM a_expr			%prec IS
				{
					$$ = (Node *) makeSimpleA_Expr(AEXPR_DISTINCT, "=", $1, $5, @2);
				}
			| a_expr IS NOT DISTINCT FROM a_expr		%prec IS
				{
					$$ = (Node *) makeA_Expr(AEXPR_NOT, NIL, NULL,
									(Node *) makeSimpleA_Expr(AEXPR_DISTINCT,
															  "=", $1, $6, @2),
											 @2);

				}
			| a_expr IS OF '(' type_list ')'			%prec IS
				{
					$$ = (Node *) makeSimpleA_Expr(AEXPR_OF, "=", $1, (Node *) $5, @2);
				}
			| a_expr IS NOT OF '(' type_list ')'		%prec IS
				{
					$$ = (Node *) makeSimpleA_Expr(AEXPR_OF, "<>", $1, (Node *) $6, @2);
				}
			/*
			 *	Ideally we would not use hard-wired operators below but
			 *	instead use opclasses.  However, mixed data types and other
			 *	issues make this difficult:
			 *	http://archives.postgresql.org/pgsql-hackers/2008-08/msg01142.php
			 */
			| a_expr BETWEEN opt_asymmetric b_expr AND b_expr		%prec BETWEEN
				{
					$$ = (Node *) makeA_Expr(AEXPR_AND, NIL,
						(Node *) makeSimpleA_Expr(AEXPR_OP, ">=", $1, $4, @2),
						(Node *) makeSimpleA_Expr(AEXPR_OP, "<=", $1, $6, @2),
											 @2);
				}
			| a_expr NOT BETWEEN opt_asymmetric b_expr AND b_expr	%prec BETWEEN
				{
					$$ = (Node *) makeA_Expr(AEXPR_OR, NIL,
						(Node *) makeSimpleA_Expr(AEXPR_OP, "<", $1, $5, @2),
						(Node *) makeSimpleA_Expr(AEXPR_OP, ">", $1, $7, @2),
											 @2);
				}
			| a_expr BETWEEN SYMMETRIC b_expr AND b_expr			%prec BETWEEN
				{
					$$ = (Node *) makeA_Expr(AEXPR_OR, NIL,
						(Node *) makeA_Expr(AEXPR_AND, NIL,
							(Node *) makeSimpleA_Expr(AEXPR_OP, ">=", $1, $4, @2),
							(Node *) makeSimpleA_Expr(AEXPR_OP, "<=", $1, $6, @2),
											@2),
						(Node *) makeA_Expr(AEXPR_AND, NIL,
							(Node *) makeSimpleA_Expr(AEXPR_OP, ">=", $1, $6, @2),
							(Node *) makeSimpleA_Expr(AEXPR_OP, "<=", $1, $4, @2),
											@2),
											 @2);
				}
			| a_expr NOT BETWEEN SYMMETRIC b_expr AND b_expr		%prec BETWEEN
				{
					$$ = (Node *) makeA_Expr(AEXPR_AND, NIL,
						(Node *) makeA_Expr(AEXPR_OR, NIL,
							(Node *) makeSimpleA_Expr(AEXPR_OP, "<", $1, $5, @2),
							(Node *) makeSimpleA_Expr(AEXPR_OP, ">", $1, $7, @2),
											@2),
						(Node *) makeA_Expr(AEXPR_OR, NIL,
							(Node *) makeSimpleA_Expr(AEXPR_OP, "<", $1, $7, @2),
							(Node *) makeSimpleA_Expr(AEXPR_OP, ">", $1, $5, @2),
											@2),
											 @2);
				}
			| a_expr IN_P in_expr
				{
					/* in_expr returns a SubLink or a list of a_exprs */
					if (IsA($3, SubLink))
					{
						/* generate foo = ANY (subquery) */
						SubLink *n = (SubLink *) $3;
						n->subLinkType = ANY_SUBLINK;
						n->testexpr = $1;
						n->operName = list_make1(makeString("="));
						n->location = @2;
						$$ = (Node *)n;
					}
					else
					{
						/* generate scalar IN expression */
						$$ = (Node *) makeSimpleA_Expr(AEXPR_IN, "=", $1, $3, @2);
					}
				}
			| a_expr NOT IN_P in_expr
				{
					/* in_expr returns a SubLink or a list of a_exprs */
					if (IsA($4, SubLink))
					{
						/* generate NOT (foo = ANY (subquery)) */
						/* Make an = ANY node */
						SubLink *n = (SubLink *) $4;
						n->subLinkType = ANY_SUBLINK;
						n->testexpr = $1;
						n->operName = list_make1(makeString("="));
						n->location = @3;
						/* Stick a NOT on top */
						$$ = (Node *) makeA_Expr(AEXPR_NOT, NIL, NULL, (Node *) n, @2);
					}
					else
					{
						/* generate scalar NOT IN expression */
						$$ = (Node *) makeSimpleA_Expr(AEXPR_IN, "<>", $1, $4, @2);
					}
				}
			| a_expr subquery_Op sub_type select_with_parens	%prec Op
				{
					SubLink *n = makeNode(SubLink);
					n->subLinkType = $3;
					n->testexpr = $1;
					n->operName = $2;
					n->subselect = $4;
					n->location = @2;
					$$ = (Node *)n;
				}
			| a_expr subquery_Op sub_type '(' a_expr ')'		%prec Op
				{
					if ($3 == ANY_SUBLINK)
						$$ = (Node *) makeA_Expr(AEXPR_OP_ANY, $2, $1, $5, @2);
					else
						$$ = (Node *) makeA_Expr(AEXPR_OP_ALL, $2, $1, $5, @2);
				}
			| UNIQUE select_with_parens
				{
					/* Not sure how to get rid of the parentheses
					 * but there are lots of shift/reduce errors without them.
					 *
					 * Should be able to implement this by plopping the entire
					 * select into a node, then transforming the target expressions
					 * from whatever they are into count(*), and testing the
					 * entire result equal to one.
					 * But, will probably implement a separate node in the executor.
					 */
					ereport(ERROR,
							(errcode(ERRCODE_FEATURE_NOT_SUPPORTED),
							 errmsg("UNIQUE predicate is not yet implemented"),
							 parser_errposition(@1)));
				}
			| a_expr IS DOCUMENT_P					%prec IS
				{
					$$ = makeXmlExpr(IS_DOCUMENT, NULL, NIL,
									 list_make1($1), @2);
				}
			| a_expr IS NOT DOCUMENT_P				%prec IS
				{
					$$ = (Node *) makeA_Expr(AEXPR_NOT, NIL, NULL,
											 makeXmlExpr(IS_DOCUMENT, NULL, NIL,
														 list_make1($1), @2),
											 @2);
				}
		;

/*
 * Restricted expressions
 *
 * b_expr is a subset of the complete expression syntax defined by a_expr.
 *
 * Presently, AND, NOT, IS, and IN are the a_expr keywords that would
 * cause trouble in the places where b_expr is used.  For simplicity, we
 * just eliminate all the boolean-keyword-operator productions from b_expr.
 */
b_expr:		c_expr
				{ $$ = $1; }
			| b_expr TYPECAST Typename
				{ $$ = makeTypeCast($1, $3, @2); }
			| '+' b_expr					%prec UMINUS
				{ $$ = (Node *) makeSimpleA_Expr(AEXPR_OP, "+", NULL, $2, @1); }
			| '-' b_expr					%prec UMINUS
				{ $$ = doNegate($2, @1); }
			| b_expr '+' b_expr
				{ $$ = (Node *) makeSimpleA_Expr(AEXPR_OP, "+", $1, $3, @2); }
			| b_expr '-' b_expr
				{ $$ = (Node *) makeSimpleA_Expr(AEXPR_OP, "-", $1, $3, @2); }
			| b_expr '*' b_expr
				{ $$ = (Node *) makeSimpleA_Expr(AEXPR_OP, "*", $1, $3, @2); }
			| b_expr '/' b_expr
				{ $$ = (Node *) makeSimpleA_Expr(AEXPR_OP, "/", $1, $3, @2); }
			| b_expr '%' b_expr
				{ $$ = (Node *) makeSimpleA_Expr(AEXPR_OP, "%", $1, $3, @2); }
			| b_expr '^' b_expr
				{ $$ = (Node *) makeSimpleA_Expr(AEXPR_OP, "^", $1, $3, @2); }
			| b_expr '<' b_expr
				{ $$ = (Node *) makeSimpleA_Expr(AEXPR_OP, "<", $1, $3, @2); }
			| b_expr '>' b_expr
				{ $$ = (Node *) makeSimpleA_Expr(AEXPR_OP, ">", $1, $3, @2); }
			| b_expr '=' b_expr
				{ $$ = (Node *) makeSimpleA_Expr(AEXPR_OP, "=", $1, $3, @2); }
			| b_expr qual_Op b_expr				%prec Op
				{ $$ = (Node *) makeA_Expr(AEXPR_OP, $2, $1, $3, @2); }
			| qual_Op b_expr					%prec Op
				{ $$ = (Node *) makeA_Expr(AEXPR_OP, $1, NULL, $2, @1); }
			| b_expr qual_Op					%prec POSTFIXOP
				{ $$ = (Node *) makeA_Expr(AEXPR_OP, $2, $1, NULL, @2); }
			| b_expr IS DISTINCT FROM b_expr		%prec IS
				{
					$$ = (Node *) makeSimpleA_Expr(AEXPR_DISTINCT, "=", $1, $5, @2);
				}
			| b_expr IS NOT DISTINCT FROM b_expr	%prec IS
				{
					$$ = (Node *) makeA_Expr(AEXPR_NOT, NIL,
						NULL, (Node *) makeSimpleA_Expr(AEXPR_DISTINCT, "=", $1, $6, @2), @2);
				}
			| b_expr IS OF '(' type_list ')'		%prec IS
				{
					$$ = (Node *) makeSimpleA_Expr(AEXPR_OF, "=", $1, (Node *) $5, @2);
				}
			| b_expr IS NOT OF '(' type_list ')'	%prec IS
				{
					$$ = (Node *) makeSimpleA_Expr(AEXPR_OF, "<>", $1, (Node *) $6, @2);
				}
			| b_expr IS DOCUMENT_P					%prec IS
				{
					$$ = makeXmlExpr(IS_DOCUMENT, NULL, NIL,
									 list_make1($1), @2);
				}
			| b_expr IS NOT DOCUMENT_P				%prec IS
				{
					$$ = (Node *) makeA_Expr(AEXPR_NOT, NIL, NULL,
											 makeXmlExpr(IS_DOCUMENT, NULL, NIL,
														 list_make1($1), @2),
											 @2);
				}
		;

/*
 * Productions that can be used in both a_expr and b_expr.
 *
 * Note: productions that refer recursively to a_expr or b_expr mostly
 * cannot appear here.	However, it's OK to refer to a_exprs that occur
 * inside parentheses, such as function arguments; that cannot introduce
 * ambiguity to the b_expr syntax.
 */
c_expr:		columnref								{ $$ = $1; }
			| AexprConst							{ $$ = $1; }
			| PARAM opt_indirection
				{
					ParamRef *p = makeNode(ParamRef);
					p->number = $1;
					p->location = @1;
					if ($2)
					{
						A_Indirection *n = makeNode(A_Indirection);
						n->arg = (Node *) p;
						n->indirection = check_indirection($2, yyscanner);
						$$ = (Node *) n;
					}
					else
						$$ = (Node *) p;
				}
			| '(' a_expr ')' opt_indirection
				{
					if ($4)
					{
						A_Indirection *n = makeNode(A_Indirection);
						n->arg = $2;
						n->indirection = check_indirection($4, yyscanner);
						$$ = (Node *)n;
					}
					else
						$$ = $2;
				}
			| case_expr
				{ $$ = $1; }
			| func_expr
				{ $$ = $1; }
			| select_with_parens			%prec UMINUS
				{
					SubLink *n = makeNode(SubLink);
					n->subLinkType = EXPR_SUBLINK;
					n->testexpr = NULL;
					n->operName = NIL;
					n->subselect = $1;
					n->location = @1;
					$$ = (Node *)n;
				}
			| select_with_parens indirection
				{
					/*
					 * Because the select_with_parens nonterminal is designed
					 * to "eat" as many levels of parens as possible, the
					 * '(' a_expr ')' opt_indirection production above will
					 * fail to match a sub-SELECT with indirection decoration;
					 * the sub-SELECT won't be regarded as an a_expr as long
					 * as there are parens around it.  To support applying
					 * subscripting or field selection to a sub-SELECT result,
					 * we need this redundant-looking production.
					 */
					SubLink *n = makeNode(SubLink);
					A_Indirection *a = makeNode(A_Indirection);
					n->subLinkType = EXPR_SUBLINK;
					n->testexpr = NULL;
					n->operName = NIL;
					n->subselect = $1;
					n->location = @1;
					a->arg = (Node *)n;
					a->indirection = check_indirection($2, yyscanner);
					$$ = (Node *)a;
				}
			| EXISTS select_with_parens
				{
					SubLink *n = makeNode(SubLink);
					n->subLinkType = EXISTS_SUBLINK;
					n->testexpr = NULL;
					n->operName = NIL;
					n->subselect = $2;
					n->location = @1;
					$$ = (Node *)n;
				}
			| ARRAY select_with_parens
				{
					SubLink *n = makeNode(SubLink);
					n->subLinkType = ARRAY_SUBLINK;
					n->testexpr = NULL;
					n->operName = NIL;
					n->subselect = $2;
					n->location = @1;
					$$ = (Node *)n;
				}
			| ARRAY array_expr
				{
					A_ArrayExpr *n = (A_ArrayExpr *) $2;
					Assert(IsA(n, A_ArrayExpr));
					/* point outermost A_ArrayExpr to the ARRAY keyword */
					n->location = @1;
					$$ = (Node *)n;
				}
			| row
				{
					RowExpr *r = makeNode(RowExpr);
					r->args = $1;
					r->row_typeid = InvalidOid;	/* not analyzed yet */
					r->colnames = NIL;	/* to be filled in during analysis */
					r->location = @1;
					$$ = (Node *)r;
				}
		;

func_application: func_name '(' ')'
				{
					$$ = (Node *) makeFuncCall($1, NIL, @1);
				}
			| func_name '(' func_arg_list ')'
				{
					$$ = (Node *) makeFuncCall($1, $3, @1);
				}
			| func_name '(' VARIADIC func_arg_expr ')'
				{
					FuncCall *n = makeFuncCall($1, list_make1($4), @1);
					n->func_variadic = TRUE;
					$$ = (Node *)n;
				}
			| func_name '(' func_arg_list ',' VARIADIC func_arg_expr ')'
				{
					FuncCall *n = makeFuncCall($1, lappend($3, $6), @1);
					n->func_variadic = TRUE;
					$$ = (Node *)n;
				}
			| func_name '(' func_arg_list sort_clause ')'
				{
					FuncCall *n = makeFuncCall($1, $3, @1);
					n->agg_order = $4;
					$$ = (Node *)n;
				}
			| func_name '(' ALL func_arg_list opt_sort_clause ')'
				{
					FuncCall *n = makeFuncCall($1, $4, @1);
					n->agg_order = $5;
					/* Ideally we'd mark the FuncCall node to indicate
					 * "must be an aggregate", but there's no provision
					 * for that in FuncCall at the moment.
					 */
					$$ = (Node *)n;
				}
			| func_name '(' DISTINCT func_arg_list opt_sort_clause ')'
				{
					FuncCall *n = makeFuncCall($1, $4, @1);
					n->agg_order = $5;
					n->agg_distinct = TRUE;
					$$ = (Node *)n;
				}
			| func_name '(' '*' ')'
				{
					/*
					 * We consider AGGREGATE(*) to invoke a parameterless
					 * aggregate.  This does the right thing for COUNT(*),
					 * and there are no other aggregates in SQL that accept
					 * '*' as parameter.
					 *
					 * The FuncCall node is also marked agg_star = true,
					 * so that later processing can detect what the argument
					 * really was.
					 */
					FuncCall *n = makeFuncCall($1, NIL, @1);
					n->agg_star = TRUE;
					$$ = (Node *)n;
				}
		;


/*
 * func_expr and its cousin func_expr_windowless is split out from c_expr just
 * so that we have classifications for "everything that is a function call or
 * looks like one".  This isn't very important, but it saves us having to document
 * which variants are legal in the backwards-compatible functional-index syntax
 * for CREATE INDEX.
 * (Note that many of the special SQL functions wouldn't actually make any
 * sense as functional index entries, but we ignore that consideration here.)
 */
<<<<<<< HEAD
func_expr: func_application within_group_clause filter_clause over_clause 
				{
              		FuncCall *n = (FuncCall *) $1;
					/*
					 * the order clause for WITHIN GROUP and the one
					 * for aggregate ORDER BY share a field, so we
					 * have to check here that at most one is present.
					 * We check for DISTINCT here to give a better
					 * error position.  Other consistency checks are
					 * deferred to parse_func.c or parse_agg.c
					 */
					if ($2 != NIL)
					{
						if (n->agg_order != NIL)
							ereport(ERROR,
									(errcode(ERRCODE_SYNTAX_ERROR),
									 errmsg("cannot have multiple ORDER BY clauses with WITHIN GROUP"),
									 parser_errposition(@2)));
						if (n->agg_distinct)
							ereport(ERROR,
									(errcode(ERRCODE_SYNTAX_ERROR),
									 errmsg("cannot have DISTINCT and WITHIN GROUP together"),
									 parser_errposition(@2)));
						n->agg_order = $2;
						n->has_within_group = TRUE;
					}
					n->agg_filter = $3;
					n->over = $4;
					$$ = (Node *) n;
				} 
=======
func_expr: func_application filter_clause over_clause
				{
					FuncCall *n = (FuncCall*)$1;
					n->agg_filter = $2;
					n->over = $3;
					$$ = (Node*)n;
				}
>>>>>>> 705556a6
			| func_expr_common_subexpr
				{ $$ = $1; }
		;

/*
 * As func_expr but does not accept WINDOW functions directly (they
 * can still be contained in arguments for functions etc.)
 * Use this when window expressions are not allowed, so to disambiguate
 * the grammar. (e.g. in CREATE INDEX)
 */
func_expr_windowless:
			func_application						{ $$ = $1; }
			| func_expr_common_subexpr				{ $$ = $1; }
		;

/*
 * Special expression
 */
func_expr_common_subexpr:
			COLLATION FOR '(' a_expr ')'
				{
					$$ = (Node *) makeFuncCall(SystemFuncName("pg_collation_for"),
											   list_make1($4),
											   @1);
				}
			| CURRENT_DATE
				{
					/*
					 * Translate as "'now'::text::date".
					 *
					 * We cannot use "'now'::date" because coerce_type() will
					 * immediately reduce that to a constant representing
					 * today's date.  We need to delay the conversion until
					 * runtime, else the wrong things will happen when
					 * CURRENT_DATE is used in a column default value or rule.
					 *
					 * This could be simplified if we had a way to generate
					 * an expression tree representing runtime application
					 * of type-input conversion functions.  (As of PG 7.3
					 * that is actually possible, but not clear that we want
					 * to rely on it.)
					 */
					Node *n;
					n = makeStringConstCast("now", @1, SystemTypeName("text"));
					$$ = makeTypeCast(n, SystemTypeName("date"), -1);
				}
			| CURRENT_TIME
				{
					/*
					 * Translate as "'now'::text::timetz".
					 * See comments for CURRENT_DATE.
					 */
					Node *n;
					n = makeStringConstCast("now", @1, SystemTypeName("text"));
					$$ = makeTypeCast(n, SystemTypeName("timetz"), -1);
				}
			| CURRENT_TIME '(' Iconst ')'
				{
					/*
					 * Translate as "'now'::text::timetz(n)".
					 * See comments for CURRENT_DATE.
					 */
					Node *n;
					TypeName *d;
					n = makeStringConstCast("now", @1, SystemTypeName("text"));
					d = SystemTypeName("timetz");
					d->typmods = list_make1(makeIntConst($3, @3));
					$$ = makeTypeCast(n, d, -1);
				}
			| CURRENT_TIMESTAMP
				{
					/*
					 * Translate as "now()", since we have a function that
					 * does exactly what is needed.
					 */
					$$ = (Node *) makeFuncCall(SystemFuncName("now"), NIL, @1);
				}
			| CURRENT_TIMESTAMP '(' Iconst ')'
				{
					/*
					 * Translate as "'now'::text::timestamptz(n)".
					 * See comments for CURRENT_DATE.
					 */
					Node *n;
					TypeName *d;
					n = makeStringConstCast("now", @1, SystemTypeName("text"));
					d = SystemTypeName("timestamptz");
					d->typmods = list_make1(makeIntConst($3, @3));
					$$ = makeTypeCast(n, d, -1);
				}
			| LOCALTIME
				{
					/*
					 * Translate as "'now'::text::time".
					 * See comments for CURRENT_DATE.
					 */
					Node *n;
					n = makeStringConstCast("now", @1, SystemTypeName("text"));
					$$ = makeTypeCast((Node *)n, SystemTypeName("time"), -1);
				}
			| LOCALTIME '(' Iconst ')'
				{
					/*
					 * Translate as "'now'::text::time(n)".
					 * See comments for CURRENT_DATE.
					 */
					Node *n;
					TypeName *d;
					n = makeStringConstCast("now", @1, SystemTypeName("text"));
					d = SystemTypeName("time");
					d->typmods = list_make1(makeIntConst($3, @3));
					$$ = makeTypeCast((Node *)n, d, -1);
				}
			| LOCALTIMESTAMP
				{
					/*
					 * Translate as "'now'::text::timestamp".
					 * See comments for CURRENT_DATE.
					 */
					Node *n;
					n = makeStringConstCast("now", @1, SystemTypeName("text"));
					$$ = makeTypeCast(n, SystemTypeName("timestamp"), -1);
				}
			| LOCALTIMESTAMP '(' Iconst ')'
				{
					/*
					 * Translate as "'now'::text::timestamp(n)".
					 * See comments for CURRENT_DATE.
					 */
					Node *n;
					TypeName *d;
					n = makeStringConstCast("now", @1, SystemTypeName("text"));
					d = SystemTypeName("timestamp");
					d->typmods = list_make1(makeIntConst($3, @3));
					$$ = makeTypeCast(n, d, -1);
				}
			| CURRENT_ROLE
				{
					$$ = (Node *) makeFuncCall(SystemFuncName("current_user"), NIL, @1);
				}
			| CURRENT_USER
				{
					$$ = (Node *) makeFuncCall(SystemFuncName("current_user"), NIL, @1);
				}
			| SESSION_USER
				{
					$$ = (Node *) makeFuncCall(SystemFuncName("session_user"), NIL, @1);
				}
			| USER
				{
					$$ = (Node *) makeFuncCall(SystemFuncName("current_user"), NIL, @1);
				}
			| CURRENT_CATALOG
				{
					$$ = (Node *) makeFuncCall(SystemFuncName("current_database"), NIL, @1);
				}
			| CURRENT_SCHEMA
				{
					$$ = (Node *) makeFuncCall(SystemFuncName("current_schema"), NIL, @1);
				}
			| CAST '(' a_expr AS Typename ')'
				{ $$ = makeTypeCast($3, $5, @1); }
			| EXTRACT '(' extract_list ')'
				{
					$$ = (Node *) makeFuncCall(SystemFuncName("date_part"), $3, @1);
				}
			| OVERLAY '(' overlay_list ')'
				{
					/* overlay(A PLACING B FROM C FOR D) is converted to
					 * overlay(A, B, C, D)
					 * overlay(A PLACING B FROM C) is converted to
					 * overlay(A, B, C)
					 */
					$$ = (Node *) makeFuncCall(SystemFuncName("overlay"), $3, @1);
				}
			| POSITION '(' position_list ')'
				{
					/* position(A in B) is converted to position(B, A) */
					$$ = (Node *) makeFuncCall(SystemFuncName("position"), $3, @1);
				}
			| SUBSTRING '(' substr_list ')'
				{
					/* substring(A from B for C) is converted to
					 * substring(A, B, C) - thomas 2000-11-28
					 */
					$$ = (Node *) makeFuncCall(SystemFuncName("substring"), $3, @1);
				}
			| TREAT '(' a_expr AS Typename ')'
				{
					/* TREAT(expr AS target) converts expr of a particular type to target,
					 * which is defined to be a subtype of the original expression.
					 * In SQL99, this is intended for use with structured UDTs,
					 * but let's make this a generally useful form allowing stronger
					 * coercions than are handled by implicit casting.
					 *
					 * Convert SystemTypeName() to SystemFuncName() even though
					 * at the moment they result in the same thing.
					 */
					$$ = (Node *) makeFuncCall(SystemFuncName(((Value *)llast($5->names))->val.str),
												list_make1($3),
												@1);
				}
			| TRIM '(' BOTH trim_list ')'
				{
					/* various trim expressions are defined in SQL
					 * - thomas 1997-07-19
					 */
					$$ = (Node *) makeFuncCall(SystemFuncName("btrim"), $4, @1);
				}
			| TRIM '(' LEADING trim_list ')'
				{
					$$ = (Node *) makeFuncCall(SystemFuncName("ltrim"), $4, @1);
				}
			| TRIM '(' TRAILING trim_list ')'
				{
					$$ = (Node *) makeFuncCall(SystemFuncName("rtrim"), $4, @1);
				}
			| TRIM '(' trim_list ')'
				{
					$$ = (Node *) makeFuncCall(SystemFuncName("btrim"), $3, @1);
				}
			| NULLIF '(' a_expr ',' a_expr ')'
				{
					$$ = (Node *) makeSimpleA_Expr(AEXPR_NULLIF, "=", $3, $5, @1);
				}
			| COALESCE '(' expr_list ')'
				{
					CoalesceExpr *c = makeNode(CoalesceExpr);
					c->args = $3;
					c->location = @1;
					$$ = (Node *)c;
				}
			| GREATEST '(' expr_list ')'
				{
					MinMaxExpr *v = makeNode(MinMaxExpr);
					v->args = $3;
					v->op = IS_GREATEST;
					v->location = @1;
					$$ = (Node *)v;
				}
			| LEAST '(' expr_list ')'
				{
					MinMaxExpr *v = makeNode(MinMaxExpr);
					v->args = $3;
					v->op = IS_LEAST;
					v->location = @1;
					$$ = (Node *)v;
				}
			| XMLCONCAT '(' expr_list ')'
				{
					$$ = makeXmlExpr(IS_XMLCONCAT, NULL, NIL, $3, @1);
				}
			| XMLELEMENT '(' NAME_P ColLabel ')'
				{
					$$ = makeXmlExpr(IS_XMLELEMENT, $4, NIL, NIL, @1);
				}
			| XMLELEMENT '(' NAME_P ColLabel ',' xml_attributes ')'
				{
					$$ = makeXmlExpr(IS_XMLELEMENT, $4, $6, NIL, @1);
				}
			| XMLELEMENT '(' NAME_P ColLabel ',' expr_list ')'
				{
					$$ = makeXmlExpr(IS_XMLELEMENT, $4, NIL, $6, @1);
				}
			| XMLELEMENT '(' NAME_P ColLabel ',' xml_attributes ',' expr_list ')'
				{
					$$ = makeXmlExpr(IS_XMLELEMENT, $4, $6, $8, @1);
				}
			| XMLEXISTS '(' c_expr xmlexists_argument ')'
				{
					/* xmlexists(A PASSING [BY REF] B [BY REF]) is
					 * converted to xmlexists(A, B)*/
					$$ = (Node *) makeFuncCall(SystemFuncName("xmlexists"), list_make2($3, $4), @1);
				}
			| XMLFOREST '(' xml_attribute_list ')'
				{
					$$ = makeXmlExpr(IS_XMLFOREST, NULL, $3, NIL, @1);
				}
			| XMLPARSE '(' document_or_content a_expr xml_whitespace_option ')'
				{
					XmlExpr *x = (XmlExpr *)
						makeXmlExpr(IS_XMLPARSE, NULL, NIL,
									list_make2($4, makeBoolAConst($5, -1)),
									@1);
					x->xmloption = $3;
					$$ = (Node *)x;
				}
			| XMLPI '(' NAME_P ColLabel ')'
				{
					$$ = makeXmlExpr(IS_XMLPI, $4, NULL, NIL, @1);
				}
			| XMLPI '(' NAME_P ColLabel ',' a_expr ')'
				{
					$$ = makeXmlExpr(IS_XMLPI, $4, NULL, list_make1($6), @1);
				}
			| XMLROOT '(' a_expr ',' xml_root_version opt_xml_root_standalone ')'
				{
					$$ = makeXmlExpr(IS_XMLROOT, NULL, NIL,
									 list_make3($3, $5, $6), @1);
				}
			| XMLSERIALIZE '(' document_or_content a_expr AS SimpleTypename ')'
				{
					XmlSerialize *n = makeNode(XmlSerialize);
					n->xmloption = $3;
					n->expr = $4;
					n->typeName = $6;
					n->location = @1;
					$$ = (Node *)n;
				}
		;

/*
 * SQL/XML support
 */
xml_root_version: VERSION_P a_expr
				{ $$ = $2; }
			| VERSION_P NO VALUE_P
				{ $$ = makeNullAConst(-1); }
		;

opt_xml_root_standalone: ',' STANDALONE_P YES_P
				{ $$ = makeIntConst(XML_STANDALONE_YES, -1); }
			| ',' STANDALONE_P NO
				{ $$ = makeIntConst(XML_STANDALONE_NO, -1); }
			| ',' STANDALONE_P NO VALUE_P
				{ $$ = makeIntConst(XML_STANDALONE_NO_VALUE, -1); }
			| /*EMPTY*/
				{ $$ = makeIntConst(XML_STANDALONE_OMITTED, -1); }
		;

xml_attributes: XMLATTRIBUTES '(' xml_attribute_list ')'	{ $$ = $3; }
		;

xml_attribute_list:	xml_attribute_el					{ $$ = list_make1($1); }
			| xml_attribute_list ',' xml_attribute_el	{ $$ = lappend($1, $3); }
		;

xml_attribute_el: a_expr AS ColLabel
				{
					$$ = makeNode(ResTarget);
					$$->name = $3;
					$$->indirection = NIL;
					$$->val = (Node *) $1;
					$$->location = @1;
				}
			| a_expr
				{
					$$ = makeNode(ResTarget);
					$$->name = NULL;
					$$->indirection = NIL;
					$$->val = (Node *) $1;
					$$->location = @1;
				}
		;

document_or_content: DOCUMENT_P						{ $$ = XMLOPTION_DOCUMENT; }
			| CONTENT_P								{ $$ = XMLOPTION_CONTENT; }
		;

xml_whitespace_option: PRESERVE WHITESPACE_P		{ $$ = TRUE; }
			| STRIP_P WHITESPACE_P					{ $$ = FALSE; }
			| /*EMPTY*/								{ $$ = FALSE; }
		;

/* We allow several variants for SQL and other compatibility. */
xmlexists_argument:
			PASSING c_expr
				{
					$$ = $2;
				}
			| PASSING c_expr BY REF
				{
					$$ = $2;
				}
			| PASSING BY REF c_expr
				{
					$$ = $4;
				}
			| PASSING BY REF c_expr BY REF
				{
					$$ = $4;
				}
		;


/*
 * Window Definitions
 */
window_clause:
			WINDOW window_definition_list			{ $$ = $2; }
			| /*EMPTY*/								{ $$ = NIL; }
		;

window_definition_list:
			window_definition						{ $$ = list_make1($1); }
			| window_definition_list ',' window_definition
													{ $$ = lappend($1, $3); }
		;

window_definition:
			ColId AS window_specification
				{
					WindowDef *n = $3;
					n->name = $1;
					$$ = n;
				}
		;

filter_clause:
			FILTER '(' WHERE a_expr ')'				{ $$ = $4; }
			| /*EMPTY*/								{ $$ = NULL; }
		;

over_clause: OVER window_specification
				{ $$ = $2; }
			| OVER ColId
				{
					WindowDef *n = makeNode(WindowDef);
					n->name = $2;
					n->refname = NULL;
					n->partitionClause = NIL;
					n->orderClause = NIL;
					n->frameOptions = FRAMEOPTION_DEFAULTS;
					n->startOffset = NULL;
					n->endOffset = NULL;
					n->location = @2;
					$$ = n;
				}
			| /*EMPTY*/
				{ $$ = NULL; }
		;

window_specification: '(' opt_existing_window_name opt_partition_clause
						opt_sort_clause opt_frame_clause ')'
				{
					WindowDef *n = makeNode(WindowDef);
					n->name = NULL;
					n->refname = $2;
					n->partitionClause = $3;
					n->orderClause = $4;
					/* copy relevant fields of opt_frame_clause */
					n->frameOptions = $5->frameOptions;
					n->startOffset = $5->startOffset;
					n->endOffset = $5->endOffset;
					n->location = @1;
					$$ = n;
				}
		;

/*
 * If we see PARTITION, RANGE, or ROWS as the first token after the '('
 * of a window_specification, we want the assumption to be that there is
 * no existing_window_name; but those keywords are unreserved and so could
 * be ColIds.  We fix this by making them have the same precedence as IDENT
 * and giving the empty production here a slightly higher precedence, so
 * that the shift/reduce conflict is resolved in favor of reducing the rule.
 * These keywords are thus precluded from being an existing_window_name but
 * are not reserved for any other purpose.
 */
opt_existing_window_name: ColId						{ $$ = $1; }
			| /*EMPTY*/				%prec Op		{ $$ = NULL; }
		;

opt_partition_clause: PARTITION BY expr_list		{ $$ = $3; }
			| /*EMPTY*/								{ $$ = NIL; }
		;

/*
 * For frame clauses, we return a WindowDef, but only some fields are used:
 * frameOptions, startOffset, and endOffset.
 *
 * This is only a subset of the full SQL:2008 frame_clause grammar.
 * We don't support <window frame exclusion> yet.
 */
opt_frame_clause:
			RANGE frame_extent
				{
					WindowDef *n = $2;
					n->frameOptions |= FRAMEOPTION_NONDEFAULT | FRAMEOPTION_RANGE;
					if (n->frameOptions & (FRAMEOPTION_START_VALUE_PRECEDING |
										   FRAMEOPTION_END_VALUE_PRECEDING))
						ereport(ERROR,
								(errcode(ERRCODE_FEATURE_NOT_SUPPORTED),
								 errmsg("RANGE PRECEDING is only supported with UNBOUNDED"),
								 parser_errposition(@1)));
					if (n->frameOptions & (FRAMEOPTION_START_VALUE_FOLLOWING |
										   FRAMEOPTION_END_VALUE_FOLLOWING))
						ereport(ERROR,
								(errcode(ERRCODE_FEATURE_NOT_SUPPORTED),
								 errmsg("RANGE FOLLOWING is only supported with UNBOUNDED"),
								 parser_errposition(@1)));
					$$ = n;
				}
			| ROWS frame_extent
				{
					WindowDef *n = $2;
					n->frameOptions |= FRAMEOPTION_NONDEFAULT | FRAMEOPTION_ROWS;
					$$ = n;
				}
			| /*EMPTY*/
				{
					WindowDef *n = makeNode(WindowDef);
					n->frameOptions = FRAMEOPTION_DEFAULTS;
					n->startOffset = NULL;
					n->endOffset = NULL;
					$$ = n;
				}
		;

frame_extent: frame_bound
				{
					WindowDef *n = $1;
					/* reject invalid cases */
					if (n->frameOptions & FRAMEOPTION_START_UNBOUNDED_FOLLOWING)
						ereport(ERROR,
								(errcode(ERRCODE_WINDOWING_ERROR),
								 errmsg("frame start cannot be UNBOUNDED FOLLOWING"),
								 parser_errposition(@1)));
					if (n->frameOptions & FRAMEOPTION_START_VALUE_FOLLOWING)
						ereport(ERROR,
								(errcode(ERRCODE_WINDOWING_ERROR),
								 errmsg("frame starting from following row cannot end with current row"),
								 parser_errposition(@1)));
					n->frameOptions |= FRAMEOPTION_END_CURRENT_ROW;
					$$ = n;
				}
			| BETWEEN frame_bound AND frame_bound
				{
					WindowDef *n1 = $2;
					WindowDef *n2 = $4;
					/* form merged options */
					int		frameOptions = n1->frameOptions;
					/* shift converts START_ options to END_ options */
					frameOptions |= n2->frameOptions << 1;
					frameOptions |= FRAMEOPTION_BETWEEN;
					/* reject invalid cases */
					if (frameOptions & FRAMEOPTION_START_UNBOUNDED_FOLLOWING)
						ereport(ERROR,
								(errcode(ERRCODE_WINDOWING_ERROR),
								 errmsg("frame start cannot be UNBOUNDED FOLLOWING"),
								 parser_errposition(@2)));
					if (frameOptions & FRAMEOPTION_END_UNBOUNDED_PRECEDING)
						ereport(ERROR,
								(errcode(ERRCODE_WINDOWING_ERROR),
								 errmsg("frame end cannot be UNBOUNDED PRECEDING"),
								 parser_errposition(@4)));
					if ((frameOptions & FRAMEOPTION_START_CURRENT_ROW) &&
						(frameOptions & FRAMEOPTION_END_VALUE_PRECEDING))
						ereport(ERROR,
								(errcode(ERRCODE_WINDOWING_ERROR),
								 errmsg("frame starting from current row cannot have preceding rows"),
								 parser_errposition(@4)));
					if ((frameOptions & FRAMEOPTION_START_VALUE_FOLLOWING) &&
						(frameOptions & (FRAMEOPTION_END_VALUE_PRECEDING |
										 FRAMEOPTION_END_CURRENT_ROW)))
						ereport(ERROR,
								(errcode(ERRCODE_WINDOWING_ERROR),
								 errmsg("frame starting from following row cannot have preceding rows"),
								 parser_errposition(@4)));
					n1->frameOptions = frameOptions;
					n1->endOffset = n2->startOffset;
					$$ = n1;
				}
		;

/*
 * This is used for both frame start and frame end, with output set up on
 * the assumption it's frame start; the frame_extent productions must reject
 * invalid cases.
 */
frame_bound:
			UNBOUNDED PRECEDING
				{
					WindowDef *n = makeNode(WindowDef);
					n->frameOptions = FRAMEOPTION_START_UNBOUNDED_PRECEDING;
					n->startOffset = NULL;
					n->endOffset = NULL;
					$$ = n;
				}
			| UNBOUNDED FOLLOWING
				{
					WindowDef *n = makeNode(WindowDef);
					n->frameOptions = FRAMEOPTION_START_UNBOUNDED_FOLLOWING;
					n->startOffset = NULL;
					n->endOffset = NULL;
					$$ = n;
				}
			| CURRENT_P ROW
				{
					WindowDef *n = makeNode(WindowDef);
					n->frameOptions = FRAMEOPTION_START_CURRENT_ROW;
					n->startOffset = NULL;
					n->endOffset = NULL;
					$$ = n;
				}
			| a_expr PRECEDING
				{
					WindowDef *n = makeNode(WindowDef);
					n->frameOptions = FRAMEOPTION_START_VALUE_PRECEDING;
					n->startOffset = $1;
					n->endOffset = NULL;
					$$ = n;
				}
			| a_expr FOLLOWING
				{
					WindowDef *n = makeNode(WindowDef);
					n->frameOptions = FRAMEOPTION_START_VALUE_FOLLOWING;
					n->startOffset = $1;
					n->endOffset = NULL;
					$$ = n;
				}
		;


/*
 * Supporting nonterminals for expressions.
 */

/* Explicit row production.
 *
 * SQL99 allows an optional ROW keyword, so we can now do single-element rows
 * without conflicting with the parenthesized a_expr production.  Without the
 * ROW keyword, there must be more than one a_expr inside the parens.
 */
row:		ROW '(' expr_list ')'					{ $$ = $3; }
			| ROW '(' ')'							{ $$ = NIL; }
			| '(' expr_list ',' a_expr ')'			{ $$ = lappend($2, $4); }
		;

sub_type:	ANY										{ $$ = ANY_SUBLINK; }
			| SOME									{ $$ = ANY_SUBLINK; }
			| ALL									{ $$ = ALL_SUBLINK; }
		;

all_Op:		Op										{ $$ = $1; }
			| MathOp								{ $$ = $1; }
		;

MathOp:		 '+'									{ $$ = "+"; }
			| '-'									{ $$ = "-"; }
			| '*'									{ $$ = "*"; }
			| '/'									{ $$ = "/"; }
			| '%'									{ $$ = "%"; }
			| '^'									{ $$ = "^"; }
			| '<'									{ $$ = "<"; }
			| '>'									{ $$ = ">"; }
			| '='									{ $$ = "="; }
		;

qual_Op:	Op
					{ $$ = list_make1(makeString($1)); }
			| OPERATOR '(' any_operator ')'
					{ $$ = $3; }
		;

qual_all_Op:
			all_Op
					{ $$ = list_make1(makeString($1)); }
			| OPERATOR '(' any_operator ')'
					{ $$ = $3; }
		;

subquery_Op:
			all_Op
					{ $$ = list_make1(makeString($1)); }
			| OPERATOR '(' any_operator ')'
					{ $$ = $3; }
			| LIKE
					{ $$ = list_make1(makeString("~~")); }
			| NOT LIKE
					{ $$ = list_make1(makeString("!~~")); }
			| ILIKE
					{ $$ = list_make1(makeString("~~*")); }
			| NOT ILIKE
					{ $$ = list_make1(makeString("!~~*")); }
/* cannot put SIMILAR TO here, because SIMILAR TO is a hack.
 * the regular expression is preprocessed by a function (similar_escape),
 * and the ~ operator for posix regular expressions is used.
 *        x SIMILAR TO y     ->    x ~ similar_escape(y)
 * this transformation is made on the fly by the parser upwards.
 * however the SubLink structure which handles any/some/all stuff
 * is not ready for such a thing.
 */
			;

expr_list:	a_expr
				{
					$$ = list_make1($1);
				}
			| expr_list ',' a_expr
				{
					$$ = lappend($1, $3);
				}
		;

/* function arguments can have names */
func_arg_list:  func_arg_expr
				{
					$$ = list_make1($1);
				}
			| func_arg_list ',' func_arg_expr
				{
					$$ = lappend($1, $3);
				}
		;

func_arg_expr:  a_expr
				{
					$$ = $1;
				}
			| param_name COLON_EQUALS a_expr
				{
					NamedArgExpr *na = makeNode(NamedArgExpr);
					na->name = $1;
					na->arg = (Expr *) $3;
					na->argnumber = -1;		/* until determined */
					na->location = @1;
					$$ = (Node *) na;
				}
		;

type_list:	Typename								{ $$ = list_make1($1); }
			| type_list ',' Typename				{ $$ = lappend($1, $3); }
		;

array_expr: '[' expr_list ']'
				{
					$$ = makeAArrayExpr($2, @1);
				}
			| '[' array_expr_list ']'
				{
					$$ = makeAArrayExpr($2, @1);
				}
			| '[' ']'
				{
					$$ = makeAArrayExpr(NIL, @1);
				}
		;

array_expr_list: array_expr							{ $$ = list_make1($1); }
			| array_expr_list ',' array_expr		{ $$ = lappend($1, $3); }
		;


extract_list:
			extract_arg FROM a_expr
				{
					$$ = list_make2(makeStringConst($1, @1), $3);
				}
			| /*EMPTY*/								{ $$ = NIL; }
		;

/* Allow delimited string Sconst in extract_arg as an SQL extension.
 * - thomas 2001-04-12
 */
extract_arg:
			IDENT									{ $$ = $1; }
			| YEAR_P								{ $$ = "year"; }
			| MONTH_P								{ $$ = "month"; }
			| DAY_P									{ $$ = "day"; }
			| HOUR_P								{ $$ = "hour"; }
			| MINUTE_P								{ $$ = "minute"; }
			| SECOND_P								{ $$ = "second"; }
			| Sconst								{ $$ = $1; }
		;

/* OVERLAY() arguments
 * SQL99 defines the OVERLAY() function:
 * o overlay(text placing text from int for int)
 * o overlay(text placing text from int)
 * and similarly for binary strings
 */
overlay_list:
			a_expr overlay_placing substr_from substr_for
				{
					$$ = list_make4($1, $2, $3, $4);
				}
			| a_expr overlay_placing substr_from
				{
					$$ = list_make3($1, $2, $3);
				}
		;

overlay_placing:
			PLACING a_expr
				{ $$ = $2; }
		;

/* position_list uses b_expr not a_expr to avoid conflict with general IN */

position_list:
			b_expr IN_P b_expr						{ $$ = list_make2($3, $1); }
			| /*EMPTY*/								{ $$ = NIL; }
		;

/* SUBSTRING() arguments
 * SQL9x defines a specific syntax for arguments to SUBSTRING():
 * o substring(text from int for int)
 * o substring(text from int) get entire string from starting point "int"
 * o substring(text for int) get first "int" characters of string
 * o substring(text from pattern) get entire string matching pattern
 * o substring(text from pattern for escape) same with specified escape char
 * We also want to support generic substring functions which accept
 * the usual generic list of arguments. So we will accept both styles
 * here, and convert the SQL9x style to the generic list for further
 * processing. - thomas 2000-11-28
 */
substr_list:
			a_expr substr_from substr_for
				{
					$$ = list_make3($1, $2, $3);
				}
			| a_expr substr_for substr_from
				{
					/* not legal per SQL99, but might as well allow it */
					$$ = list_make3($1, $3, $2);
				}
			| a_expr substr_from
				{
					$$ = list_make2($1, $2);
				}
			| a_expr substr_for
				{
					/*
					 * Since there are no cases where this syntax allows
					 * a textual FOR value, we forcibly cast the argument
					 * to int4.  The possible matches in pg_proc are
					 * substring(text,int4) and substring(text,text),
					 * and we don't want the parser to choose the latter,
					 * which it is likely to do if the second argument
					 * is unknown or doesn't have an implicit cast to int4.
					 */
					$$ = list_make3($1, makeIntConst(1, -1),
									makeTypeCast($2,
												 SystemTypeName("int4"), -1));
				}
			| expr_list
				{
					$$ = $1;
				}
			| /*EMPTY*/
				{ $$ = NIL; }
		;

substr_from:
			FROM a_expr								{ $$ = $2; }
		;

substr_for: FOR a_expr								{ $$ = $2; }
		;

trim_list:	a_expr FROM expr_list					{ $$ = lappend($3, $1); }
			| FROM expr_list						{ $$ = $2; }
			| expr_list								{ $$ = $1; }
		;

in_expr:	select_with_parens
				{
					SubLink *n = makeNode(SubLink);
					n->subselect = $1;
					/* other fields will be filled later */
					$$ = (Node *)n;
				}
			| '(' expr_list ')'						{ $$ = (Node *)$2; }
		;

/*
 * Define SQL-style CASE clause.
 * - Full specification
 *	CASE WHEN a = b THEN c ... ELSE d END
 * - Implicit argument
 *	CASE a WHEN b THEN c ... ELSE d END
 */
case_expr:	CASE case_arg when_clause_list case_default END_P
				{
					CaseExpr *c = makeNode(CaseExpr);
					c->casetype = InvalidOid; /* not analyzed yet */
					c->arg = (Expr *) $2;
					c->args = $3;
					c->defresult = (Expr *) $4;
					c->location = @1;
					$$ = (Node *)c;
				}
		;

when_clause_list:
			/* There must be at least one */
			when_clause								{ $$ = list_make1($1); }
			| when_clause_list when_clause			{ $$ = lappend($1, $2); }
		;

when_clause:
			WHEN a_expr THEN a_expr
				{
					CaseWhen *w = makeNode(CaseWhen);
					w->expr = (Expr *) $2;
					w->result = (Expr *) $4;
					w->location = @1;
					$$ = (Node *)w;
				}
		;

case_default:
			ELSE a_expr								{ $$ = $2; }
			| /*EMPTY*/								{ $$ = NULL; }
		;

case_arg:	a_expr									{ $$ = $1; }
			| /*EMPTY*/								{ $$ = NULL; }
		;

columnref:	ColId
				{
					$$ = makeColumnRef($1, NIL, @1, yyscanner);
				}
			| ColId indirection
				{
					$$ = makeColumnRef($1, $2, @1, yyscanner);
				}
		;

indirection_el:
			'.' attr_name
				{
					$$ = (Node *) makeString($2);
				}
			| '.' '*'
				{
					$$ = (Node *) makeNode(A_Star);
				}
			| '[' a_expr ']'
				{
					A_Indices *ai = makeNode(A_Indices);
					ai->lidx = NULL;
					ai->uidx = $2;
					$$ = (Node *) ai;
				}
			| '[' a_expr ':' a_expr ']'
				{
					A_Indices *ai = makeNode(A_Indices);
					ai->lidx = $2;
					ai->uidx = $4;
					$$ = (Node *) ai;
				}
		;

indirection:
			indirection_el							{ $$ = list_make1($1); }
			| indirection indirection_el			{ $$ = lappend($1, $2); }
		;

opt_indirection:
			/*EMPTY*/								{ $$ = NIL; }
			| opt_indirection indirection_el		{ $$ = lappend($1, $2); }
		;

opt_asymmetric: ASYMMETRIC
			| /*EMPTY*/
		;

/*
 * The SQL spec defines "contextually typed value expressions" and
 * "contextually typed row value constructors", which for our purposes
 * are the same as "a_expr" and "row" except that DEFAULT can appear at
 * the top level.
 */

ctext_expr:
			a_expr					{ $$ = (Node *) $1; }
			| DEFAULT
				{
					SetToDefault *n = makeNode(SetToDefault);
					n->location = @1;
					$$ = (Node *) n;
				}
		;

ctext_expr_list:
			ctext_expr								{ $$ = list_make1($1); }
			| ctext_expr_list ',' ctext_expr		{ $$ = lappend($1, $3); }
		;

/*
 * We should allow ROW '(' ctext_expr_list ')' too, but that seems to require
 * making VALUES a fully reserved word, which will probably break more apps
 * than allowing the noise-word is worth.
 */
ctext_row: '(' ctext_expr_list ')'					{ $$ = $2; }
		;


/*****************************************************************************
 *
 *	target list for SELECT
 *
 *****************************************************************************/

target_list:
			target_el								{ $$ = list_make1($1); }
			| target_list ',' target_el				{ $$ = lappend($1, $3); }
		;

target_el:	a_expr AS ColLabel
				{
					$$ = makeNode(ResTarget);
					$$->name = $3;
					$$->indirection = NIL;
					$$->val = (Node *)$1;
					$$->location = @1;
				}
			/*
			 * We support omitting AS only for column labels that aren't
			 * any known keyword.  There is an ambiguity against postfix
			 * operators: is "a ! b" an infix expression, or a postfix
			 * expression and a column label?  We prefer to resolve this
			 * as an infix expression, which we accomplish by assigning
			 * IDENT a precedence higher than POSTFIXOP.
			 */
			| a_expr IDENT
				{
					$$ = makeNode(ResTarget);
					$$->name = $2;
					$$->indirection = NIL;
					$$->val = (Node *)$1;
					$$->location = @1;
				}
			| a_expr
				{
					$$ = makeNode(ResTarget);
					$$->name = NULL;
					$$->indirection = NIL;
					$$->val = (Node *)$1;
					$$->location = @1;
				}
			| '*'
				{
					ColumnRef *n = makeNode(ColumnRef);
					n->fields = list_make1(makeNode(A_Star));
					n->location = @1;

					$$ = makeNode(ResTarget);
					$$->name = NULL;
					$$->indirection = NIL;
					$$->val = (Node *)n;
					$$->location = @1;
				}
		;


/*****************************************************************************
 *
 *	Names and constants
 *
 *****************************************************************************/

qualified_name_list:
			qualified_name							{ $$ = list_make1($1); }
			| qualified_name_list ',' qualified_name { $$ = lappend($1, $3); }
		;

/*
 * The production for a qualified relation name has to exactly match the
 * production for a qualified func_name, because in a FROM clause we cannot
 * tell which we are parsing until we see what comes after it ('(' for a
 * func_name, something else for a relation). Therefore we allow 'indirection'
 * which may contain subscripts, and reject that case in the C code.
 */
qualified_name:
			ColId
				{
					$$ = makeRangeVar(NULL, $1, @1);
				}
			| ColId indirection
				{
					check_qualified_name($2, yyscanner);
					$$ = makeRangeVar(NULL, NULL, @1);
					switch (list_length($2))
					{
						case 1:
							$$->catalogname = NULL;
							$$->schemaname = $1;
							$$->relname = strVal(linitial($2));
							break;
						case 2:
							$$->catalogname = $1;
							$$->schemaname = strVal(linitial($2));
							$$->relname = strVal(lsecond($2));
							break;
						default:
							ereport(ERROR,
									(errcode(ERRCODE_SYNTAX_ERROR),
									 errmsg("improper qualified name (too many dotted names): %s",
											NameListToString(lcons(makeString($1), $2))),
									 parser_errposition(@1)));
							break;
					}
				}
		;

name_list:	name
					{ $$ = list_make1(makeString($1)); }
			| name_list ',' name
					{ $$ = lappend($1, makeString($3)); }
		;


name:		ColId									{ $$ = $1; };

database_name:
			ColId									{ $$ = $1; };

access_method:
			ColId									{ $$ = $1; };

attr_name:	ColLabel								{ $$ = $1; };

index_name: ColId									{ $$ = $1; };

file_name:	Sconst									{ $$ = $1; };

/*
 * The production for a qualified func_name has to exactly match the
 * production for a qualified columnref, because we cannot tell which we
 * are parsing until we see what comes after it ('(' or Sconst for a func_name,
 * anything else for a columnref).  Therefore we allow 'indirection' which
 * may contain subscripts, and reject that case in the C code.  (If we
 * ever implement SQL99-like methods, such syntax may actually become legal!)
 */
func_name:	type_function_name
					{ $$ = list_make1(makeString($1)); }
			| ColId indirection
					{
						$$ = check_func_name(lcons(makeString($1), $2),
											 yyscanner);
					}
		;


/*
 * Constants
 */
AexprConst: Iconst
				{
					$$ = makeIntConst($1, @1);
				}
			| FCONST
				{
					$$ = makeFloatConst($1, @1);
				}
			| Sconst
				{
					$$ = makeStringConst($1, @1);
				}
			| BCONST
				{
					$$ = makeBitStringConst($1, @1);
				}
			| XCONST
				{
					/* This is a bit constant per SQL99:
					 * Without Feature F511, "BIT data type",
					 * a <general literal> shall not be a
					 * <bit string literal> or a <hex string literal>.
					 */
					$$ = makeBitStringConst($1, @1);
				}
			| func_name Sconst
				{
					/* generic type 'literal' syntax */
					TypeName *t = makeTypeNameFromNameList($1);
					t->location = @1;
					$$ = makeStringConstCast($2, @2, t);
				}
			| func_name '(' func_arg_list ')' Sconst
				{
					/* generic syntax with a type modifier */
					TypeName *t = makeTypeNameFromNameList($1);
					ListCell *lc;

					/*
					 * We must use func_arg_list in the production to avoid
					 * reduce/reduce conflicts, but we don't actually wish
					 * to allow NamedArgExpr in this context.
					 */
					foreach(lc, $3)
					{
						NamedArgExpr *arg = (NamedArgExpr *) lfirst(lc);

						if (IsA(arg, NamedArgExpr))
							ereport(ERROR,
									(errcode(ERRCODE_SYNTAX_ERROR),
									 errmsg("type modifier cannot have parameter name"),
									 parser_errposition(arg->location)));
					}
					t->typmods = $3;
					t->location = @1;
					$$ = makeStringConstCast($5, @5, t);
				}
			| ConstTypename Sconst
				{
					$$ = makeStringConstCast($2, @2, $1);
				}
			| ConstInterval Sconst opt_interval
				{
					TypeName *t = $1;
					t->typmods = $3;
					$$ = makeStringConstCast($2, @2, t);
				}
			| ConstInterval '(' Iconst ')' Sconst opt_interval
				{
					TypeName *t = $1;
					if ($6 != NIL)
					{
						if (list_length($6) != 1)
							ereport(ERROR,
									(errcode(ERRCODE_SYNTAX_ERROR),
									 errmsg("interval precision specified twice"),
									 parser_errposition(@1)));
						t->typmods = lappend($6, makeIntConst($3, @3));
					}
					else
						t->typmods = list_make2(makeIntConst(INTERVAL_FULL_RANGE, -1),
												makeIntConst($3, @3));
					$$ = makeStringConstCast($5, @5, t);
				}
			| TRUE_P
				{
					$$ = makeBoolAConst(TRUE, @1);
				}
			| FALSE_P
				{
					$$ = makeBoolAConst(FALSE, @1);
				}
			| NULL_P
				{
					$$ = makeNullAConst(@1);
				}
		;

Iconst:		ICONST									{ $$ = $1; };
Sconst:		SCONST									{ $$ = $1; };
RoleId:		NonReservedWord							{ $$ = $1; };

SignedIconst: Iconst								{ $$ = $1; }
			| '+' Iconst							{ $$ = + $2; }
			| '-' Iconst							{ $$ = - $2; }
		;

/*
 * Name classification hierarchy.
 *
 * IDENT is the lexeme returned by the lexer for identifiers that match
 * no known keyword.  In most cases, we can accept certain keywords as
 * names, not only IDENTs.	We prefer to accept as many such keywords
 * as possible to minimize the impact of "reserved words" on programmers.
 * So, we divide names into several possible classes.  The classification
 * is chosen in part to make keywords acceptable as names wherever possible.
 */

/* Column identifier --- names that can be column, table, etc names.
 */
ColId:		IDENT									{ $$ = $1; }
			| unreserved_keyword					{ $$ = pstrdup($1); }
			| col_name_keyword						{ $$ = pstrdup($1); }
		;

/* Type/function identifier --- names that can be type or function names.
 */
type_function_name:	IDENT							{ $$ = $1; }
			| unreserved_keyword					{ $$ = pstrdup($1); }
			| type_func_name_keyword				{ $$ = pstrdup($1); }
		;

/* Any not-fully-reserved word --- these names can be, eg, role names.
 */
NonReservedWord:	IDENT							{ $$ = $1; }
			| unreserved_keyword					{ $$ = pstrdup($1); }
			| col_name_keyword						{ $$ = pstrdup($1); }
			| type_func_name_keyword				{ $$ = pstrdup($1); }
		;

/* Column label --- allowed labels in "AS" clauses.
 * This presently includes *all* Postgres keywords.
 */
ColLabel:	IDENT									{ $$ = $1; }
			| unreserved_keyword					{ $$ = pstrdup($1); }
			| col_name_keyword						{ $$ = pstrdup($1); }
			| type_func_name_keyword				{ $$ = pstrdup($1); }
			| reserved_keyword						{ $$ = pstrdup($1); }
		;


/*
 * Keyword category lists.  Generally, every keyword present in
 * the Postgres grammar should appear in exactly one of these lists.
 *
 * Put a new keyword into the first list that it can go into without causing
 * shift or reduce conflicts.  The earlier lists define "less reserved"
 * categories of keywords.
 *
 * Make sure that each keyword's category in kwlist.h matches where
 * it is listed here.  (Someday we may be able to generate these lists and
 * kwlist.h's table from a common master list.)
 */

/* "Unreserved" keywords --- available for use as any kind of name.
 */
unreserved_keyword:
			  ABORT_P
			| ABSOLUTE_P
			| ACCESS
			| ACTION
			| ADD_P
			| ADMIN
			| AFTER
			| AGGREGATE
			| ALSO
			| ALTER
			| ALWAYS
			| ASSERTION
			| ASSIGNMENT
			| AT
			| ATTRIBUTE
			| BACKWARD
			| BEFORE
			| BEGIN_P
			| BY
			| CACHE
			| CALLED
			| CASCADE
			| CASCADED
			| CATALOG_P
			| CHAIN
			| CHARACTERISTICS
			| CHECKPOINT
			| CLASS
			| CLOSE
			| CLUSTER
			| COMMENT
			| COMMENTS
			| COMMIT
			| COMMITTED
			| CONFIGURATION
			| CONNECTION
			| CONSTRAINTS
			| CONTENT_P
			| CONTINUE_P
			| CONVERSION_P
			| COPY
			| COST
			| CSV
			| CURRENT_P
			| CURSOR
			| CYCLE
			| DATA_P
			| DATABASE
			| DAY_P
			| DEALLOCATE
			| DECLARE
			| DEFAULTS
			| DEFERRED
			| DEFINER
			| DELETE_P
			| DELIMITER
			| DELIMITERS
			| DICTIONARY
			| DISABLE_P
			| DISCARD
			| DOCUMENT_P
			| DOMAIN_P
			| DOUBLE_P
			| DROP
			| EACH
			| ENABLE_P
			| ENCODING
			| ENCRYPTED
			| ENUM_P
			| ESCAPE
			| EVENT
			| EXCLUDE
			| EXCLUDING
			| EXCLUSIVE
			| EXECUTE
			| EXPLAIN
			| EXTENSION
			| EXTERNAL
			| FAMILY
			| FILTER
			| FIRST_P
			| FOLLOWING
			| FORCE
			| FORWARD
			| FUNCTION
			| FUNCTIONS
			| GLOBAL
			| GRANTED
			| HANDLER
			| HEADER_P
			| HOLD
			| HOUR_P
			| IDENTITY_P
			| IF_P
			| IMMEDIATE
			| IMMUTABLE
			| IMPLICIT_P
			| INCLUDING
			| INCREMENT
			| INDEX
			| INDEXES
			| INHERIT
			| INHERITS
			| INLINE_P
			| INPUT_P
			| INSENSITIVE
			| INSERT
			| INSTEAD
			| INVOKER
			| ISOLATION
			| KEY
			| LABEL
			| LANGUAGE
			| LARGE_P
			| LAST_P
			| LC_COLLATE_P
			| LC_CTYPE_P
			| LEAKPROOF
			| LEVEL
			| LISTEN
			| LOAD
			| LOCAL
			| LOCATION
			| LOCK_P
			| MAPPING
			| MATCH
			| MATERIALIZED
			| MAXVALUE
			| MINUTE_P
			| MINVALUE
			| MODE
			| MONTH_P
			| MOVE
			| NAME_P
			| NAMES
			| NEXT
			| NO
			| NOTHING
			| NOTIFY
			| NOWAIT
			| NULLS_P
			| OBJECT_P
			| OF
			| OFF
			| OIDS
			| OPERATOR
			| OPTION
			| OPTIONS
			| ORDINALITY
			| OVER
			| OWNED
			| OWNER
			| PARSER
			| PARTIAL
			| PARTITION
			| PASSING
			| PASSWORD
			| PLANS
			| PRECEDING
			| PREPARE
			| PREPARED
			| PRESERVE
			| PRIOR
			| PRIVILEGES
			| PROCEDURAL
			| PROCEDURE
			| PROGRAM
			| QUOTE
			| RANGE
			| READ
			| REASSIGN
			| RECHECK
			| RECURSIVE
			| REF
			| REFRESH
			| REINDEX
			| RELATIVE_P
			| RELEASE
			| RENAME
			| REPEATABLE
			| REPLACE
			| REPLICA
			| RESET
			| RESTART
			| RESTRICT
			| RETURNS
			| REVOKE
			| ROLE
			| ROLLBACK
			| ROWS
			| RULE
			| SAVEPOINT
			| SCHEMA
			| SCROLL
			| SEARCH
			| SECOND_P
			| SECURITY
			| SEQUENCE
			| SEQUENCES
			| SERIALIZABLE
			| SERVER
			| SESSION
			| SET
			| SHARE
			| SHOW
			| SIMPLE
			| SNAPSHOT
			| STABLE
			| STANDALONE_P
			| START
			| STATEMENT
			| STATISTICS
			| STDIN
			| STDOUT
			| STORAGE
			| STRICT_P
			| STRIP_P
			| SYSID
			| SYSTEM_P
			| TABLES
			| TABLESPACE
			| TEMP
			| TEMPLATE
			| TEMPORARY
			| TEXT_P
			| TRANSACTION
			| TRIGGER
			| TRUNCATE
			| TRUSTED
			| TYPE_P
			| TYPES_P
			| UNBOUNDED
			| UNCOMMITTED
			| UNENCRYPTED
			| UNKNOWN
			| UNLISTEN
			| UNLOGGED
			| UNTIL
			| UPDATE
			| VACUUM
			| VALID
			| VALIDATE
			| VALIDATOR
			| VALUE_P
			| VARYING
			| VERSION_P
			| VIEW
			| VOLATILE
			| WHITESPACE_P
			| WITHIN
			| WITHOUT
			| WORK
			| WRAPPER
			| WRITE
			| XML_P
			| YEAR_P
			| YES_P
			| ZONE
		;

/* Column identifier --- keywords that can be column, table, etc names.
 *
 * Many of these keywords will in fact be recognized as type or function
 * names too; but they have special productions for the purpose, and so
 * can't be treated as "generic" type or function names.
 *
 * The type names appearing here are not usable as function names
 * because they can be followed by '(' in typename productions, which
 * looks too much like a function call for an LR(1) parser.
 */
col_name_keyword:
			  BETWEEN
			| BIGINT
			| BIT
			| BOOLEAN_P
			| CHAR_P
			| CHARACTER
			| COALESCE
			| DEC
			| DECIMAL_P
			| EXISTS
			| EXTRACT
			| FLOAT_P
			| GREATEST
			| INOUT
			| INT_P
			| INTEGER
			| INTERVAL
			| LEAST
			| NATIONAL
			| NCHAR
			| NONE
			| NULLIF
			| NUMERIC
			| OUT_P
			| OVERLAY
			| POSITION
			| PRECISION
			| REAL
			| ROW
			| SETOF
			| SMALLINT
			| SUBSTRING
			| TIME
			| TIMESTAMP
			| TREAT
			| TRIM
			| VALUES
			| VARCHAR
			| XMLATTRIBUTES
			| XMLCONCAT
			| XMLELEMENT
			| XMLEXISTS
			| XMLFOREST
			| XMLPARSE
			| XMLPI
			| XMLROOT
			| XMLSERIALIZE
		;

/* Type/function identifier --- keywords that can be type or function names.
 *
 * Most of these are keywords that are used as operators in expressions;
 * in general such keywords can't be column names because they would be
 * ambiguous with variables, but they are unambiguous as function identifiers.
 *
 * Do not include POSITION, SUBSTRING, etc here since they have explicit
 * productions in a_expr to support the goofy SQL9x argument syntax.
 * - thomas 2000-11-28
 */
type_func_name_keyword:
			  AUTHORIZATION
			| BINARY
			| COLLATION
			| CONCURRENTLY
			| CROSS
			| CURRENT_SCHEMA
			| FREEZE
			| FULL
			| ILIKE
			| INNER_P
			| IS
			| ISNULL
			| JOIN
			| LEFT
			| LIKE
			| NATURAL
			| NOTNULL
			| OUTER_P
			| OVERLAPS
			| RIGHT
			| SIMILAR
			| VERBOSE
		;

/* Reserved keyword --- these keywords are usable only as a ColLabel.
 *
 * Keywords appear here if they could not be distinguished from variable,
 * type, or function names in some contexts.  Don't put things here unless
 * forced to.
 */
reserved_keyword:
			  ALL
			| ANALYSE
			| ANALYZE
			| AND
			| ANY
			| ARRAY
			| AS
			| ASC
			| ASYMMETRIC
			| BOTH
			| CASE
			| CAST
			| CHECK
			| COLLATE
			| COLUMN
			| CONSTRAINT
			| CREATE
			| CURRENT_CATALOG
			| CURRENT_DATE
			| CURRENT_ROLE
			| CURRENT_TIME
			| CURRENT_TIMESTAMP
			| CURRENT_USER
			| DEFAULT
			| DEFERRABLE
			| DESC
			| DISTINCT
			| DO
			| ELSE
			| END_P
			| EXCEPT
			| FALSE_P
			| FETCH
			| FOR
			| FOREIGN
			| FROM
			| GRANT
			| GROUP_P
			| HAVING
			| IN_P
			| INITIALLY
			| INTERSECT
			| INTO
			| LATERAL_P
			| LEADING
			| LIMIT
			| LOCALTIME
			| LOCALTIMESTAMP
			| NOT
			| NULL_P
			| OFFSET
			| ON
			| ONLY
			| OR
			| ORDER
			| PLACING
			| PRIMARY
			| REFERENCES
			| RETURNING
			| SELECT
			| SESSION_USER
			| SOME
			| SYMMETRIC
			| TABLE
			| THEN
			| TO
			| TRAILING
			| TRUE_P
			| UNION
			| UNIQUE
			| USER
			| USING
			| VARIADIC
			| WHEN
			| WHERE
			| WINDOW
			| WITH
		;

%%

/*
 * The signature of this function is required by bison.  However, we
 * ignore the passed yylloc and instead use the last token position
 * available from the scanner.
 */
static void
base_yyerror(YYLTYPE *yylloc, core_yyscan_t yyscanner, const char *msg)
{
	parser_yyerror(msg);
}

static Node *
makeColumnRef(char *colname, List *indirection,
			  int location, core_yyscan_t yyscanner)
{
	/*
	 * Generate a ColumnRef node, with an A_Indirection node added if there
	 * is any subscripting in the specified indirection list.  However,
	 * any field selection at the start of the indirection list must be
	 * transposed into the "fields" part of the ColumnRef node.
	 */
	ColumnRef  *c = makeNode(ColumnRef);
	int		nfields = 0;
	ListCell *l;

	c->location = location;
	foreach(l, indirection)
	{
		if (IsA(lfirst(l), A_Indices))
		{
			A_Indirection *i = makeNode(A_Indirection);

			if (nfields == 0)
			{
				/* easy case - all indirection goes to A_Indirection */
				c->fields = list_make1(makeString(colname));
				i->indirection = check_indirection(indirection, yyscanner);
			}
			else
			{
				/* got to split the list in two */
				i->indirection = check_indirection(list_copy_tail(indirection,
																  nfields),
												   yyscanner);
				indirection = list_truncate(indirection, nfields);
				c->fields = lcons(makeString(colname), indirection);
			}
			i->arg = (Node *) c;
			return (Node *) i;
		}
		else if (IsA(lfirst(l), A_Star))
		{
			/* We only allow '*' at the end of a ColumnRef */
			if (lnext(l) != NULL)
				parser_yyerror("improper use of \"*\"");
		}
		nfields++;
	}
	/* No subscripting, so all indirection gets added to field list */
	c->fields = lcons(makeString(colname), indirection);
	return (Node *) c;
}

static Node *
makeTypeCast(Node *arg, TypeName *typename, int location)
{
	TypeCast *n = makeNode(TypeCast);
	n->arg = arg;
	n->typeName = typename;
	n->location = location;
	return (Node *) n;
}

static Node *
makeStringConst(char *str, int location)
{
	A_Const *n = makeNode(A_Const);

	n->val.type = T_String;
	n->val.val.str = str;
	n->location = location;

	return (Node *)n;
}

static Node *
makeStringConstCast(char *str, int location, TypeName *typename)
{
	Node *s = makeStringConst(str, location);

	return makeTypeCast(s, typename, -1);
}

static Node *
makeIntConst(int val, int location)
{
	A_Const *n = makeNode(A_Const);

	n->val.type = T_Integer;
	n->val.val.ival = val;
	n->location = location;

	return (Node *)n;
}

static Node *
makeFloatConst(char *str, int location)
{
	A_Const *n = makeNode(A_Const);

	n->val.type = T_Float;
	n->val.val.str = str;
	n->location = location;

	return (Node *)n;
}

static Node *
makeBitStringConst(char *str, int location)
{
	A_Const *n = makeNode(A_Const);

	n->val.type = T_BitString;
	n->val.val.str = str;
	n->location = location;

	return (Node *)n;
}

static Node *
makeNullAConst(int location)
{
	A_Const *n = makeNode(A_Const);

	n->val.type = T_Null;
	n->location = location;

	return (Node *)n;
}

static Node *
makeAConst(Value *v, int location)
{
	Node *n;

	switch (v->type)
	{
		case T_Float:
			n = makeFloatConst(v->val.str, location);
			break;

		case T_Integer:
			n = makeIntConst(v->val.ival, location);
			break;

		case T_String:
		default:
			n = makeStringConst(v->val.str, location);
			break;
	}

	return n;
}

/* makeBoolAConst()
 * Create an A_Const string node and put it inside a boolean cast.
 */
static Node *
makeBoolAConst(bool state, int location)
{
	A_Const *n = makeNode(A_Const);

	n->val.type = T_String;
	n->val.val.str = (state ? "t" : "f");
	n->location = location;

	return makeTypeCast((Node *)n, SystemTypeName("bool"), -1);
}

/* makeOverlaps()
 * Create and populate a FuncCall node to support the OVERLAPS operator.
 */
static FuncCall *
makeOverlaps(List *largs, List *rargs, int location, core_yyscan_t yyscanner)
{
	FuncCall *n;
	if (list_length(largs) == 1)
		largs = lappend(largs, largs);
	else if (list_length(largs) != 2)
		ereport(ERROR,
				(errcode(ERRCODE_SYNTAX_ERROR),
				 errmsg("wrong number of parameters on left side of OVERLAPS expression"),
				 parser_errposition(location)));
	if (list_length(rargs) == 1)
		rargs = lappend(rargs, rargs);
	else if (list_length(rargs) != 2)
		ereport(ERROR,
				(errcode(ERRCODE_SYNTAX_ERROR),
				 errmsg("wrong number of parameters on right side of OVERLAPS expression"),
				 parser_errposition(location)));
	n = makeFuncCall(SystemFuncName("overlaps"), list_concat(largs, rargs), location);
	return n;
}

/* check_qualified_name --- check the result of qualified_name production
 *
 * It's easiest to let the grammar production for qualified_name allow
 * subscripts and '*', which we then must reject here.
 */
static void
check_qualified_name(List *names, core_yyscan_t yyscanner)
{
	ListCell   *i;

	foreach(i, names)
	{
		if (!IsA(lfirst(i), String))
			parser_yyerror("syntax error");
	}
}

/* check_func_name --- check the result of func_name production
 *
 * It's easiest to let the grammar production for func_name allow subscripts
 * and '*', which we then must reject here.
 */
static List *
check_func_name(List *names, core_yyscan_t yyscanner)
{
	ListCell   *i;

	foreach(i, names)
	{
		if (!IsA(lfirst(i), String))
			parser_yyerror("syntax error");
	}
	return names;
}

/* check_indirection --- check the result of indirection production
 *
 * We only allow '*' at the end of the list, but it's hard to enforce that
 * in the grammar, so do it here.
 */
static List *
check_indirection(List *indirection, core_yyscan_t yyscanner)
{
	ListCell *l;

	foreach(l, indirection)
	{
		if (IsA(lfirst(l), A_Star))
		{
			if (lnext(l) != NULL)
				parser_yyerror("improper use of \"*\"");
		}
	}
	return indirection;
}

/* extractArgTypes()
 * Given a list of FunctionParameter nodes, extract a list of just the
 * argument types (TypeNames) for input parameters only.  This is what
 * is needed to look up an existing function, which is what is wanted by
 * the productions that use this call.
 */
static List *
extractArgTypes(List *parameters)
{
	List	   *result = NIL;
	ListCell   *i;

	foreach(i, parameters)
	{
		FunctionParameter *p = (FunctionParameter *) lfirst(i);

		if (p->mode != FUNC_PARAM_OUT && p->mode != FUNC_PARAM_TABLE)
			result = lappend(result, p->argType);
	}
	return result;
}

/* insertSelectOptions()
 * Insert ORDER BY, etc into an already-constructed SelectStmt.
 *
 * This routine is just to avoid duplicating code in SelectStmt productions.
 */
static void
insertSelectOptions(SelectStmt *stmt,
					List *sortClause, List *lockingClause,
					Node *limitOffset, Node *limitCount,
					WithClause *withClause,
					core_yyscan_t yyscanner)
{
	Assert(IsA(stmt, SelectStmt));

	/*
	 * Tests here are to reject constructs like
	 *	(SELECT foo ORDER BY bar) ORDER BY baz
	 */
	if (sortClause)
	{
		if (stmt->sortClause)
			ereport(ERROR,
					(errcode(ERRCODE_SYNTAX_ERROR),
					 errmsg("multiple ORDER BY clauses not allowed"),
					 parser_errposition(exprLocation((Node *) sortClause))));
		stmt->sortClause = sortClause;
	}
	/* We can handle multiple locking clauses, though */
	stmt->lockingClause = list_concat(stmt->lockingClause, lockingClause);
	if (limitOffset)
	{
		if (stmt->limitOffset)
			ereport(ERROR,
					(errcode(ERRCODE_SYNTAX_ERROR),
					 errmsg("multiple OFFSET clauses not allowed"),
					 parser_errposition(exprLocation(limitOffset))));
		stmt->limitOffset = limitOffset;
	}
	if (limitCount)
	{
		if (stmt->limitCount)
			ereport(ERROR,
					(errcode(ERRCODE_SYNTAX_ERROR),
					 errmsg("multiple LIMIT clauses not allowed"),
					 parser_errposition(exprLocation(limitCount))));
		stmt->limitCount = limitCount;
	}
	if (withClause)
	{
		if (stmt->withClause)
			ereport(ERROR,
					(errcode(ERRCODE_SYNTAX_ERROR),
					 errmsg("multiple WITH clauses not allowed"),
					 parser_errposition(exprLocation((Node *) withClause))));
		stmt->withClause = withClause;
	}
}

static Node *
makeSetOp(SetOperation op, bool all, Node *larg, Node *rarg)
{
	SelectStmt *n = makeNode(SelectStmt);

	n->op = op;
	n->all = all;
	n->larg = (SelectStmt *) larg;
	n->rarg = (SelectStmt *) rarg;
	return (Node *) n;
}

/* SystemFuncName()
 * Build a properly-qualified reference to a built-in function.
 */
List *
SystemFuncName(char *name)
{
	return list_make2(makeString("pg_catalog"), makeString(name));
}

/* SystemTypeName()
 * Build a properly-qualified reference to a built-in type.
 *
 * typmod is defaulted, but may be changed afterwards by caller.
 * Likewise for the location.
 */
TypeName *
SystemTypeName(char *name)
{
	return makeTypeNameFromNameList(list_make2(makeString("pg_catalog"),
											   makeString(name)));
}

/* doNegate()
 * Handle negation of a numeric constant.
 *
 * Formerly, we did this here because the optimizer couldn't cope with
 * indexquals that looked like "var = -4" --- it wants "var = const"
 * and a unary minus operator applied to a constant didn't qualify.
 * As of Postgres 7.0, that problem doesn't exist anymore because there
 * is a constant-subexpression simplifier in the optimizer.  However,
 * there's still a good reason for doing this here, which is that we can
 * postpone committing to a particular internal representation for simple
 * negative constants.	It's better to leave "-123.456" in string form
 * until we know what the desired type is.
 */
static Node *
doNegate(Node *n, int location)
{
	if (IsA(n, A_Const))
	{
		A_Const *con = (A_Const *)n;

		/* report the constant's location as that of the '-' sign */
		con->location = location;

		if (con->val.type == T_Integer)
		{
			con->val.val.ival = -con->val.val.ival;
			return n;
		}
		if (con->val.type == T_Float)
		{
			doNegateFloat(&con->val);
			return n;
		}
	}

	return (Node *) makeSimpleA_Expr(AEXPR_OP, "-", NULL, n, location);
}

static void
doNegateFloat(Value *v)
{
	char   *oldval = v->val.str;

	Assert(IsA(v, Float));
	if (*oldval == '+')
		oldval++;
	if (*oldval == '-')
		v->val.str = oldval+1;	/* just strip the '-' */
	else
		v->val.str = psprintf("-%s", oldval);
}

static Node *
makeAArrayExpr(List *elements, int location)
{
	A_ArrayExpr *n = makeNode(A_ArrayExpr);

	n->elements = elements;
	n->location = location;
	return (Node *) n;
}

static Node *
makeXmlExpr(XmlExprOp op, char *name, List *named_args, List *args,
			int location)
{
	XmlExpr		*x = makeNode(XmlExpr);

	x->op = op;
	x->name = name;
	/*
	 * named_args is a list of ResTarget; it'll be split apart into separate
	 * expression and name lists in transformXmlExpr().
	 */
	x->named_args = named_args;
	x->arg_names = NIL;
	x->args = args;
	/* xmloption, if relevant, must be filled in by caller */
	/* type and typmod will be filled in during parse analysis */
	x->type = InvalidOid;			/* marks the node as not analyzed */
	x->location = location;
	return (Node *) x;
}

/*
 * Merge the input and output parameters of a table function.
 */
static List *
mergeTableFuncParameters(List *func_args, List *columns)
{
	ListCell   *lc;

	/* Explicit OUT and INOUT parameters shouldn't be used in this syntax */
	foreach(lc, func_args)
	{
		FunctionParameter *p = (FunctionParameter *) lfirst(lc);

		if (p->mode != FUNC_PARAM_IN && p->mode != FUNC_PARAM_VARIADIC)
			ereport(ERROR,
					(errcode(ERRCODE_SYNTAX_ERROR),
					 errmsg("OUT and INOUT arguments aren't allowed in TABLE functions")));
	}

	return list_concat(func_args, columns);
}

/*
 * Determine return type of a TABLE function.  A single result column
 * returns setof that column's type; otherwise return setof record.
 */
static TypeName *
TableFuncTypeName(List *columns)
{
	TypeName *result;

	if (list_length(columns) == 1)
	{
		FunctionParameter *p = (FunctionParameter *) linitial(columns);

		result = (TypeName *) copyObject(p->argType);
	}
	else
		result = SystemTypeName("record");

	result->setof = true;

	return result;
}

/*
 * Convert a list of (dotted) names to a RangeVar (like
 * makeRangeVarFromNameList, but with position support).  The
 * "AnyName" refers to the any_name production in the grammar.
 */
static RangeVar *
makeRangeVarFromAnyName(List *names, int position, core_yyscan_t yyscanner)
{
	RangeVar *r = makeNode(RangeVar);

	switch (list_length(names))
	{
		case 1:
			r->catalogname = NULL;
			r->schemaname = NULL;
			r->relname = strVal(linitial(names));
			break;
		case 2:
			r->catalogname = NULL;
			r->schemaname = strVal(linitial(names));
			r->relname = strVal(lsecond(names));
			break;
		case 3:
			r->catalogname = strVal(linitial(names));;
			r->schemaname = strVal(lsecond(names));
			r->relname = strVal(lthird(names));
			break;
		default:
			ereport(ERROR,
					(errcode(ERRCODE_SYNTAX_ERROR),
					 errmsg("improper qualified name (too many dotted names): %s",
							NameListToString(names)),
					 parser_errposition(position)));
			break;
	}

	r->relpersistence = RELPERSISTENCE_PERMANENT;
	r->location = position;

	return r;
}

/* Separate Constraint nodes from COLLATE clauses in a ColQualList */
static void
SplitColQualList(List *qualList,
				 List **constraintList, CollateClause **collClause,
				 core_yyscan_t yyscanner)
{
	ListCell   *cell;
	ListCell   *prev;
	ListCell   *next;

	*collClause = NULL;
	prev = NULL;
	for (cell = list_head(qualList); cell; cell = next)
	{
		Node   *n = (Node *) lfirst(cell);

		next = lnext(cell);
		if (IsA(n, Constraint))
		{
			/* keep it in list */
			prev = cell;
			continue;
		}
		if (IsA(n, CollateClause))
		{
			CollateClause *c = (CollateClause *) n;

			if (*collClause)
				ereport(ERROR,
						(errcode(ERRCODE_SYNTAX_ERROR),
						 errmsg("multiple COLLATE clauses not allowed"),
						 parser_errposition(c->location)));
			*collClause = c;
		}
		else
			elog(ERROR, "unexpected node type %d", (int) n->type);
		/* remove non-Constraint nodes from qualList */
		qualList = list_delete_cell(qualList, cell, prev);
	}
	*constraintList = qualList;
}

/*
 * Process result of ConstraintAttributeSpec, and set appropriate bool flags
 * in the output command node.  Pass NULL for any flags the particular
 * command doesn't support.
 */
static void
processCASbits(int cas_bits, int location, const char *constrType,
			   bool *deferrable, bool *initdeferred, bool *not_valid,
			   bool *no_inherit, core_yyscan_t yyscanner)
{
	/* defaults */
	if (deferrable)
		*deferrable = false;
	if (initdeferred)
		*initdeferred = false;
	if (not_valid)
		*not_valid = false;

	if (cas_bits & (CAS_DEFERRABLE | CAS_INITIALLY_DEFERRED))
	{
		if (deferrable)
			*deferrable = true;
		else
			ereport(ERROR,
					(errcode(ERRCODE_FEATURE_NOT_SUPPORTED),
					 /* translator: %s is CHECK, UNIQUE, or similar */
					 errmsg("%s constraints cannot be marked DEFERRABLE",
							constrType),
					 parser_errposition(location)));
	}

	if (cas_bits & CAS_INITIALLY_DEFERRED)
	{
		if (initdeferred)
			*initdeferred = true;
		else
			ereport(ERROR,
					(errcode(ERRCODE_FEATURE_NOT_SUPPORTED),
					 /* translator: %s is CHECK, UNIQUE, or similar */
					 errmsg("%s constraints cannot be marked DEFERRABLE",
							constrType),
					 parser_errposition(location)));
	}

	if (cas_bits & CAS_NOT_VALID)
	{
		if (not_valid)
			*not_valid = true;
		else
			ereport(ERROR,
					(errcode(ERRCODE_FEATURE_NOT_SUPPORTED),
					 /* translator: %s is CHECK, UNIQUE, or similar */
					 errmsg("%s constraints cannot be marked NOT VALID",
							constrType),
					 parser_errposition(location)));
	}

	if (cas_bits & CAS_NO_INHERIT)
	{
		if (no_inherit)
			*no_inherit = true;
		else
			ereport(ERROR,
					(errcode(ERRCODE_FEATURE_NOT_SUPPORTED),
					 /* translator: %s is CHECK, UNIQUE, or similar */
					 errmsg("%s constraints cannot be marked NO INHERIT",
							constrType),
					 parser_errposition(location)));
	}
}

/*----------
 * Recursive view transformation
 *
 * Convert
 *
 *     CREATE RECURSIVE VIEW relname (aliases) AS query
 *
 * to
 *
 *     CREATE VIEW relname (aliases) AS
 *         WITH RECURSIVE relname (aliases) AS (query)
 *         SELECT aliases FROM relname
 *
 * Actually, just the WITH ... part, which is then inserted into the original
 * view definition as the query.
 * ----------
 */
static Node *
makeRecursiveViewSelect(char *relname, List *aliases, Node *query)
{
	SelectStmt *s = makeNode(SelectStmt);
	WithClause *w = makeNode(WithClause);
	CommonTableExpr *cte = makeNode(CommonTableExpr);
	List	   *tl = NIL;
	ListCell   *lc;

	/* create common table expression */
	cte->ctename = relname;
	cte->aliascolnames = aliases;
	cte->ctequery = query;
	cte->location = -1;

	/* create WITH clause and attach CTE */
	w->recursive = true;
	w->ctes = list_make1(cte);
	w->location = -1;

	/* create target list for the new SELECT from the alias list of the
	 * recursive view specification */
	foreach (lc, aliases)
	{
		ResTarget *rt = makeNode(ResTarget);

		rt->name = NULL;
		rt->indirection = NIL;
		rt->val = makeColumnRef(strVal(lfirst(lc)), NIL, -1, 0);
		rt->location = -1;

		tl = lappend(tl, rt);
	}

	/* create new SELECT combining WITH clause, target list, and fake FROM
	 * clause */
	s->withClause = w;
	s->targetList = tl;
	s->fromClause = list_make1(makeRangeVar(NULL, relname, -1));

	return (Node *) s;
}

/* parser_init()
 * Initialize to parse one query string
 */
void
parser_init(base_yy_extra_type *yyext)
{
	yyext->parsetree = NIL;		/* in case grammar forgets to set it */
}

/*
 * Must undefine this stuff before including scan.c, since it has different
 * definitions for these macros.
 */
#undef yyerror
#undef yylval
#undef yylloc

#include "scan.c"<|MERGE_RESOLUTION|>--- conflicted
+++ resolved
@@ -11230,16 +11230,15 @@
  * (Note that many of the special SQL functions wouldn't actually make any
  * sense as functional index entries, but we ignore that consideration here.)
  */
-<<<<<<< HEAD
-func_expr: func_application within_group_clause filter_clause over_clause 
-				{
-              		FuncCall *n = (FuncCall *) $1;
+func_expr: func_application within_group_clause filter_clause over_clause
+				{
+					FuncCall *n = (FuncCall *) $1;
 					/*
 					 * the order clause for WITHIN GROUP and the one
 					 * for aggregate ORDER BY share a field, so we
 					 * have to check here that at most one is present.
 					 * We check for DISTINCT here to give a better
-					 * error position.  Other consistency checks are
+					 * error position.	Other consistency checks are
 					 * deferred to parse_func.c or parse_agg.c
 					 */
 					if ($2 != NIL)
@@ -11260,16 +11259,7 @@
 					n->agg_filter = $3;
 					n->over = $4;
 					$$ = (Node *) n;
-				} 
-=======
-func_expr: func_application filter_clause over_clause
-				{
-					FuncCall *n = (FuncCall*)$1;
-					n->agg_filter = $2;
-					n->over = $3;
-					$$ = (Node*)n;
-				}
->>>>>>> 705556a6
+				}
 			| func_expr_common_subexpr
 				{ $$ = $1; }
 		;
