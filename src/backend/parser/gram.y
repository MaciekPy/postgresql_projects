%{

/*#define YYDEBUG 1*/
/*-------------------------------------------------------------------------
 *
 * gram.y
 *	  POSTGRESQL BISON rules/actions
 *
 * Portions Copyright (c) 1996-2013, PostgreSQL Global Development Group
 * Portions Copyright (c) 1994, Regents of the University of California
 *
 *
 * IDENTIFICATION
 *	  src/backend/parser/gram.y
 *
 * HISTORY
 *	  AUTHOR			DATE			MAJOR EVENT
 *	  Andrew Yu			Sept, 1994		POSTQUEL to SQL conversion
 *	  Andrew Yu			Oct, 1994		lispy code conversion
 *
 * NOTES
 *	  CAPITALS are used to represent terminal symbols.
 *	  non-capitals are used to represent non-terminals.
 *
 *	  In general, nothing in this file should initiate database accesses
 *	  nor depend on changeable state (such as SET variables).  If you do
 *	  database accesses, your code will fail when we have aborted the
 *	  current transaction and are just parsing commands to find the next
 *	  ROLLBACK or COMMIT.  If you make use of SET variables, then you
 *	  will do the wrong thing in multi-query strings like this:
 *			SET SQL_inheritance TO off; SELECT * FROM foo;
 *	  because the entire string is parsed by gram.y before the SET gets
 *	  executed.  Anything that depends on the database or changeable state
 *	  should be handled during parse analysis so that it happens at the
 *	  right time not the wrong time.  The handling of SQL_inheritance is
 *	  a good example.
 *
 * WARNINGS
 *	  If you use a list, make sure the datum is a node so that the printing
 *	  routines work.
 *
 *	  Sometimes we assign constants to makeStrings. Make sure we don't free
 *	  those.
 *
 *-------------------------------------------------------------------------
 */
#include "postgres.h"

#include <ctype.h>
#include <limits.h>

#include "catalog/index.h"
#include "catalog/namespace.h"
#include "catalog/pg_trigger.h"
#include "commands/defrem.h"
#include "commands/trigger.h"
#include "nodes/makefuncs.h"
#include "nodes/nodeFuncs.h"
#include "parser/gramparse.h"
#include "parser/parser.h"
#include "storage/lmgr.h"
#include "utils/date.h"
#include "utils/datetime.h"
#include "utils/numeric.h"
#include "utils/xml.h"


/*
 * Location tracking support --- simpler than bison's default, since we only
 * want to track the start position not the end position of each nonterminal.
 */
#define YYLLOC_DEFAULT(Current, Rhs, N) \
	do { \
		if ((N) > 0) \
			(Current) = (Rhs)[1]; \
		else \
			(Current) = (-1); \
	} while (0)

/*
 * The above macro assigns -1 (unknown) as the parse location of any
 * nonterminal that was reduced from an empty rule.  This is problematic
 * for nonterminals defined like
 *		OptFooList: / * EMPTY * / { ... } | OptFooList Foo { ... } ;
 * because we'll set -1 as the location during the first reduction and then
 * copy it during each subsequent reduction, leaving us with -1 for the
 * location even when the list is not empty.  To fix that, do this in the
 * action for the nonempty rule(s):
 *		if (@$ < 0) @$ = @2;
 * (Although we have many nonterminals that follow this pattern, we only
 * bother with fixing @$ like this when the nonterminal's parse location
 * is actually referenced in some rule.)
 */

/*
 * Bison doesn't allocate anything that needs to live across parser calls,
 * so we can easily have it use palloc instead of malloc.  This prevents
 * memory leaks if we error out during parsing.  Note this only works with
 * bison >= 2.0.  However, in bison 1.875 the default is to use alloca()
 * if possible, so there's not really much problem anyhow, at least if
 * you're building with gcc.
 */
#define YYMALLOC palloc
#define YYFREE   pfree

/* Private struct for the result of privilege_target production */
typedef struct PrivTarget
{
	GrantTargetType targtype;
	GrantObjectType objtype;
	List	   *objs;
} PrivTarget;

/* ConstraintAttributeSpec yields an integer bitmask of these flags: */
#define CAS_NOT_DEFERRABLE			0x01
#define CAS_DEFERRABLE				0x02
#define CAS_INITIALLY_IMMEDIATE		0x04
#define CAS_INITIALLY_DEFERRED		0x08
#define CAS_NOT_VALID				0x10
#define CAS_NO_INHERIT				0x20


#define parser_yyerror(msg)  scanner_yyerror(msg, yyscanner)
#define parser_errposition(pos)  scanner_errposition(pos, yyscanner)

static void base_yyerror(YYLTYPE *yylloc, core_yyscan_t yyscanner,
						 const char *msg);
static Node *makeColumnRef(char *colname, List *indirection,
						   int location, core_yyscan_t yyscanner);
static Node *makeTypeCast(Node *arg, TypeName *typename, int location);
static Node *makeStringConst(char *str, int location);
static Node *makeStringConstCast(char *str, int location, TypeName *typename);
static Node *makeIntConst(int val, int location);
static Node *makeFloatConst(char *str, int location);
static Node *makeBitStringConst(char *str, int location);
static Node *makeNullAConst(int location);
static Node *makeAConst(Value *v, int location);
static Node *makeBoolAConst(bool state, int location);
static FuncCall *makeOverlaps(List *largs, List *rargs,
							  int location, core_yyscan_t yyscanner);
static void check_qualified_name(List *names, core_yyscan_t yyscanner);
static List *check_func_name(List *names, core_yyscan_t yyscanner);
static List *check_indirection(List *indirection, core_yyscan_t yyscanner);
static List *extractArgTypes(List *parameters);
static void insertSelectOptions(SelectStmt *stmt,
								List *sortClause, List *lockingClause,
								Node *limitOffset, Node *limitCount,
								WithClause *withClause,
								core_yyscan_t yyscanner);
static Node *makeSetOp(SetOperation op, bool all, Node *larg, Node *rarg);
static Node *doNegate(Node *n, int location);
static void doNegateFloat(Value *v);
static Node *makeAArrayExpr(List *elements, int location);
static Node *makeXmlExpr(XmlExprOp op, char *name, List *named_args,
						 List *args, int location);
static List *mergeTableFuncParameters(List *func_args, List *columns);
static TypeName *TableFuncTypeName(List *columns);
static RangeVar *makeRangeVarFromAnyName(List *names, int position, core_yyscan_t yyscanner);
static void SplitColQualList(List *qualList,
							 List **constraintList, CollateClause **collClause,
							 core_yyscan_t yyscanner);
static void processCASbits(int cas_bits, int location, const char *constrType,
			   bool *deferrable, bool *initdeferred, bool *not_valid,
			   bool *no_inherit, core_yyscan_t yyscanner);
static Node *makeRecursiveViewSelect(char *relname, List *aliases, Node *query);

%}

%pure-parser
%expect 0
%name-prefix="base_yy"
%locations

%parse-param {core_yyscan_t yyscanner}
%lex-param   {core_yyscan_t yyscanner}

%union
{
	core_YYSTYPE		core_yystype;
	/* these fields must match core_YYSTYPE: */
	int					ival;
	char				*str;
	const char			*keyword;

	char				chr;
	bool				boolean;
	JoinType			jtype;
	DropBehavior		dbehavior;
	OnCommitAction		oncommit;
	List				*list;
	Node				*node;
	Value				*value;
	ObjectType			objtype;
	TypeName			*typnam;
	FunctionParameter   *fun_param;
	FunctionParameterMode fun_param_mode;
	FuncWithArgs		*funwithargs;
	DefElem				*defelt;
	SortBy				*sortby;
	WindowDef			*windef;
	JoinExpr			*jexpr;
	IndexElem			*ielem;
	Alias				*alias;
	RangeVar			*range;
	IntoClause			*into;
	WithClause			*with;
	A_Indices			*aind;
	ResTarget			*target;
	struct PrivTarget	*privtarget;
	AccessPriv			*accesspriv;
	InsertStmt			*istmt;
	VariableSetStmt		*vsetstmt;
}

%type <node>	stmt schema_stmt
		AlterEventTrigStmt
		AlterDatabaseStmt AlterDatabaseSetStmt AlterDomainStmt AlterEnumStmt
		AlterFdwStmt AlterForeignServerStmt AlterGroupStmt
		AlterObjectSchemaStmt AlterOwnerStmt AlterSeqStmt AlterTableStmt
		AlterExtensionStmt AlterExtensionContentsStmt AlterForeignTableStmt
		AlterCompositeTypeStmt AlterUserStmt AlterUserMappingStmt AlterUserSetStmt
		AlterRoleStmt AlterRoleSetStmt
		AlterDefaultPrivilegesStmt DefACLAction
		AnalyzeStmt ClosePortalStmt ClusterStmt CommentStmt
		ConstraintsSetStmt CopyStmt CreateAsStmt CreateCastStmt
		CreateDomainStmt CreateExtensionStmt CreateGroupStmt CreateOpClassStmt
		CreateOpFamilyStmt AlterOpFamilyStmt CreatePLangStmt
		CreateSchemaStmt CreateSeqStmt CreateStmt CreateTableSpaceStmt
		CreateFdwStmt CreateForeignServerStmt CreateForeignTableStmt
		CreateAssertStmt CreateTrigStmt CreateEventTrigStmt
		CreateUserStmt CreateUserMappingStmt CreateRoleStmt
		CreatedbStmt DeclareCursorStmt DefineStmt DeleteStmt DiscardStmt DoStmt
		DropGroupStmt DropOpClassStmt DropOpFamilyStmt DropPLangStmt DropStmt
		DropAssertStmt DropTrigStmt DropRuleStmt DropCastStmt DropRoleStmt
		DropUserStmt DropdbStmt DropTableSpaceStmt DropFdwStmt
		DropForeignServerStmt DropUserMappingStmt ExplainStmt FetchStmt
		GrantStmt GrantRoleStmt IndexStmt InsertStmt ListenStmt LoadStmt
		LockStmt NotifyStmt ExplainableStmt PreparableStmt
		CreateFunctionStmt AlterFunctionStmt ReindexStmt RemoveAggrStmt
		RemoveFuncStmt RemoveOperStmt RenameStmt RevokeStmt RevokeRoleStmt
		RuleActionStmt RuleActionStmtOrEmpty RuleStmt
		SecLabelStmt SelectStmt TransactionStmt TruncateStmt
		UnlistenStmt UpdateStmt VacuumStmt
		VariableResetStmt VariableSetStmt VariableShowStmt
		ViewStmt CheckPointStmt CreateConversionStmt
		DeallocateStmt PrepareStmt ExecuteStmt
		DropOwnedStmt ReassignOwnedStmt
		AlterTSConfigurationStmt AlterTSDictionaryStmt
		CreateMatViewStmt RefreshMatViewStmt

%type <node>	select_no_parens select_with_parens select_clause
				simple_select values_clause

%type <node>	alter_column_default opclass_item opclass_drop alter_using
%type <ival>	add_drop opt_asc_desc opt_nulls_order

%type <node>	alter_table_cmd alter_type_cmd opt_collate_clause
%type <list>	alter_table_cmds alter_type_cmds

%type <dbehavior>	opt_drop_behavior

%type <list>	createdb_opt_list alterdb_opt_list copy_opt_list
				transaction_mode_list
				create_extension_opt_list alter_extension_opt_list
%type <defelt>	createdb_opt_item alterdb_opt_item copy_opt_item
				transaction_mode_item
				create_extension_opt_item alter_extension_opt_item

%type <ival>	opt_lock lock_type cast_context
%type <ival>	vacuum_option_list vacuum_option_elem
%type <boolean>	opt_force opt_or_replace
				opt_grant_grant_option opt_grant_admin_option
				opt_nowait opt_if_exists opt_with_data

%type <list>	OptRoleList AlterOptRoleList
%type <defelt>	CreateOptRoleElem AlterOptRoleElem

%type <str>		opt_type
%type <str>		foreign_server_version opt_foreign_server_version
%type <str>		auth_ident
%type <str>		opt_in_database

%type <str>		OptSchemaName
%type <list>	OptSchemaEltList

%type <boolean> TriggerForSpec TriggerForType
%type <ival>	TriggerActionTime
%type <list>	TriggerEvents TriggerOneEvent
%type <value>	TriggerFuncArg
%type <node>	TriggerWhen

%type <list>	event_trigger_when_list event_trigger_value_list
%type <defelt>	event_trigger_when_item
%type <chr>		enable_trigger

%type <str>		copy_file_name
				database_name access_method_clause access_method attr_name
				name cursor_name file_name
				index_name opt_index_name cluster_index_specification

%type <list>	func_name handler_name qual_Op qual_all_Op subquery_Op
				opt_class opt_inline_handler opt_validator validator_clause
				opt_collate

%type <range>	qualified_name OptConstrFromTable

%type <str>		all_Op MathOp

%type <str>		iso_level opt_encoding
%type <node>	grantee
%type <list>	grantee_list
%type <accesspriv> privilege
%type <list>	privileges privilege_list
%type <privtarget> privilege_target
%type <funwithargs> function_with_argtypes
%type <list>	function_with_argtypes_list
%type <ival>	defacl_privilege_target
%type <defelt>	DefACLOption
%type <list>	DefACLOptionList

%type <list>	stmtblock stmtmulti
				OptTableElementList TableElementList OptInherit definition
				OptTypedTableElementList TypedTableElementList
				reloptions opt_reloptions
				OptWith opt_distinct opt_definition func_args func_args_list
				func_args_with_defaults func_args_with_defaults_list
				func_as createfunc_opt_list alterfunc_opt_list
				aggr_args old_aggr_definition old_aggr_list
				oper_argtypes RuleActionList RuleActionMulti
				opt_column_list columnList opt_name_list
				sort_clause opt_sort_clause sortby_list index_params
				name_list from_clause from_list opt_array_bounds
				qualified_name_list any_name any_name_list
				any_operator expr_list attrs
				target_list insert_column_list set_target_list
				set_clause_list set_clause multiple_set_clause
				ctext_expr_list ctext_row def_list indirection opt_indirection
				reloption_list group_clause TriggerFuncArgs select_limit
				opt_select_limit opclass_item_list opclass_drop_list
				opclass_purpose opt_opfamily transaction_mode_list_or_empty
				OptTableFuncElementList TableFuncElementList opt_type_modifiers
				prep_type_clause
				execute_param_clause using_clause returning_clause
				opt_enum_val_list enum_val_list table_func_column_list
				create_generic_options alter_generic_options
				relation_expr_list dostmt_opt_list

%type <list>	opt_fdw_options fdw_options
%type <defelt>	fdw_option

%type <range>	OptTempTableName
%type <into>	into_clause create_as_target create_mv_target

%type <defelt>	createfunc_opt_item common_func_opt_item dostmt_opt_item
%type <fun_param> func_arg func_arg_with_default table_func_column
%type <fun_param_mode> arg_class
%type <typnam>	func_return func_type

%type <boolean>  opt_trusted opt_restart_seqs
%type <ival>	 OptTemp
%type <ival>	 OptNoLog
%type <oncommit> OnCommitOption

%type <ival>	for_locking_strength
%type <node>	for_locking_item
%type <list>	for_locking_clause opt_for_locking_clause for_locking_items
%type <list>	locked_rels_list
%type <boolean>	opt_all

%type <node>	join_outer join_qual
%type <jtype>	join_type

%type <list>	extract_list overlay_list position_list
%type <list>	substr_list trim_list
%type <list>	opt_interval interval_second
%type <node>	overlay_placing substr_from substr_for

%type <boolean> opt_instead
%type <boolean> opt_unique opt_concurrently opt_verbose opt_full
%type <boolean> opt_freeze opt_default opt_recheck
%type <defelt>	opt_binary opt_oids copy_delimiter

%type <boolean> copy_from opt_program

%type <ival>	opt_column event cursor_options opt_hold opt_set_data
%type <objtype>	reindex_type drop_type comment_type security_label_type

%type <node>	fetch_args limit_clause select_limit_value
				offset_clause select_offset_value
				select_offset_value2 opt_select_fetch_first_value
%type <ival>	row_or_rows first_or_next

%type <list>	OptSeqOptList SeqOptList
%type <defelt>	SeqOptElem

%type <istmt>	insert_rest

%type <vsetstmt> set_rest set_rest_more SetResetClause FunctionSetResetClause

%type <node>	TableElement TypedTableElement ConstraintElem TableFuncElement
%type <node>	columnDef columnOptions
%type <defelt>	def_elem reloption_elem old_aggr_elem
%type <node>	def_arg columnElem where_clause where_or_current_clause
				a_expr b_expr c_expr func_expr AexprConst indirection_el
				columnref in_expr having_clause func_table array_expr
				ExclusionWhereClause
%type <list>	ExclusionConstraintList ExclusionConstraintElem
%type <list>	func_arg_list
%type <node>	func_arg_expr
%type <list>	row type_list array_expr_list
%type <node>	case_expr case_arg when_clause case_default
%type <list>	when_clause_list
%type <ival>	sub_type
%type <node>	ctext_expr
%type <value>	NumericOnly
%type <list>	NumericOnly_list
%type <alias>	alias_clause opt_alias_clause
%type <list>	func_alias_clause
%type <sortby>	sortby
%type <ielem>	index_elem
%type <node>	table_ref
%type <jexpr>	joined_table
%type <range>	relation_expr
%type <range>	relation_expr_opt_alias
%type <target>	target_el single_set_clause set_target insert_column_item

%type <str>		generic_option_name
%type <node>	generic_option_arg
%type <defelt>	generic_option_elem alter_generic_option_elem
%type <list>	generic_option_list alter_generic_option_list
%type <str>		explain_option_name
%type <node>	explain_option_arg
%type <defelt>	explain_option_elem
%type <list>	explain_option_list
%type <node>	copy_generic_opt_arg copy_generic_opt_arg_list_item
%type <defelt>	copy_generic_opt_elem
%type <list>	copy_generic_opt_list copy_generic_opt_arg_list
%type <list>	copy_options

%type <typnam>	Typename SimpleTypename ConstTypename
				GenericType Numeric opt_float
				Character ConstCharacter
				CharacterWithLength CharacterWithoutLength
				ConstDatetime ConstInterval
				Bit ConstBit BitWithLength BitWithoutLength
%type <str>		character
%type <str>		extract_arg
%type <str>		opt_charset
%type <boolean> opt_varying opt_timezone opt_no_inherit

%type <ival>	Iconst SignedIconst
%type <str>		Sconst comment_text notify_payload
%type <str>		RoleId opt_granted_by opt_boolean_or_string
%type <list>	var_list
%type <str>		ColId ColLabel var_name type_function_name param_name
%type <str>		NonReservedWord NonReservedWord_or_Sconst
%type <node>	var_value zone_value

%type <keyword> unreserved_keyword type_func_name_keyword
%type <keyword> col_name_keyword reserved_keyword

%type <node>	TableConstraint TableLikeClause
%type <ival>	TableLikeOptionList TableLikeOption
%type <list>	ColQualList
%type <node>	ColConstraint ColConstraintElem ConstraintAttr
%type <ival>	key_actions key_delete key_match key_update key_action
%type <ival>	ConstraintAttributeSpec ConstraintAttributeElem
%type <str>		ExistingIndex

%type <list>	constraints_set_list
%type <boolean> constraints_set_mode
%type <str>		OptTableSpace OptConsTableSpace OptTableSpaceOwner
%type <list>	opt_check_option

%type <str>		opt_provider security_label

%type <target>	xml_attribute_el
%type <list>	xml_attribute_list xml_attributes
%type <node>	xml_root_version opt_xml_root_standalone
%type <node>	xmlexists_argument
%type <ival>	document_or_content
%type <boolean> xml_whitespace_option

%type <node>	common_table_expr
%type <with>	with_clause opt_with_clause
%type <list>	cte_list

%type <list>	window_clause window_definition_list opt_partition_clause
%type <windef>	window_definition over_clause window_specification
				opt_frame_clause frame_extent frame_bound
%type <str>		opt_existing_window_name
%type <boolean> opt_if_not_exists
%type <node>    filter_clause
%type <node> 	within_group_clause

/*
 * Non-keyword token types.  These are hard-wired into the "flex" lexer.
 * They must be listed first so that their numeric codes do not depend on
 * the set of keywords.  PL/pgsql depends on this so that it can share the
 * same lexer.  If you add/change tokens here, fix PL/pgsql to match!
 *
 * DOT_DOT is unused in the core SQL grammar, and so will always provoke
 * parse errors.  It is needed by PL/pgsql.
 */
%token <str>	IDENT FCONST SCONST BCONST XCONST Op
%token <ival>	ICONST PARAM
%token			TYPECAST DOT_DOT COLON_EQUALS

/*
 * If you want to make any keyword changes, update the keyword table in
 * src/include/parser/kwlist.h and add new keywords to the appropriate one
 * of the reserved-or-not-so-reserved keyword lists, below; search
 * this file for "Keyword category lists".
 */

/* ordinary key words in alphabetical order */
%token <keyword> ABORT_P ABSOLUTE_P ACCESS ACTION ADD_P ADMIN AFTER
	AGGREGATE ALL ALSO ALTER ALWAYS ANALYSE ANALYZE AND ANY ARRAY AS ASC
	ASSERTION ASSIGNMENT ASYMMETRIC AT ATTRIBUTE AUTHORIZATION

	BACKWARD BEFORE BEGIN_P BETWEEN BIGINT BINARY BIT
	BOOLEAN_P BOTH BY

	CACHE CALLED CASCADE CASCADED CASE CAST CATALOG_P CHAIN CHAR_P
	CHARACTER CHARACTERISTICS CHECK CHECKPOINT CLASS CLOSE
	CLUSTER COALESCE COLLATE COLLATION COLUMN COMMENT COMMENTS COMMIT
	COMMITTED CONCURRENTLY CONFIGURATION CONNECTION CONSTRAINT CONSTRAINTS
	CONTENT_P CONTINUE_P CONVERSION_P COPY COST CREATE
	CROSS CSV CURRENT_P
	CURRENT_CATALOG CURRENT_DATE CURRENT_ROLE CURRENT_SCHEMA
	CURRENT_TIME CURRENT_TIMESTAMP CURRENT_USER CURSOR CYCLE

	DATA_P DATABASE DAY_P DEALLOCATE DEC DECIMAL_P DECLARE DEFAULT DEFAULTS
	DEFERRABLE DEFERRED DEFINER DELETE_P DELIMITER DELIMITERS DESC
	DICTIONARY DISABLE_P DISCARD DISTINCT DO DOCUMENT_P DOMAIN_P DOUBLE_P DROP

	EACH ELSE ENABLE_P ENCODING ENCRYPTED END_P ENUM_P ESCAPE EVENT EXCEPT
	EXCLUDE EXCLUDING EXCLUSIVE EXECUTE EXISTS EXPLAIN
	EXTENSION EXTERNAL EXTRACT

	FALSE_P FAMILY FETCH FILTER FIRST_P FLOAT_P FOLLOWING FOR FORCE FOREIGN FORWARD
	FREEZE FROM FULL FUNCTION FUNCTIONS

	GLOBAL GRANT GRANTED GREATEST GROUP_P

	HANDLER HAVING HEADER_P HOLD HOUR_P

	IDENTITY_P IF_P ILIKE IMMEDIATE IMMUTABLE IMPLICIT_P IN_P
	INCLUDING INCREMENT INDEX INDEXES INHERIT INHERITS INITIALLY INLINE_P
	INNER_P INOUT INPUT_P INSENSITIVE INSERT INSTEAD INT_P INTEGER
	INTERSECT INTERVAL INTO INVOKER IS ISNULL ISOLATION

	JOIN

	KEY

	LABEL LANGUAGE LARGE_P LAST_P LATERAL_P LC_COLLATE_P LC_CTYPE_P
	LEADING LEAKPROOF LEAST LEFT LEVEL LIKE LIMIT LISTEN LOAD LOCAL
	LOCALTIME LOCALTIMESTAMP LOCATION LOCK_P

	MAPPING MATCH MATERIALIZED MAXVALUE MINUTE_P MINVALUE MODE MONTH_P MOVE

	NAME_P NAMES NATIONAL NATURAL NCHAR NEXT NO NONE
	NOT NOTHING NOTIFY NOTNULL NOWAIT NULL_P NULLIF
	NULLS_P NUMERIC

	OBJECT_P OF OFF OFFSET OIDS ON ONLY OPERATOR OPTION OPTIONS OR
	ORDER OUT_P OUTER_P OVER OVERLAPS OVERLAY OWNED OWNER

	PARSER PARTIAL PARTITION PASSING PASSWORD PLACING PLANS POSITION
	PRECEDING PRECISION PRESERVE PREPARE PREPARED PRIMARY
	PRIOR PRIVILEGES PROCEDURAL PROCEDURE PROGRAM

	QUOTE

	RANGE READ REAL REASSIGN RECHECK RECURSIVE REF REFERENCES REFRESH REINDEX
	RELATIVE_P RELEASE RENAME REPEATABLE REPLACE REPLICA
	RESET RESTART RESTRICT RETURNING RETURNS REVOKE RIGHT ROLE ROLLBACK
	ROW ROWS RULE

	SAVEPOINT SCHEMA SCROLL SEARCH SECOND_P SECURITY SELECT SEQUENCE SEQUENCES
	SERIALIZABLE SERVER SESSION SESSION_USER SET SETOF SHARE
	SHOW SIMILAR SIMPLE SMALLINT SNAPSHOT SOME STABLE STANDALONE_P START
	STATEMENT STATISTICS STDIN STDOUT STORAGE STRICT_P STRIP_P SUBSTRING
	SYMMETRIC SYSID SYSTEM_P

	TABLE TABLES TABLESPACE TEMP TEMPLATE TEMPORARY TEXT_P THEN TIME TIMESTAMP
	TO TRAILING TRANSACTION TREAT TRIGGER TRIM TRUE_P
	TRUNCATE TRUSTED TYPE_P TYPES_P

	UNBOUNDED UNCOMMITTED UNENCRYPTED UNION UNIQUE UNKNOWN UNLISTEN UNLOGGED
	UNTIL UPDATE USER USING

	VACUUM VALID VALIDATE VALIDATOR VALUE_P VALUES VARCHAR VARIADIC VARYING
	VERBOSE VERSION_P VIEW VOLATILE

	WHEN WHERE WITHIN WHITESPACE_P WINDOW WITH WITHOUT WORK WRAPPER WRITE

	XML_P XMLATTRIBUTES XMLCONCAT XMLELEMENT XMLEXISTS XMLFOREST XMLPARSE
	XMLPI XMLROOT XMLSERIALIZE

	YEAR_P YES_P

	ZONE

/*
 * The grammar thinks these are keywords, but they are not in the kwlist.h
 * list and so can never be entered directly.  The filter in parser.c
 * creates these tokens when required.
 */
%token			NULLS_FIRST NULLS_LAST WITH_TIME


/* Precedence: lowest to highest */
%nonassoc	SET				/* see relation_expr_opt_alias */
%left		UNION EXCEPT
%left		INTERSECT
%left		OR
%left		AND
%right		NOT
%right		'='
%nonassoc	'<' '>'
%nonassoc	LIKE ILIKE SIMILAR
%nonassoc	ESCAPE
%nonassoc	OVERLAPS
%nonassoc	BETWEEN
%nonassoc	IN_P
%left		POSTFIXOP		/* dummy for postfix Op rules */
/*
 * To support target_el without AS, we must give IDENT an explicit priority
 * between POSTFIXOP and Op.  We can safely assign the same priority to
 * various unreserved keywords as needed to resolve ambiguities (this can't
 * have any bad effects since obviously the keywords will still behave the
 * same as if they weren't keywords).  We need to do this for PARTITION,
 * RANGE, ROWS to support opt_existing_window_name; and for RANGE, ROWS
 * so that they can follow a_expr without creating postfix-operator problems;
 * and for NULL so that it can follow b_expr in ColQualList without creating
 * postfix-operator problems.
 *
 * The frame_bound productions UNBOUNDED PRECEDING and UNBOUNDED FOLLOWING
 * are even messier: since UNBOUNDED is an unreserved keyword (per spec!),
 * there is no principled way to distinguish these from the productions
 * a_expr PRECEDING/FOLLOWING.  We hack this up by giving UNBOUNDED slightly
 * lower precedence than PRECEDING and FOLLOWING.  At present this doesn't
 * appear to cause UNBOUNDED to be treated differently from other unreserved
 * keywords anywhere else in the grammar, but it's definitely risky.  We can
 * blame any funny behavior of UNBOUNDED on the SQL standard, though.
 */
%nonassoc	UNBOUNDED		/* ideally should have same precedence as IDENT */
%nonassoc	IDENT NULL_P PARTITION RANGE ROWS PRECEDING FOLLOWING
%left		Op OPERATOR		/* multi-character ops and user-defined operators */
%nonassoc	NOTNULL
%nonassoc	ISNULL
%nonassoc	IS				/* sets precedence for IS NULL, etc */
%left		'+' '-'
%left		'*' '/' '%'
%left		'^'
/* Unary Operators */
%left		AT				/* sets precedence for AT TIME ZONE */
%left		COLLATE
%right		UMINUS
%left		'[' ']'
%left		'(' ')'
%left		TYPECAST
%left		'.'
/*
 * These might seem to be low-precedence, but actually they are not part
 * of the arithmetic hierarchy at all in their use as JOIN operators.
 * We make them high-precedence to support their use as function names.
 * They wouldn't be given a precedence at all, were it not that we need
 * left-associativity among the JOIN rules themselves.
 */
%left		JOIN CROSS LEFT FULL RIGHT INNER_P NATURAL
/* kluge to keep xml_whitespace_option from causing shift/reduce conflicts */
%right		PRESERVE STRIP_P

%%

/*
 *	The target production for the whole parse.
 */
stmtblock:	stmtmulti
			{
				pg_yyget_extra(yyscanner)->parsetree = $1;
			}
		;

/* the thrashing around here is to discard "empty" statements... */
stmtmulti:	stmtmulti ';' stmt
				{
					if ($3 != NULL)
						$$ = lappend($1, $3);
					else
						$$ = $1;
				}
			| stmt
				{
					if ($1 != NULL)
						$$ = list_make1($1);
					else
						$$ = NIL;
				}
		;

stmt :
			AlterEventTrigStmt
			| AlterDatabaseStmt
			| AlterDatabaseSetStmt
			| AlterDefaultPrivilegesStmt
			| AlterDomainStmt
			| AlterEnumStmt
			| AlterExtensionStmt
			| AlterExtensionContentsStmt
			| AlterFdwStmt
			| AlterForeignServerStmt
			| AlterForeignTableStmt
			| AlterFunctionStmt
			| AlterGroupStmt
			| AlterObjectSchemaStmt
			| AlterOwnerStmt
			| AlterSeqStmt
			| AlterTableStmt
			| AlterCompositeTypeStmt
			| AlterRoleSetStmt
			| AlterRoleStmt
			| AlterTSConfigurationStmt
			| AlterTSDictionaryStmt
			| AlterUserMappingStmt
			| AlterUserSetStmt
			| AlterUserStmt
			| AnalyzeStmt
			| CheckPointStmt
			| ClosePortalStmt
			| ClusterStmt
			| CommentStmt
			| ConstraintsSetStmt
			| CopyStmt
			| CreateAsStmt
			| CreateAssertStmt
			| CreateCastStmt
			| CreateConversionStmt
			| CreateDomainStmt
			| CreateExtensionStmt
			| CreateFdwStmt
			| CreateForeignServerStmt
			| CreateForeignTableStmt
			| CreateFunctionStmt
			| CreateGroupStmt
			| CreateMatViewStmt
			| CreateOpClassStmt
			| CreateOpFamilyStmt
			| AlterOpFamilyStmt
			| CreatePLangStmt
			| CreateSchemaStmt
			| CreateSeqStmt
			| CreateStmt
			| CreateTableSpaceStmt
			| CreateTrigStmt
			| CreateEventTrigStmt
			| CreateRoleStmt
			| CreateUserStmt
			| CreateUserMappingStmt
			| CreatedbStmt
			| DeallocateStmt
			| DeclareCursorStmt
			| DefineStmt
			| DeleteStmt
			| DiscardStmt
			| DoStmt
			| DropAssertStmt
			| DropCastStmt
			| DropFdwStmt
			| DropForeignServerStmt
			| DropGroupStmt
			| DropOpClassStmt
			| DropOpFamilyStmt
			| DropOwnedStmt
			| DropPLangStmt
			| DropRuleStmt
			| DropStmt
			| DropTableSpaceStmt
			| DropTrigStmt
			| DropRoleStmt
			| DropUserStmt
			| DropUserMappingStmt
			| DropdbStmt
			| ExecuteStmt
			| ExplainStmt
			| FetchStmt
			| GrantStmt
			| GrantRoleStmt
			| IndexStmt
			| InsertStmt
			| ListenStmt
			| RefreshMatViewStmt
			| LoadStmt
			| LockStmt
			| NotifyStmt
			| PrepareStmt
			| ReassignOwnedStmt
			| ReindexStmt
			| RemoveAggrStmt
			| RemoveFuncStmt
			| RemoveOperStmt
			| RenameStmt
			| RevokeStmt
			| RevokeRoleStmt
			| RuleStmt
			| SecLabelStmt
			| SelectStmt
			| TransactionStmt
			| TruncateStmt
			| UnlistenStmt
			| UpdateStmt
			| VacuumStmt
			| VariableResetStmt
			| VariableSetStmt
			| VariableShowStmt
			| ViewStmt
			| /*EMPTY*/
				{ $$ = NULL; }
		;

/*****************************************************************************
 *
 * Create a new Postgres DBMS role
 *
 *****************************************************************************/

CreateRoleStmt:
			CREATE ROLE RoleId opt_with OptRoleList
				{
					CreateRoleStmt *n = makeNode(CreateRoleStmt);
					n->stmt_type = ROLESTMT_ROLE;
					n->role = $3;
					n->options = $5;
					$$ = (Node *)n;
				}
		;


opt_with:	WITH									{}
			| /*EMPTY*/								{}
		;

/*
 * Options for CREATE ROLE and ALTER ROLE (also used by CREATE/ALTER USER
 * for backwards compatibility).  Note: the only option required by SQL99
 * is "WITH ADMIN name".
 */
OptRoleList:
			OptRoleList CreateOptRoleElem			{ $$ = lappend($1, $2); }
			| /* EMPTY */							{ $$ = NIL; }
		;

AlterOptRoleList:
			AlterOptRoleList AlterOptRoleElem		{ $$ = lappend($1, $2); }
			| /* EMPTY */							{ $$ = NIL; }
		;

AlterOptRoleElem:
			PASSWORD Sconst
				{
					$$ = makeDefElem("password",
									 (Node *)makeString($2));
				}
			| PASSWORD NULL_P
				{
					$$ = makeDefElem("password", NULL);
				}
			| ENCRYPTED PASSWORD Sconst
				{
					$$ = makeDefElem("encryptedPassword",
									 (Node *)makeString($3));
				}
			| UNENCRYPTED PASSWORD Sconst
				{
					$$ = makeDefElem("unencryptedPassword",
									 (Node *)makeString($3));
				}
			| INHERIT
				{
					$$ = makeDefElem("inherit", (Node *)makeInteger(TRUE));
				}
			| CONNECTION LIMIT SignedIconst
				{
					$$ = makeDefElem("connectionlimit", (Node *)makeInteger($3));
				}
			| VALID UNTIL Sconst
				{
					$$ = makeDefElem("validUntil", (Node *)makeString($3));
				}
		/*	Supported but not documented for roles, for use by ALTER GROUP. */
			| USER name_list
				{
					$$ = makeDefElem("rolemembers", (Node *)$2);
				}
			| IDENT
				{
					/*
					 * We handle identifiers that aren't parser keywords with
					 * the following special-case codes, to avoid bloating the
					 * size of the main parser.
					 */
					if (strcmp($1, "superuser") == 0)
						$$ = makeDefElem("superuser", (Node *)makeInteger(TRUE));
					else if (strcmp($1, "nosuperuser") == 0)
						$$ = makeDefElem("superuser", (Node *)makeInteger(FALSE));
					else if (strcmp($1, "createuser") == 0)
					{
						/* For backwards compatibility, synonym for SUPERUSER */
						$$ = makeDefElem("superuser", (Node *)makeInteger(TRUE));
					}
					else if (strcmp($1, "nocreateuser") == 0)
					{
						/* For backwards compatibility, synonym for SUPERUSER */
						$$ = makeDefElem("superuser", (Node *)makeInteger(FALSE));
					}
					else if (strcmp($1, "createrole") == 0)
						$$ = makeDefElem("createrole", (Node *)makeInteger(TRUE));
					else if (strcmp($1, "nocreaterole") == 0)
						$$ = makeDefElem("createrole", (Node *)makeInteger(FALSE));
					else if (strcmp($1, "replication") == 0)
						$$ = makeDefElem("isreplication", (Node *)makeInteger(TRUE));
					else if (strcmp($1, "noreplication") == 0)
						$$ = makeDefElem("isreplication", (Node *)makeInteger(FALSE));
					else if (strcmp($1, "createdb") == 0)
						$$ = makeDefElem("createdb", (Node *)makeInteger(TRUE));
					else if (strcmp($1, "nocreatedb") == 0)
						$$ = makeDefElem("createdb", (Node *)makeInteger(FALSE));
					else if (strcmp($1, "login") == 0)
						$$ = makeDefElem("canlogin", (Node *)makeInteger(TRUE));
					else if (strcmp($1, "nologin") == 0)
						$$ = makeDefElem("canlogin", (Node *)makeInteger(FALSE));
					else if (strcmp($1, "noinherit") == 0)
					{
						/*
						 * Note that INHERIT is a keyword, so it's handled by main parser, but
						 * NOINHERIT is handled here.
						 */
						$$ = makeDefElem("inherit", (Node *)makeInteger(FALSE));
					}
					else
						ereport(ERROR,
								(errcode(ERRCODE_SYNTAX_ERROR),
								 errmsg("unrecognized role option \"%s\"", $1),
									 parser_errposition(@1)));
				}
		;

CreateOptRoleElem:
			AlterOptRoleElem			{ $$ = $1; }
			/* The following are not supported by ALTER ROLE/USER/GROUP */
			| SYSID Iconst
				{
					$$ = makeDefElem("sysid", (Node *)makeInteger($2));
				}
			| ADMIN name_list
				{
					$$ = makeDefElem("adminmembers", (Node *)$2);
				}
			| ROLE name_list
				{
					$$ = makeDefElem("rolemembers", (Node *)$2);
				}
			| IN_P ROLE name_list
				{
					$$ = makeDefElem("addroleto", (Node *)$3);
				}
			| IN_P GROUP_P name_list
				{
					$$ = makeDefElem("addroleto", (Node *)$3);
				}
		;


/*****************************************************************************
 *
 * Create a new Postgres DBMS user (role with implied login ability)
 *
 *****************************************************************************/

CreateUserStmt:
			CREATE USER RoleId opt_with OptRoleList
				{
					CreateRoleStmt *n = makeNode(CreateRoleStmt);
					n->stmt_type = ROLESTMT_USER;
					n->role = $3;
					n->options = $5;
					$$ = (Node *)n;
				}
		;


/*****************************************************************************
 *
 * Alter a postgresql DBMS role
 *
 *****************************************************************************/

AlterRoleStmt:
			ALTER ROLE RoleId opt_with AlterOptRoleList
				 {
					AlterRoleStmt *n = makeNode(AlterRoleStmt);
					n->role = $3;
					n->action = +1;	/* add, if there are members */
					n->options = $5;
					$$ = (Node *)n;
				 }
		;

opt_in_database:
			   /* EMPTY */					{ $$ = NULL; }
			| IN_P DATABASE database_name	{ $$ = $3; }
		;

AlterRoleSetStmt:
			ALTER ROLE RoleId opt_in_database SetResetClause
				{
					AlterRoleSetStmt *n = makeNode(AlterRoleSetStmt);
					n->role = $3;
					n->database = $4;
					n->setstmt = $5;
					$$ = (Node *)n;
				}
			| ALTER ROLE ALL opt_in_database SetResetClause
				{
					AlterRoleSetStmt *n = makeNode(AlterRoleSetStmt);
					n->role = NULL;
					n->database = $4;
					n->setstmt = $5;
					$$ = (Node *)n;
				}
		;


/*****************************************************************************
 *
 * Alter a postgresql DBMS user
 *
 *****************************************************************************/

AlterUserStmt:
			ALTER USER RoleId opt_with AlterOptRoleList
				 {
					AlterRoleStmt *n = makeNode(AlterRoleStmt);
					n->role = $3;
					n->action = +1;	/* add, if there are members */
					n->options = $5;
					$$ = (Node *)n;
				 }
		;


AlterUserSetStmt:
			ALTER USER RoleId SetResetClause
				{
					AlterRoleSetStmt *n = makeNode(AlterRoleSetStmt);
					n->role = $3;
					n->database = NULL;
					n->setstmt = $4;
					$$ = (Node *)n;
				}
			;


/*****************************************************************************
 *
 * Drop a postgresql DBMS role
 *
 * XXX Ideally this would have CASCADE/RESTRICT options, but since a role
 * might own objects in multiple databases, there is presently no way to
 * implement either cascading or restricting.  Caveat DBA.
 *****************************************************************************/

DropRoleStmt:
			DROP ROLE name_list
				{
					DropRoleStmt *n = makeNode(DropRoleStmt);
					n->missing_ok = FALSE;
					n->roles = $3;
					$$ = (Node *)n;
				}
			| DROP ROLE IF_P EXISTS name_list
				{
					DropRoleStmt *n = makeNode(DropRoleStmt);
					n->missing_ok = TRUE;
					n->roles = $5;
					$$ = (Node *)n;
				}
			;

/*****************************************************************************
 *
 * Drop a postgresql DBMS user
 *
 * XXX Ideally this would have CASCADE/RESTRICT options, but since a user
 * might own objects in multiple databases, there is presently no way to
 * implement either cascading or restricting.  Caveat DBA.
 *****************************************************************************/

DropUserStmt:
			DROP USER name_list
				{
					DropRoleStmt *n = makeNode(DropRoleStmt);
					n->missing_ok = FALSE;
					n->roles = $3;
					$$ = (Node *)n;
				}
			| DROP USER IF_P EXISTS name_list
				{
					DropRoleStmt *n = makeNode(DropRoleStmt);
					n->roles = $5;
					n->missing_ok = TRUE;
					$$ = (Node *)n;
				}
			;


/*****************************************************************************
 *
 * Create a postgresql group (role without login ability)
 *
 *****************************************************************************/

CreateGroupStmt:
			CREATE GROUP_P RoleId opt_with OptRoleList
				{
					CreateRoleStmt *n = makeNode(CreateRoleStmt);
					n->stmt_type = ROLESTMT_GROUP;
					n->role = $3;
					n->options = $5;
					$$ = (Node *)n;
				}
		;


/*****************************************************************************
 *
 * Alter a postgresql group
 *
 *****************************************************************************/

AlterGroupStmt:
			ALTER GROUP_P RoleId add_drop USER name_list
				{
					AlterRoleStmt *n = makeNode(AlterRoleStmt);
					n->role = $3;
					n->action = $4;
					n->options = list_make1(makeDefElem("rolemembers",
														(Node *)$6));
					$$ = (Node *)n;
				}
		;

add_drop:	ADD_P									{ $$ = +1; }
			| DROP									{ $$ = -1; }
		;


/*****************************************************************************
 *
 * Drop a postgresql group
 *
 * XXX see above notes about cascading DROP USER; groups have same problem.
 *****************************************************************************/

DropGroupStmt:
			DROP GROUP_P name_list
				{
					DropRoleStmt *n = makeNode(DropRoleStmt);
					n->missing_ok = FALSE;
					n->roles = $3;
					$$ = (Node *)n;
				}
			| DROP GROUP_P IF_P EXISTS name_list
				{
					DropRoleStmt *n = makeNode(DropRoleStmt);
					n->missing_ok = TRUE;
					n->roles = $5;
					$$ = (Node *)n;
				}
		;


/*****************************************************************************
 *
 * Manipulate a schema
 *
 *****************************************************************************/

CreateSchemaStmt:
			CREATE SCHEMA OptSchemaName AUTHORIZATION RoleId OptSchemaEltList
				{
					CreateSchemaStmt *n = makeNode(CreateSchemaStmt);
					/* One can omit the schema name or the authorization id. */
					if ($3 != NULL)
						n->schemaname = $3;
					else
						n->schemaname = $5;
					n->authid = $5;
					n->schemaElts = $6;
					n->if_not_exists = false;
					$$ = (Node *)n;
				}
			| CREATE SCHEMA ColId OptSchemaEltList
				{
					CreateSchemaStmt *n = makeNode(CreateSchemaStmt);
					/* ...but not both */
					n->schemaname = $3;
					n->authid = NULL;
					n->schemaElts = $4;
					n->if_not_exists = false;
					$$ = (Node *)n;
				}
			| CREATE SCHEMA IF_P NOT EXISTS OptSchemaName AUTHORIZATION RoleId OptSchemaEltList
				{
					CreateSchemaStmt *n = makeNode(CreateSchemaStmt);
					/* One can omit the schema name or the authorization id. */
					if ($6 != NULL)
						n->schemaname = $6;
					else
						n->schemaname = $8;
					n->authid = $8;
					if ($9 != NIL)
						ereport(ERROR,
								(errcode(ERRCODE_FEATURE_NOT_SUPPORTED),
								 errmsg("CREATE SCHEMA IF NOT EXISTS cannot include schema elements"),
								 parser_errposition(@9)));
					n->schemaElts = $9;
					n->if_not_exists = true;
					$$ = (Node *)n;
				}
			| CREATE SCHEMA IF_P NOT EXISTS ColId OptSchemaEltList
				{
					CreateSchemaStmt *n = makeNode(CreateSchemaStmt);
					/* ...but not both */
					n->schemaname = $6;
					n->authid = NULL;
					if ($7 != NIL)
						ereport(ERROR,
								(errcode(ERRCODE_FEATURE_NOT_SUPPORTED),
								 errmsg("CREATE SCHEMA IF NOT EXISTS cannot include schema elements"),
								 parser_errposition(@7)));
					n->schemaElts = $7;
					n->if_not_exists = true;
					$$ = (Node *)n;
				}
		;

OptSchemaName:
			ColId									{ $$ = $1; }
			| /* EMPTY */							{ $$ = NULL; }
		;

OptSchemaEltList:
			OptSchemaEltList schema_stmt
				{
					if (@$ < 0)			/* see comments for YYLLOC_DEFAULT */
						@$ = @2;
					$$ = lappend($1, $2);
				}
			| /* EMPTY */
				{ $$ = NIL; }
		;

/*
 *	schema_stmt are the ones that can show up inside a CREATE SCHEMA
 *	statement (in addition to by themselves).
 */
schema_stmt:
			CreateStmt
			| IndexStmt
			| CreateSeqStmt
			| CreateTrigStmt
			| GrantStmt
			| ViewStmt
		;


/*****************************************************************************
 *
 * Set PG internal variable
 *	  SET name TO 'var_value'
 * Include SQL syntax (thomas 1997-10-22):
 *	  SET TIME ZONE 'var_value'
 *
 *****************************************************************************/

VariableSetStmt:
			SET set_rest
				{
					VariableSetStmt *n = $2;
					n->is_local = false;
					$$ = (Node *) n;
				}
			| SET LOCAL set_rest
				{
					VariableSetStmt *n = $3;
					n->is_local = true;
					$$ = (Node *) n;
				}
			| SET SESSION set_rest
				{
					VariableSetStmt *n = $3;
					n->is_local = false;
					$$ = (Node *) n;
				}
		;

set_rest:
			TRANSACTION transaction_mode_list
				{
					VariableSetStmt *n = makeNode(VariableSetStmt);
					n->kind = VAR_SET_MULTI;
					n->name = "TRANSACTION";
					n->args = $2;
					$$ = n;
				}
			| SESSION CHARACTERISTICS AS TRANSACTION transaction_mode_list
				{
					VariableSetStmt *n = makeNode(VariableSetStmt);
					n->kind = VAR_SET_MULTI;
					n->name = "SESSION CHARACTERISTICS";
					n->args = $5;
					$$ = n;
				}
			| set_rest_more
			;

set_rest_more:	/* Generic SET syntaxes: */
			var_name TO var_list
				{
					VariableSetStmt *n = makeNode(VariableSetStmt);
					n->kind = VAR_SET_VALUE;
					n->name = $1;
					n->args = $3;
					$$ = n;
				}
			| var_name '=' var_list
				{
					VariableSetStmt *n = makeNode(VariableSetStmt);
					n->kind = VAR_SET_VALUE;
					n->name = $1;
					n->args = $3;
					$$ = n;
				}
			| var_name TO DEFAULT
				{
					VariableSetStmt *n = makeNode(VariableSetStmt);
					n->kind = VAR_SET_DEFAULT;
					n->name = $1;
					$$ = n;
				}
			| var_name '=' DEFAULT
				{
					VariableSetStmt *n = makeNode(VariableSetStmt);
					n->kind = VAR_SET_DEFAULT;
					n->name = $1;
					$$ = n;
				}
			| var_name FROM CURRENT_P
				{
					VariableSetStmt *n = makeNode(VariableSetStmt);
					n->kind = VAR_SET_CURRENT;
					n->name = $1;
					$$ = n;
				}
			/* Special syntaxes mandated by SQL standard: */
			| TIME ZONE zone_value
				{
					VariableSetStmt *n = makeNode(VariableSetStmt);
					n->kind = VAR_SET_VALUE;
					n->name = "timezone";
					if ($3 != NULL)
						n->args = list_make1($3);
					else
						n->kind = VAR_SET_DEFAULT;
					$$ = n;
				}
			| CATALOG_P Sconst
				{
					ereport(ERROR,
							(errcode(ERRCODE_FEATURE_NOT_SUPPORTED),
							 errmsg("current database cannot be changed"),
							 parser_errposition(@2)));
					$$ = NULL; /*not reached*/
				}
			| SCHEMA Sconst
				{
					VariableSetStmt *n = makeNode(VariableSetStmt);
					n->kind = VAR_SET_VALUE;
					n->name = "search_path";
					n->args = list_make1(makeStringConst($2, @2));
					$$ = n;
				}
			| NAMES opt_encoding
				{
					VariableSetStmt *n = makeNode(VariableSetStmt);
					n->kind = VAR_SET_VALUE;
					n->name = "client_encoding";
					if ($2 != NULL)
						n->args = list_make1(makeStringConst($2, @2));
					else
						n->kind = VAR_SET_DEFAULT;
					$$ = n;
				}
			| ROLE NonReservedWord_or_Sconst
				{
					VariableSetStmt *n = makeNode(VariableSetStmt);
					n->kind = VAR_SET_VALUE;
					n->name = "role";
					n->args = list_make1(makeStringConst($2, @2));
					$$ = n;
				}
			| SESSION AUTHORIZATION NonReservedWord_or_Sconst
				{
					VariableSetStmt *n = makeNode(VariableSetStmt);
					n->kind = VAR_SET_VALUE;
					n->name = "session_authorization";
					n->args = list_make1(makeStringConst($3, @3));
					$$ = n;
				}
			| SESSION AUTHORIZATION DEFAULT
				{
					VariableSetStmt *n = makeNode(VariableSetStmt);
					n->kind = VAR_SET_DEFAULT;
					n->name = "session_authorization";
					$$ = n;
				}
			| XML_P OPTION document_or_content
				{
					VariableSetStmt *n = makeNode(VariableSetStmt);
					n->kind = VAR_SET_VALUE;
					n->name = "xmloption";
					n->args = list_make1(makeStringConst($3 == XMLOPTION_DOCUMENT ? "DOCUMENT" : "CONTENT", @3));
					$$ = n;
				}
			/* Special syntaxes invented by PostgreSQL: */
			| TRANSACTION SNAPSHOT Sconst
				{
					VariableSetStmt *n = makeNode(VariableSetStmt);
					n->kind = VAR_SET_MULTI;
					n->name = "TRANSACTION SNAPSHOT";
					n->args = list_make1(makeStringConst($3, @3));
					$$ = n;
				}
		;

var_name:	ColId								{ $$ = $1; }
			| var_name '.' ColId
				{
					$$ = palloc(strlen($1) + strlen($3) + 2);
					sprintf($$, "%s.%s", $1, $3);
				}
		;

var_list:	var_value								{ $$ = list_make1($1); }
			| var_list ',' var_value				{ $$ = lappend($1, $3); }
		;

var_value:	opt_boolean_or_string
				{ $$ = makeStringConst($1, @1); }
			| NumericOnly
				{ $$ = makeAConst($1, @1); }
		;

iso_level:	READ UNCOMMITTED						{ $$ = "read uncommitted"; }
			| READ COMMITTED						{ $$ = "read committed"; }
			| REPEATABLE READ						{ $$ = "repeatable read"; }
			| SERIALIZABLE							{ $$ = "serializable"; }
		;

opt_boolean_or_string:
			TRUE_P									{ $$ = "true"; }
			| FALSE_P								{ $$ = "false"; }
			| ON									{ $$ = "on"; }
			/*
			 * OFF is also accepted as a boolean value, but is handled by
			 * the NonReservedWord rule.  The action for booleans and strings
			 * is the same, so we don't need to distinguish them here.
			 */
			| NonReservedWord_or_Sconst				{ $$ = $1; }
		;

/* Timezone values can be:
 * - a string such as 'pst8pdt'
 * - an identifier such as "pst8pdt"
 * - an integer or floating point number
 * - a time interval per SQL99
 * ColId gives reduce/reduce errors against ConstInterval and LOCAL,
 * so use IDENT (meaning we reject anything that is a key word).
 */
zone_value:
			Sconst
				{
					$$ = makeStringConst($1, @1);
				}
			| IDENT
				{
					$$ = makeStringConst($1, @1);
				}
			| ConstInterval Sconst opt_interval
				{
					TypeName *t = $1;
					if ($3 != NIL)
					{
						A_Const *n = (A_Const *) linitial($3);
						if ((n->val.val.ival & ~(INTERVAL_MASK(HOUR) | INTERVAL_MASK(MINUTE))) != 0)
							ereport(ERROR,
									(errcode(ERRCODE_SYNTAX_ERROR),
									 errmsg("time zone interval must be HOUR or HOUR TO MINUTE"),
									 parser_errposition(@3)));
					}
					t->typmods = $3;
					$$ = makeStringConstCast($2, @2, t);
				}
			| ConstInterval '(' Iconst ')' Sconst opt_interval
				{
					TypeName *t = $1;
					if ($6 != NIL)
					{
						A_Const *n = (A_Const *) linitial($6);
						if ((n->val.val.ival & ~(INTERVAL_MASK(HOUR) | INTERVAL_MASK(MINUTE))) != 0)
							ereport(ERROR,
									(errcode(ERRCODE_SYNTAX_ERROR),
									 errmsg("time zone interval must be HOUR or HOUR TO MINUTE"),
									 parser_errposition(@6)));
						if (list_length($6) != 1)
							ereport(ERROR,
									(errcode(ERRCODE_SYNTAX_ERROR),
									 errmsg("interval precision specified twice"),
									 parser_errposition(@1)));
						t->typmods = lappend($6, makeIntConst($3, @3));
					}
					else
						t->typmods = list_make2(makeIntConst(INTERVAL_FULL_RANGE, -1),
												makeIntConst($3, @3));
					$$ = makeStringConstCast($5, @5, t);
				}
			| NumericOnly							{ $$ = makeAConst($1, @1); }
			| DEFAULT								{ $$ = NULL; }
			| LOCAL									{ $$ = NULL; }
		;

opt_encoding:
			Sconst									{ $$ = $1; }
			| DEFAULT								{ $$ = NULL; }
			| /*EMPTY*/								{ $$ = NULL; }
		;

NonReservedWord_or_Sconst:
			NonReservedWord							{ $$ = $1; }
			| Sconst								{ $$ = $1; }
		;

VariableResetStmt:
			RESET var_name
				{
					VariableSetStmt *n = makeNode(VariableSetStmt);
					n->kind = VAR_RESET;
					n->name = $2;
					$$ = (Node *) n;
				}
			| RESET TIME ZONE
				{
					VariableSetStmt *n = makeNode(VariableSetStmt);
					n->kind = VAR_RESET;
					n->name = "timezone";
					$$ = (Node *) n;
				}
			| RESET TRANSACTION ISOLATION LEVEL
				{
					VariableSetStmt *n = makeNode(VariableSetStmt);
					n->kind = VAR_RESET;
					n->name = "transaction_isolation";
					$$ = (Node *) n;
				}
			| RESET SESSION AUTHORIZATION
				{
					VariableSetStmt *n = makeNode(VariableSetStmt);
					n->kind = VAR_RESET;
					n->name = "session_authorization";
					$$ = (Node *) n;
				}
			| RESET ALL
				{
					VariableSetStmt *n = makeNode(VariableSetStmt);
					n->kind = VAR_RESET_ALL;
					$$ = (Node *) n;
				}
		;

/* SetResetClause allows SET or RESET without LOCAL */
SetResetClause:
			SET set_rest					{ $$ = $2; }
			| VariableResetStmt				{ $$ = (VariableSetStmt *) $1; }
		;

/* SetResetClause allows SET or RESET without LOCAL */
FunctionSetResetClause:
			SET set_rest_more				{ $$ = $2; }
			| VariableResetStmt				{ $$ = (VariableSetStmt *) $1; }
		;


VariableShowStmt:
			SHOW var_name
				{
					VariableShowStmt *n = makeNode(VariableShowStmt);
					n->name = $2;
					$$ = (Node *) n;
				}
			| SHOW TIME ZONE
				{
					VariableShowStmt *n = makeNode(VariableShowStmt);
					n->name = "timezone";
					$$ = (Node *) n;
				}
			| SHOW TRANSACTION ISOLATION LEVEL
				{
					VariableShowStmt *n = makeNode(VariableShowStmt);
					n->name = "transaction_isolation";
					$$ = (Node *) n;
				}
			| SHOW SESSION AUTHORIZATION
				{
					VariableShowStmt *n = makeNode(VariableShowStmt);
					n->name = "session_authorization";
					$$ = (Node *) n;
				}
			| SHOW ALL
				{
					VariableShowStmt *n = makeNode(VariableShowStmt);
					n->name = "all";
					$$ = (Node *) n;
				}
		;


ConstraintsSetStmt:
			SET CONSTRAINTS constraints_set_list constraints_set_mode
				{
					ConstraintsSetStmt *n = makeNode(ConstraintsSetStmt);
					n->constraints = $3;
					n->deferred = $4;
					$$ = (Node *) n;
				}
		;

constraints_set_list:
			ALL										{ $$ = NIL; }
			| qualified_name_list					{ $$ = $1; }
		;

constraints_set_mode:
			DEFERRED								{ $$ = TRUE; }
			| IMMEDIATE								{ $$ = FALSE; }
		;


/*
 * Checkpoint statement
 */
CheckPointStmt:
			CHECKPOINT
				{
					CheckPointStmt *n = makeNode(CheckPointStmt);
					$$ = (Node *)n;
				}
		;


/*****************************************************************************
 *
 * DISCARD { ALL | TEMP | PLANS }
 *
 *****************************************************************************/

DiscardStmt:
			DISCARD ALL
				{
					DiscardStmt *n = makeNode(DiscardStmt);
					n->target = DISCARD_ALL;
					$$ = (Node *) n;
				}
			| DISCARD TEMP
				{
					DiscardStmt *n = makeNode(DiscardStmt);
					n->target = DISCARD_TEMP;
					$$ = (Node *) n;
				}
			| DISCARD TEMPORARY
				{
					DiscardStmt *n = makeNode(DiscardStmt);
					n->target = DISCARD_TEMP;
					$$ = (Node *) n;
				}
			| DISCARD PLANS
				{
					DiscardStmt *n = makeNode(DiscardStmt);
					n->target = DISCARD_PLANS;
					$$ = (Node *) n;
				}
		;


/*****************************************************************************
 *
 *	ALTER [ TABLE | INDEX | SEQUENCE | VIEW | MATERIALIZED VIEW ] variations
 *
 * Note: we accept all subcommands for each of the five variants, and sort
 * out what's really legal at execution time.
 *****************************************************************************/

AlterTableStmt:
			ALTER TABLE relation_expr alter_table_cmds
				{
					AlterTableStmt *n = makeNode(AlterTableStmt);
					n->relation = $3;
					n->cmds = $4;
					n->relkind = OBJECT_TABLE;
					n->missing_ok = false;
					$$ = (Node *)n;
				}
		|	ALTER TABLE IF_P EXISTS relation_expr alter_table_cmds
				{
					AlterTableStmt *n = makeNode(AlterTableStmt);
					n->relation = $5;
					n->cmds = $6;
					n->relkind = OBJECT_TABLE;
					n->missing_ok = true;
					$$ = (Node *)n;
				}
		|	ALTER INDEX qualified_name alter_table_cmds
				{
					AlterTableStmt *n = makeNode(AlterTableStmt);
					n->relation = $3;
					n->cmds = $4;
					n->relkind = OBJECT_INDEX;
					n->missing_ok = false;
					$$ = (Node *)n;
				}
		|	ALTER INDEX IF_P EXISTS qualified_name alter_table_cmds
				{
					AlterTableStmt *n = makeNode(AlterTableStmt);
					n->relation = $5;
					n->cmds = $6;
					n->relkind = OBJECT_INDEX;
					n->missing_ok = true;
					$$ = (Node *)n;
				}
		|	ALTER SEQUENCE qualified_name alter_table_cmds
				{
					AlterTableStmt *n = makeNode(AlterTableStmt);
					n->relation = $3;
					n->cmds = $4;
					n->relkind = OBJECT_SEQUENCE;
					n->missing_ok = false;
					$$ = (Node *)n;
				}
		|	ALTER SEQUENCE IF_P EXISTS qualified_name alter_table_cmds
				{
					AlterTableStmt *n = makeNode(AlterTableStmt);
					n->relation = $5;
					n->cmds = $6;
					n->relkind = OBJECT_SEQUENCE;
					n->missing_ok = true;
					$$ = (Node *)n;
				}
		|	ALTER VIEW qualified_name alter_table_cmds
				{
					AlterTableStmt *n = makeNode(AlterTableStmt);
					n->relation = $3;
					n->cmds = $4;
					n->relkind = OBJECT_VIEW;
					n->missing_ok = false;
					$$ = (Node *)n;
				}
		|	ALTER VIEW IF_P EXISTS qualified_name alter_table_cmds
				{
					AlterTableStmt *n = makeNode(AlterTableStmt);
					n->relation = $5;
					n->cmds = $6;
					n->relkind = OBJECT_VIEW;
					n->missing_ok = true;
					$$ = (Node *)n;
				}
		|	ALTER MATERIALIZED VIEW qualified_name alter_table_cmds
				{
					AlterTableStmt *n = makeNode(AlterTableStmt);
					n->relation = $4;
					n->cmds = $5;
					n->relkind = OBJECT_MATVIEW;
					n->missing_ok = false;
					$$ = (Node *)n;
				}
		|	ALTER MATERIALIZED VIEW IF_P EXISTS qualified_name alter_table_cmds
				{
					AlterTableStmt *n = makeNode(AlterTableStmt);
					n->relation = $6;
					n->cmds = $7;
					n->relkind = OBJECT_MATVIEW;
					n->missing_ok = true;
					$$ = (Node *)n;
				}
		;

alter_table_cmds:
			alter_table_cmd							{ $$ = list_make1($1); }
			| alter_table_cmds ',' alter_table_cmd	{ $$ = lappend($1, $3); }
		;

alter_table_cmd:
			/* ALTER TABLE <name> ADD <coldef> */
			ADD_P columnDef
				{
					AlterTableCmd *n = makeNode(AlterTableCmd);
					n->subtype = AT_AddColumn;
					n->def = $2;
					$$ = (Node *)n;
				}
			/* ALTER TABLE <name> ADD COLUMN <coldef> */
			| ADD_P COLUMN columnDef
				{
					AlterTableCmd *n = makeNode(AlterTableCmd);
					n->subtype = AT_AddColumn;
					n->def = $3;
					$$ = (Node *)n;
				}
			/* ALTER TABLE <name> ALTER [COLUMN] <colname> {SET DEFAULT <expr>|DROP DEFAULT} */
			| ALTER opt_column ColId alter_column_default
				{
					AlterTableCmd *n = makeNode(AlterTableCmd);
					n->subtype = AT_ColumnDefault;
					n->name = $3;
					n->def = $4;
					$$ = (Node *)n;
				}
			/* ALTER TABLE <name> ALTER [COLUMN] <colname> DROP NOT NULL */
			| ALTER opt_column ColId DROP NOT NULL_P
				{
					AlterTableCmd *n = makeNode(AlterTableCmd);
					n->subtype = AT_DropNotNull;
					n->name = $3;
					$$ = (Node *)n;
				}
			/* ALTER TABLE <name> ALTER [COLUMN] <colname> SET NOT NULL */
			| ALTER opt_column ColId SET NOT NULL_P
				{
					AlterTableCmd *n = makeNode(AlterTableCmd);
					n->subtype = AT_SetNotNull;
					n->name = $3;
					$$ = (Node *)n;
				}
			/* ALTER TABLE <name> ALTER [COLUMN] <colname> SET STATISTICS <SignedIconst> */
			| ALTER opt_column ColId SET STATISTICS SignedIconst
				{
					AlterTableCmd *n = makeNode(AlterTableCmd);
					n->subtype = AT_SetStatistics;
					n->name = $3;
					n->def = (Node *) makeInteger($6);
					$$ = (Node *)n;
				}
			/* ALTER TABLE <name> ALTER [COLUMN] <colname> SET ( column_parameter = value [, ... ] ) */
			| ALTER opt_column ColId SET reloptions
				{
					AlterTableCmd *n = makeNode(AlterTableCmd);
					n->subtype = AT_SetOptions;
					n->name = $3;
					n->def = (Node *) $5;
					$$ = (Node *)n;
				}
			/* ALTER TABLE <name> ALTER [COLUMN] <colname> SET ( column_parameter = value [, ... ] ) */
			| ALTER opt_column ColId RESET reloptions
				{
					AlterTableCmd *n = makeNode(AlterTableCmd);
					n->subtype = AT_ResetOptions;
					n->name = $3;
					n->def = (Node *) $5;
					$$ = (Node *)n;
				}
			/* ALTER TABLE <name> ALTER [COLUMN] <colname> SET STORAGE <storagemode> */
			| ALTER opt_column ColId SET STORAGE ColId
				{
					AlterTableCmd *n = makeNode(AlterTableCmd);
					n->subtype = AT_SetStorage;
					n->name = $3;
					n->def = (Node *) makeString($6);
					$$ = (Node *)n;
				}
			/* ALTER TABLE <name> DROP [COLUMN] IF EXISTS <colname> [RESTRICT|CASCADE] */
			| DROP opt_column IF_P EXISTS ColId opt_drop_behavior
				{
					AlterTableCmd *n = makeNode(AlterTableCmd);
					n->subtype = AT_DropColumn;
					n->name = $5;
					n->behavior = $6;
					n->missing_ok = TRUE;
					$$ = (Node *)n;
				}
			/* ALTER TABLE <name> DROP [COLUMN] <colname> [RESTRICT|CASCADE] */
			| DROP opt_column ColId opt_drop_behavior
				{
					AlterTableCmd *n = makeNode(AlterTableCmd);
					n->subtype = AT_DropColumn;
					n->name = $3;
					n->behavior = $4;
					n->missing_ok = FALSE;
					$$ = (Node *)n;
				}
			/*
			 * ALTER TABLE <name> ALTER [COLUMN] <colname> [SET DATA] TYPE <typename>
			 *		[ USING <expression> ]
			 */
			| ALTER opt_column ColId opt_set_data TYPE_P Typename opt_collate_clause alter_using
				{
					AlterTableCmd *n = makeNode(AlterTableCmd);
					ColumnDef *def = makeNode(ColumnDef);
					n->subtype = AT_AlterColumnType;
					n->name = $3;
					n->def = (Node *) def;
					/* We only use these three fields of the ColumnDef node */
					def->typeName = $6;
					def->collClause = (CollateClause *) $7;
					def->raw_default = $8;
					$$ = (Node *)n;
				}
			/* ALTER FOREIGN TABLE <name> ALTER [COLUMN] <colname> OPTIONS */
			| ALTER opt_column ColId alter_generic_options
				{
					AlterTableCmd *n = makeNode(AlterTableCmd);
					n->subtype = AT_AlterColumnGenericOptions;
					n->name = $3;
					n->def = (Node *) $4;
					$$ = (Node *)n;
				}
			/* ALTER TABLE <name> ADD CONSTRAINT ... */
			| ADD_P TableConstraint
				{
					AlterTableCmd *n = makeNode(AlterTableCmd);
					n->subtype = AT_AddConstraint;
					n->def = $2;
					$$ = (Node *)n;
				}
			/* ALTER TABLE <name> VALIDATE CONSTRAINT ... */
			| VALIDATE CONSTRAINT name
				{
					AlterTableCmd *n = makeNode(AlterTableCmd);
					n->subtype = AT_ValidateConstraint;
					n->name = $3;
					$$ = (Node *)n;
				}
			/* ALTER TABLE <name> DROP CONSTRAINT IF EXISTS <name> [RESTRICT|CASCADE] */
			| DROP CONSTRAINT IF_P EXISTS name opt_drop_behavior
				{
					AlterTableCmd *n = makeNode(AlterTableCmd);
					n->subtype = AT_DropConstraint;
					n->name = $5;
					n->behavior = $6;
					n->missing_ok = TRUE;
					$$ = (Node *)n;
				}
			/* ALTER TABLE <name> DROP CONSTRAINT <name> [RESTRICT|CASCADE] */
			| DROP CONSTRAINT name opt_drop_behavior
				{
					AlterTableCmd *n = makeNode(AlterTableCmd);
					n->subtype = AT_DropConstraint;
					n->name = $3;
					n->behavior = $4;
					n->missing_ok = FALSE;
					$$ = (Node *)n;
				}
			/* ALTER TABLE <name> SET WITH OIDS  */
			| SET WITH OIDS
				{
					AlterTableCmd *n = makeNode(AlterTableCmd);
					n->subtype = AT_AddOids;
					$$ = (Node *)n;
				}
			/* ALTER TABLE <name> SET WITHOUT OIDS  */
			| SET WITHOUT OIDS
				{
					AlterTableCmd *n = makeNode(AlterTableCmd);
					n->subtype = AT_DropOids;
					$$ = (Node *)n;
				}
			/* ALTER TABLE <name> CLUSTER ON <indexname> */
			| CLUSTER ON name
				{
					AlterTableCmd *n = makeNode(AlterTableCmd);
					n->subtype = AT_ClusterOn;
					n->name = $3;
					$$ = (Node *)n;
				}
			/* ALTER TABLE <name> SET WITHOUT CLUSTER */
			| SET WITHOUT CLUSTER
				{
					AlterTableCmd *n = makeNode(AlterTableCmd);
					n->subtype = AT_DropCluster;
					n->name = NULL;
					$$ = (Node *)n;
				}
			/* ALTER TABLE <name> ENABLE TRIGGER <trig> */
			| ENABLE_P TRIGGER name
				{
					AlterTableCmd *n = makeNode(AlterTableCmd);
					n->subtype = AT_EnableTrig;
					n->name = $3;
					$$ = (Node *)n;
				}
			/* ALTER TABLE <name> ENABLE ALWAYS TRIGGER <trig> */
			| ENABLE_P ALWAYS TRIGGER name
				{
					AlterTableCmd *n = makeNode(AlterTableCmd);
					n->subtype = AT_EnableAlwaysTrig;
					n->name = $4;
					$$ = (Node *)n;
				}
			/* ALTER TABLE <name> ENABLE REPLICA TRIGGER <trig> */
			| ENABLE_P REPLICA TRIGGER name
				{
					AlterTableCmd *n = makeNode(AlterTableCmd);
					n->subtype = AT_EnableReplicaTrig;
					n->name = $4;
					$$ = (Node *)n;
				}
			/* ALTER TABLE <name> ENABLE TRIGGER ALL */
			| ENABLE_P TRIGGER ALL
				{
					AlterTableCmd *n = makeNode(AlterTableCmd);
					n->subtype = AT_EnableTrigAll;
					$$ = (Node *)n;
				}
			/* ALTER TABLE <name> ENABLE TRIGGER USER */
			| ENABLE_P TRIGGER USER
				{
					AlterTableCmd *n = makeNode(AlterTableCmd);
					n->subtype = AT_EnableTrigUser;
					$$ = (Node *)n;
				}
			/* ALTER TABLE <name> DISABLE TRIGGER <trig> */
			| DISABLE_P TRIGGER name
				{
					AlterTableCmd *n = makeNode(AlterTableCmd);
					n->subtype = AT_DisableTrig;
					n->name = $3;
					$$ = (Node *)n;
				}
			/* ALTER TABLE <name> DISABLE TRIGGER ALL */
			| DISABLE_P TRIGGER ALL
				{
					AlterTableCmd *n = makeNode(AlterTableCmd);
					n->subtype = AT_DisableTrigAll;
					$$ = (Node *)n;
				}
			/* ALTER TABLE <name> DISABLE TRIGGER USER */
			| DISABLE_P TRIGGER USER
				{
					AlterTableCmd *n = makeNode(AlterTableCmd);
					n->subtype = AT_DisableTrigUser;
					$$ = (Node *)n;
				}
			/* ALTER TABLE <name> ENABLE RULE <rule> */
			| ENABLE_P RULE name
				{
					AlterTableCmd *n = makeNode(AlterTableCmd);
					n->subtype = AT_EnableRule;
					n->name = $3;
					$$ = (Node *)n;
				}
			/* ALTER TABLE <name> ENABLE ALWAYS RULE <rule> */
			| ENABLE_P ALWAYS RULE name
				{
					AlterTableCmd *n = makeNode(AlterTableCmd);
					n->subtype = AT_EnableAlwaysRule;
					n->name = $4;
					$$ = (Node *)n;
				}
			/* ALTER TABLE <name> ENABLE REPLICA RULE <rule> */
			| ENABLE_P REPLICA RULE name
				{
					AlterTableCmd *n = makeNode(AlterTableCmd);
					n->subtype = AT_EnableReplicaRule;
					n->name = $4;
					$$ = (Node *)n;
				}
			/* ALTER TABLE <name> DISABLE RULE <rule> */
			| DISABLE_P RULE name
				{
					AlterTableCmd *n = makeNode(AlterTableCmd);
					n->subtype = AT_DisableRule;
					n->name = $3;
					$$ = (Node *)n;
				}
			/* ALTER TABLE <name> INHERIT <parent> */
			| INHERIT qualified_name
				{
					AlterTableCmd *n = makeNode(AlterTableCmd);
					n->subtype = AT_AddInherit;
					n->def = (Node *) $2;
					$$ = (Node *)n;
				}
			/* ALTER TABLE <name> NO INHERIT <parent> */
			| NO INHERIT qualified_name
				{
					AlterTableCmd *n = makeNode(AlterTableCmd);
					n->subtype = AT_DropInherit;
					n->def = (Node *) $3;
					$$ = (Node *)n;
				}
			/* ALTER TABLE <name> OF <type_name> */
			| OF any_name
				{
					AlterTableCmd *n = makeNode(AlterTableCmd);
					TypeName *def = makeTypeNameFromNameList($2);
					def->location = @2;
					n->subtype = AT_AddOf;
					n->def = (Node *) def;
					$$ = (Node *)n;
				}
			/* ALTER TABLE <name> NOT OF */
			| NOT OF
				{
					AlterTableCmd *n = makeNode(AlterTableCmd);
					n->subtype = AT_DropOf;
					$$ = (Node *)n;
				}
			/* ALTER TABLE <name> OWNER TO RoleId */
			| OWNER TO RoleId
				{
					AlterTableCmd *n = makeNode(AlterTableCmd);
					n->subtype = AT_ChangeOwner;
					n->name = $3;
					$$ = (Node *)n;
				}
			/* ALTER TABLE <name> SET TABLESPACE <tablespacename> */
			| SET TABLESPACE name
				{
					AlterTableCmd *n = makeNode(AlterTableCmd);
					n->subtype = AT_SetTableSpace;
					n->name = $3;
					$$ = (Node *)n;
				}
			/* ALTER TABLE <name> SET (...) */
			| SET reloptions
				{
					AlterTableCmd *n = makeNode(AlterTableCmd);
					n->subtype = AT_SetRelOptions;
					n->def = (Node *)$2;
					$$ = (Node *)n;
				}
			/* ALTER TABLE <name> RESET (...) */
			| RESET reloptions
				{
					AlterTableCmd *n = makeNode(AlterTableCmd);
					n->subtype = AT_ResetRelOptions;
					n->def = (Node *)$2;
					$$ = (Node *)n;
				}
			| alter_generic_options
				{
					AlterTableCmd *n = makeNode(AlterTableCmd);
					n->subtype = AT_GenericOptions;
					n->def = (Node *)$1;
					$$ = (Node *) n;
				}
		;

alter_column_default:
			SET DEFAULT a_expr			{ $$ = $3; }
			| DROP DEFAULT				{ $$ = NULL; }
		;

opt_drop_behavior:
			CASCADE						{ $$ = DROP_CASCADE; }
			| RESTRICT					{ $$ = DROP_RESTRICT; }
			| /* EMPTY */				{ $$ = DROP_RESTRICT; /* default */ }
		;

opt_collate_clause:
			COLLATE any_name
				{
					CollateClause *n = makeNode(CollateClause);
					n->arg = NULL;
					n->collname = $2;
					n->location = @1;
					$$ = (Node *) n;
				}
			| /* EMPTY */				{ $$ = NULL; }
		;

alter_using:
			USING a_expr				{ $$ = $2; }
			| /* EMPTY */				{ $$ = NULL; }
		;

reloptions:
			'(' reloption_list ')'					{ $$ = $2; }
		;

opt_reloptions:		WITH reloptions					{ $$ = $2; }
			 |		/* EMPTY */						{ $$ = NIL; }
		;

reloption_list:
			reloption_elem							{ $$ = list_make1($1); }
			| reloption_list ',' reloption_elem		{ $$ = lappend($1, $3); }
		;

/* This should match def_elem and also allow qualified names */
reloption_elem:
			ColLabel '=' def_arg
				{
					$$ = makeDefElem($1, (Node *) $3);
				}
			| ColLabel
				{
					$$ = makeDefElem($1, NULL);
				}
			| ColLabel '.' ColLabel '=' def_arg
				{
					$$ = makeDefElemExtended($1, $3, (Node *) $5,
											 DEFELEM_UNSPEC);
				}
			| ColLabel '.' ColLabel
				{
					$$ = makeDefElemExtended($1, $3, NULL, DEFELEM_UNSPEC);
				}
		;


/*****************************************************************************
 *
 *	ALTER TYPE
 *
 * really variants of the ALTER TABLE subcommands with different spellings
 *****************************************************************************/

AlterCompositeTypeStmt:
			ALTER TYPE_P any_name alter_type_cmds
				{
					AlterTableStmt *n = makeNode(AlterTableStmt);

					/* can't use qualified_name, sigh */
					n->relation = makeRangeVarFromAnyName($3, @3, yyscanner);
					n->cmds = $4;
					n->relkind = OBJECT_TYPE;
					$$ = (Node *)n;
				}
			;

alter_type_cmds:
			alter_type_cmd							{ $$ = list_make1($1); }
			| alter_type_cmds ',' alter_type_cmd	{ $$ = lappend($1, $3); }
		;

alter_type_cmd:
			/* ALTER TYPE <name> ADD ATTRIBUTE <coldef> [RESTRICT|CASCADE] */
			ADD_P ATTRIBUTE TableFuncElement opt_drop_behavior
				{
					AlterTableCmd *n = makeNode(AlterTableCmd);
					n->subtype = AT_AddColumn;
					n->def = $3;
					n->behavior = $4;
					$$ = (Node *)n;
				}
			/* ALTER TYPE <name> DROP ATTRIBUTE IF EXISTS <attname> [RESTRICT|CASCADE] */
			| DROP ATTRIBUTE IF_P EXISTS ColId opt_drop_behavior
				{
					AlterTableCmd *n = makeNode(AlterTableCmd);
					n->subtype = AT_DropColumn;
					n->name = $5;
					n->behavior = $6;
					n->missing_ok = TRUE;
					$$ = (Node *)n;
				}
			/* ALTER TYPE <name> DROP ATTRIBUTE <attname> [RESTRICT|CASCADE] */
			| DROP ATTRIBUTE ColId opt_drop_behavior
				{
					AlterTableCmd *n = makeNode(AlterTableCmd);
					n->subtype = AT_DropColumn;
					n->name = $3;
					n->behavior = $4;
					n->missing_ok = FALSE;
					$$ = (Node *)n;
				}
			/* ALTER TYPE <name> ALTER ATTRIBUTE <attname> [SET DATA] TYPE <typename> [RESTRICT|CASCADE] */
			| ALTER ATTRIBUTE ColId opt_set_data TYPE_P Typename opt_collate_clause opt_drop_behavior
				{
					AlterTableCmd *n = makeNode(AlterTableCmd);
					ColumnDef *def = makeNode(ColumnDef);
					n->subtype = AT_AlterColumnType;
					n->name = $3;
					n->def = (Node *) def;
					n->behavior = $8;
					/* We only use these three fields of the ColumnDef node */
					def->typeName = $6;
					def->collClause = (CollateClause *) $7;
					def->raw_default = NULL;
					$$ = (Node *)n;
				}
		;


/*****************************************************************************
 *
 *		QUERY :
 *				close <portalname>
 *
 *****************************************************************************/

ClosePortalStmt:
			CLOSE cursor_name
				{
					ClosePortalStmt *n = makeNode(ClosePortalStmt);
					n->portalname = $2;
					$$ = (Node *)n;
				}
			| CLOSE ALL
				{
					ClosePortalStmt *n = makeNode(ClosePortalStmt);
					n->portalname = NULL;
					$$ = (Node *)n;
				}
		;


/*****************************************************************************
 *
 *		QUERY :
 *				COPY relname [(columnList)] FROM/TO file [WITH] [(options)]
 *				COPY ( SELECT ... ) TO file	[WITH] [(options)]
 *
 *				where 'file' can be one of:
 *				{ PROGRAM 'command' | STDIN | STDOUT | 'filename' }
 *
 *				In the preferred syntax the options are comma-separated
 *				and use generic identifiers instead of keywords.  The pre-9.0
 *				syntax had a hard-wired, space-separated set of options.
 *
 *				Really old syntax, from versions 7.2 and prior:
 *				COPY [ BINARY ] table [ WITH OIDS ] FROM/TO file
 *					[ [ USING ] DELIMITERS 'delimiter' ] ]
 *					[ WITH NULL AS 'null string' ]
 *				This option placement is not supported with COPY (SELECT...).
 *
 *****************************************************************************/

CopyStmt:	COPY opt_binary qualified_name opt_column_list opt_oids
			copy_from opt_program copy_file_name copy_delimiter opt_with copy_options
				{
					CopyStmt *n = makeNode(CopyStmt);
					n->relation = $3;
					n->query = NULL;
					n->attlist = $4;
					n->is_from = $6;
					n->is_program = $7;
					n->filename = $8;

					if (n->is_program && n->filename == NULL)
						ereport(ERROR,
								(errcode(ERRCODE_SYNTAX_ERROR),
								 errmsg("STDIN/STDOUT not allowed with PROGRAM"),
								 parser_errposition(@8)));

					n->options = NIL;
					/* Concatenate user-supplied flags */
					if ($2)
						n->options = lappend(n->options, $2);
					if ($5)
						n->options = lappend(n->options, $5);
					if ($9)
						n->options = lappend(n->options, $9);
					if ($11)
						n->options = list_concat(n->options, $11);
					$$ = (Node *)n;
				}
			| COPY select_with_parens TO opt_program copy_file_name opt_with copy_options
				{
					CopyStmt *n = makeNode(CopyStmt);
					n->relation = NULL;
					n->query = $2;
					n->attlist = NIL;
					n->is_from = false;
					n->is_program = $4;
					n->filename = $5;
					n->options = $7;

					if (n->is_program && n->filename == NULL)
						ereport(ERROR,
								(errcode(ERRCODE_SYNTAX_ERROR),
								 errmsg("STDIN/STDOUT not allowed with PROGRAM"),
								 parser_errposition(@5)));

					$$ = (Node *)n;
				}
		;

copy_from:
			FROM									{ $$ = TRUE; }
			| TO									{ $$ = FALSE; }
		;

opt_program:
			PROGRAM									{ $$ = TRUE; }
			| /* EMPTY */							{ $$ = FALSE; }
		;

/*
 * copy_file_name NULL indicates stdio is used. Whether stdin or stdout is
 * used depends on the direction. (It really doesn't make sense to copy from
 * stdout. We silently correct the "typo".)		 - AY 9/94
 */
copy_file_name:
			Sconst									{ $$ = $1; }
			| STDIN									{ $$ = NULL; }
			| STDOUT								{ $$ = NULL; }
		;

copy_options: copy_opt_list							{ $$ = $1; }
			| '(' copy_generic_opt_list ')'			{ $$ = $2; }
		;

/* old COPY option syntax */
copy_opt_list:
			copy_opt_list copy_opt_item				{ $$ = lappend($1, $2); }
			| /* EMPTY */							{ $$ = NIL; }
		;

copy_opt_item:
			BINARY
				{
					$$ = makeDefElem("format", (Node *)makeString("binary"));
				}
			| OIDS
				{
					$$ = makeDefElem("oids", (Node *)makeInteger(TRUE));
				}
			| FREEZE
				{
					$$ = makeDefElem("freeze", (Node *)makeInteger(TRUE));
				}
			| DELIMITER opt_as Sconst
				{
					$$ = makeDefElem("delimiter", (Node *)makeString($3));
				}
			| NULL_P opt_as Sconst
				{
					$$ = makeDefElem("null", (Node *)makeString($3));
				}
			| CSV
				{
					$$ = makeDefElem("format", (Node *)makeString("csv"));
				}
			| HEADER_P
				{
					$$ = makeDefElem("header", (Node *)makeInteger(TRUE));
				}
			| QUOTE opt_as Sconst
				{
					$$ = makeDefElem("quote", (Node *)makeString($3));
				}
			| ESCAPE opt_as Sconst
				{
					$$ = makeDefElem("escape", (Node *)makeString($3));
				}
			| FORCE QUOTE columnList
				{
					$$ = makeDefElem("force_quote", (Node *)$3);
				}
			| FORCE QUOTE '*'
				{
					$$ = makeDefElem("force_quote", (Node *)makeNode(A_Star));
				}
			| FORCE NOT NULL_P columnList
				{
					$$ = makeDefElem("force_not_null", (Node *)$4);
				}
			| ENCODING Sconst
				{
					$$ = makeDefElem("encoding", (Node *)makeString($2));
				}
		;

/* The following exist for backward compatibility with very old versions */

opt_binary:
			BINARY
				{
					$$ = makeDefElem("format", (Node *)makeString("binary"));
				}
			| /*EMPTY*/								{ $$ = NULL; }
		;

opt_oids:
			WITH OIDS
				{
					$$ = makeDefElem("oids", (Node *)makeInteger(TRUE));
				}
			| /*EMPTY*/								{ $$ = NULL; }
		;

copy_delimiter:
			opt_using DELIMITERS Sconst
				{
					$$ = makeDefElem("delimiter", (Node *)makeString($3));
				}
			| /*EMPTY*/								{ $$ = NULL; }
		;

opt_using:
			USING									{}
			| /*EMPTY*/								{}
		;

/* new COPY option syntax */
copy_generic_opt_list:
			copy_generic_opt_elem
				{
					$$ = list_make1($1);
				}
			| copy_generic_opt_list ',' copy_generic_opt_elem
				{
					$$ = lappend($1, $3);
				}
		;

copy_generic_opt_elem:
			ColLabel copy_generic_opt_arg
				{
					$$ = makeDefElem($1, $2);
				}
		;

copy_generic_opt_arg:
			opt_boolean_or_string			{ $$ = (Node *) makeString($1); }
			| NumericOnly					{ $$ = (Node *) $1; }
			| '*'							{ $$ = (Node *) makeNode(A_Star); }
			| '(' copy_generic_opt_arg_list ')'		{ $$ = (Node *) $2; }
			| /* EMPTY */					{ $$ = NULL; }
		;

copy_generic_opt_arg_list:
			  copy_generic_opt_arg_list_item
				{
					$$ = list_make1($1);
				}
			| copy_generic_opt_arg_list ',' copy_generic_opt_arg_list_item
				{
					$$ = lappend($1, $3);
				}
		;

/* beware of emitting non-string list elements here; see commands/define.c */
copy_generic_opt_arg_list_item:
			opt_boolean_or_string	{ $$ = (Node *) makeString($1); }
		;


/*****************************************************************************
 *
 *		QUERY :
 *				CREATE TABLE relname
 *
 *****************************************************************************/

CreateStmt:	CREATE OptTemp TABLE qualified_name '(' OptTableElementList ')'
			OptInherit OptWith OnCommitOption OptTableSpace
				{
					CreateStmt *n = makeNode(CreateStmt);
					$4->relpersistence = $2;
					n->relation = $4;
					n->tableElts = $6;
					n->inhRelations = $8;
					n->constraints = NIL;
					n->options = $9;
					n->oncommit = $10;
					n->tablespacename = $11;
					n->if_not_exists = false;
					$$ = (Node *)n;
				}
		| CREATE OptTemp TABLE IF_P NOT EXISTS qualified_name '('
			OptTableElementList ')' OptInherit OptWith OnCommitOption
			OptTableSpace
				{
					CreateStmt *n = makeNode(CreateStmt);
					$7->relpersistence = $2;
					n->relation = $7;
					n->tableElts = $9;
					n->inhRelations = $11;
					n->constraints = NIL;
					n->options = $12;
					n->oncommit = $13;
					n->tablespacename = $14;
					n->if_not_exists = true;
					$$ = (Node *)n;
				}
		| CREATE OptTemp TABLE qualified_name OF any_name
			OptTypedTableElementList OptWith OnCommitOption OptTableSpace
				{
					CreateStmt *n = makeNode(CreateStmt);
					$4->relpersistence = $2;
					n->relation = $4;
					n->tableElts = $7;
					n->ofTypename = makeTypeNameFromNameList($6);
					n->ofTypename->location = @6;
					n->constraints = NIL;
					n->options = $8;
					n->oncommit = $9;
					n->tablespacename = $10;
					n->if_not_exists = false;
					$$ = (Node *)n;
				}
		| CREATE OptTemp TABLE IF_P NOT EXISTS qualified_name OF any_name
			OptTypedTableElementList OptWith OnCommitOption OptTableSpace
				{
					CreateStmt *n = makeNode(CreateStmt);
					$7->relpersistence = $2;
					n->relation = $7;
					n->tableElts = $10;
					n->ofTypename = makeTypeNameFromNameList($9);
					n->ofTypename->location = @9;
					n->constraints = NIL;
					n->options = $11;
					n->oncommit = $12;
					n->tablespacename = $13;
					n->if_not_exists = true;
					$$ = (Node *)n;
				}
		;

/*
 * Redundancy here is needed to avoid shift/reduce conflicts,
 * since TEMP is not a reserved word.  See also OptTempTableName.
 *
 * NOTE: we accept both GLOBAL and LOCAL options.  They currently do nothing,
 * but future versions might consider GLOBAL to request SQL-spec-compliant
 * temp table behavior, so warn about that.  Since we have no modules the
 * LOCAL keyword is really meaningless; furthermore, some other products
 * implement LOCAL as meaning the same as our default temp table behavior,
 * so we'll probably continue to treat LOCAL as a noise word.
 */
OptTemp:	TEMPORARY					{ $$ = RELPERSISTENCE_TEMP; }
			| TEMP						{ $$ = RELPERSISTENCE_TEMP; }
			| LOCAL TEMPORARY			{ $$ = RELPERSISTENCE_TEMP; }
			| LOCAL TEMP				{ $$ = RELPERSISTENCE_TEMP; }
			| GLOBAL TEMPORARY
				{
					ereport(WARNING,
							(errmsg("GLOBAL is deprecated in temporary table creation"),
							 parser_errposition(@1)));
					$$ = RELPERSISTENCE_TEMP;
				}
			| GLOBAL TEMP
				{
					ereport(WARNING,
							(errmsg("GLOBAL is deprecated in temporary table creation"),
							 parser_errposition(@1)));
					$$ = RELPERSISTENCE_TEMP;
				}
			| UNLOGGED					{ $$ = RELPERSISTENCE_UNLOGGED; }
			| /*EMPTY*/					{ $$ = RELPERSISTENCE_PERMANENT; }
		;

OptTableElementList:
			TableElementList					{ $$ = $1; }
			| /*EMPTY*/							{ $$ = NIL; }
		;

OptTypedTableElementList:
			'(' TypedTableElementList ')'		{ $$ = $2; }
			| /*EMPTY*/							{ $$ = NIL; }
		;

TableElementList:
			TableElement
				{
					$$ = list_make1($1);
				}
			| TableElementList ',' TableElement
				{
					$$ = lappend($1, $3);
				}
		;

TypedTableElementList:
			TypedTableElement
				{
					$$ = list_make1($1);
				}
			| TypedTableElementList ',' TypedTableElement
				{
					$$ = lappend($1, $3);
				}
		;

TableElement:
			columnDef							{ $$ = $1; }
			| TableLikeClause					{ $$ = $1; }
			| TableConstraint					{ $$ = $1; }
		;

TypedTableElement:
			columnOptions						{ $$ = $1; }
			| TableConstraint					{ $$ = $1; }
		;

columnDef:	ColId Typename create_generic_options ColQualList
				{
					ColumnDef *n = makeNode(ColumnDef);
					n->colname = $1;
					n->typeName = $2;
					n->inhcount = 0;
					n->is_local = true;
					n->is_not_null = false;
					n->is_from_type = false;
					n->storage = 0;
					n->raw_default = NULL;
					n->cooked_default = NULL;
					n->collOid = InvalidOid;
					n->fdwoptions = $3;
					SplitColQualList($4, &n->constraints, &n->collClause,
									 yyscanner);
					$$ = (Node *)n;
				}
		;

columnOptions:	ColId WITH OPTIONS ColQualList
				{
					ColumnDef *n = makeNode(ColumnDef);
					n->colname = $1;
					n->typeName = NULL;
					n->inhcount = 0;
					n->is_local = true;
					n->is_not_null = false;
					n->is_from_type = false;
					n->storage = 0;
					n->raw_default = NULL;
					n->cooked_default = NULL;
					n->collOid = InvalidOid;
					SplitColQualList($4, &n->constraints, &n->collClause,
									 yyscanner);
					$$ = (Node *)n;
				}
		;

ColQualList:
			ColQualList ColConstraint				{ $$ = lappend($1, $2); }
			| /*EMPTY*/								{ $$ = NIL; }
		;

ColConstraint:
			CONSTRAINT name ColConstraintElem
				{
					Constraint *n = (Constraint *) $3;
					Assert(IsA(n, Constraint));
					n->conname = $2;
					n->location = @1;
					$$ = (Node *) n;
				}
			| ColConstraintElem						{ $$ = $1; }
			| ConstraintAttr						{ $$ = $1; }
			| COLLATE any_name
				{
					/*
					 * Note: the CollateClause is momentarily included in
					 * the list built by ColQualList, but we split it out
					 * again in SplitColQualList.
					 */
					CollateClause *n = makeNode(CollateClause);
					n->arg = NULL;
					n->collname = $2;
					n->location = @1;
					$$ = (Node *) n;
				}
		;

/* DEFAULT NULL is already the default for Postgres.
 * But define it here and carry it forward into the system
 * to make it explicit.
 * - thomas 1998-09-13
 *
 * WITH NULL and NULL are not SQL-standard syntax elements,
 * so leave them out. Use DEFAULT NULL to explicitly indicate
 * that a column may have that value. WITH NULL leads to
 * shift/reduce conflicts with WITH TIME ZONE anyway.
 * - thomas 1999-01-08
 *
 * DEFAULT expression must be b_expr not a_expr to prevent shift/reduce
 * conflict on NOT (since NOT might start a subsequent NOT NULL constraint,
 * or be part of a_expr NOT LIKE or similar constructs).
 */
ColConstraintElem:
			NOT NULL_P
				{
					Constraint *n = makeNode(Constraint);
					n->contype = CONSTR_NOTNULL;
					n->location = @1;
					$$ = (Node *)n;
				}
			| NULL_P
				{
					Constraint *n = makeNode(Constraint);
					n->contype = CONSTR_NULL;
					n->location = @1;
					$$ = (Node *)n;
				}
			| UNIQUE opt_definition OptConsTableSpace
				{
					Constraint *n = makeNode(Constraint);
					n->contype = CONSTR_UNIQUE;
					n->location = @1;
					n->keys = NULL;
					n->options = $2;
					n->indexname = NULL;
					n->indexspace = $3;
					$$ = (Node *)n;
				}
			| PRIMARY KEY opt_definition OptConsTableSpace
				{
					Constraint *n = makeNode(Constraint);
					n->contype = CONSTR_PRIMARY;
					n->location = @1;
					n->keys = NULL;
					n->options = $3;
					n->indexname = NULL;
					n->indexspace = $4;
					$$ = (Node *)n;
				}
			| CHECK '(' a_expr ')' opt_no_inherit
				{
					Constraint *n = makeNode(Constraint);
					n->contype = CONSTR_CHECK;
					n->location = @1;
					n->is_no_inherit = $5;
					n->raw_expr = $3;
					n->cooked_expr = NULL;
					$$ = (Node *)n;
				}
			| DEFAULT b_expr
				{
					Constraint *n = makeNode(Constraint);
					n->contype = CONSTR_DEFAULT;
					n->location = @1;
					n->raw_expr = $2;
					n->cooked_expr = NULL;
					$$ = (Node *)n;
				}
			| REFERENCES qualified_name opt_column_list key_match key_actions
				{
					Constraint *n = makeNode(Constraint);
					n->contype = CONSTR_FOREIGN;
					n->location = @1;
					n->pktable			= $2;
					n->fk_attrs			= NIL;
					n->pk_attrs			= $3;
					n->fk_matchtype		= $4;
					n->fk_upd_action	= (char) ($5 >> 8);
					n->fk_del_action	= (char) ($5 & 0xFF);
					n->skip_validation  = false;
					n->initially_valid  = true;
					$$ = (Node *)n;
				}
		;

/*
 * ConstraintAttr represents constraint attributes, which we parse as if
 * they were independent constraint clauses, in order to avoid shift/reduce
 * conflicts (since NOT might start either an independent NOT NULL clause
 * or an attribute).  parse_utilcmd.c is responsible for attaching the
 * attribute information to the preceding "real" constraint node, and for
 * complaining if attribute clauses appear in the wrong place or wrong
 * combinations.
 *
 * See also ConstraintAttributeSpec, which can be used in places where
 * there is no parsing conflict.  (Note: currently, NOT VALID and NO INHERIT
 * are allowed clauses in ConstraintAttributeSpec, but not here.  Someday we
 * might need to allow them here too, but for the moment it doesn't seem
 * useful in the statements that use ConstraintAttr.)
 */
ConstraintAttr:
			DEFERRABLE
				{
					Constraint *n = makeNode(Constraint);
					n->contype = CONSTR_ATTR_DEFERRABLE;
					n->location = @1;
					$$ = (Node *)n;
				}
			| NOT DEFERRABLE
				{
					Constraint *n = makeNode(Constraint);
					n->contype = CONSTR_ATTR_NOT_DEFERRABLE;
					n->location = @1;
					$$ = (Node *)n;
				}
			| INITIALLY DEFERRED
				{
					Constraint *n = makeNode(Constraint);
					n->contype = CONSTR_ATTR_DEFERRED;
					n->location = @1;
					$$ = (Node *)n;
				}
			| INITIALLY IMMEDIATE
				{
					Constraint *n = makeNode(Constraint);
					n->contype = CONSTR_ATTR_IMMEDIATE;
					n->location = @1;
					$$ = (Node *)n;
				}
		;


TableLikeClause:
			LIKE qualified_name TableLikeOptionList
				{
					TableLikeClause *n = makeNode(TableLikeClause);
					n->relation = $2;
					n->options = $3;
					$$ = (Node *)n;
				}
		;

TableLikeOptionList:
				TableLikeOptionList INCLUDING TableLikeOption	{ $$ = $1 | $3; }
				| TableLikeOptionList EXCLUDING TableLikeOption	{ $$ = $1 & ~$3; }
				| /* EMPTY */						{ $$ = 0; }
		;

TableLikeOption:
				DEFAULTS			{ $$ = CREATE_TABLE_LIKE_DEFAULTS; }
				| CONSTRAINTS		{ $$ = CREATE_TABLE_LIKE_CONSTRAINTS; }
				| INDEXES			{ $$ = CREATE_TABLE_LIKE_INDEXES; }
				| STORAGE			{ $$ = CREATE_TABLE_LIKE_STORAGE; }
				| COMMENTS			{ $$ = CREATE_TABLE_LIKE_COMMENTS; }
				| ALL				{ $$ = CREATE_TABLE_LIKE_ALL; }
		;


/* ConstraintElem specifies constraint syntax which is not embedded into
 *	a column definition. ColConstraintElem specifies the embedded form.
 * - thomas 1997-12-03
 */
TableConstraint:
			CONSTRAINT name ConstraintElem
				{
					Constraint *n = (Constraint *) $3;
					Assert(IsA(n, Constraint));
					n->conname = $2;
					n->location = @1;
					$$ = (Node *) n;
				}
			| ConstraintElem						{ $$ = $1; }
		;

ConstraintElem:
			CHECK '(' a_expr ')' ConstraintAttributeSpec
				{
					Constraint *n = makeNode(Constraint);
					n->contype = CONSTR_CHECK;
					n->location = @1;
					n->raw_expr = $3;
					n->cooked_expr = NULL;
					processCASbits($5, @5, "CHECK",
								   NULL, NULL, &n->skip_validation,
								   &n->is_no_inherit, yyscanner);
					n->initially_valid = !n->skip_validation;
					$$ = (Node *)n;
				}
			| UNIQUE '(' columnList ')' opt_definition OptConsTableSpace
				ConstraintAttributeSpec
				{
					Constraint *n = makeNode(Constraint);
					n->contype = CONSTR_UNIQUE;
					n->location = @1;
					n->keys = $3;
					n->options = $5;
					n->indexname = NULL;
					n->indexspace = $6;
					processCASbits($7, @7, "UNIQUE",
								   &n->deferrable, &n->initdeferred, NULL,
								   NULL, yyscanner);
					$$ = (Node *)n;
				}
			| UNIQUE ExistingIndex ConstraintAttributeSpec
				{
					Constraint *n = makeNode(Constraint);
					n->contype = CONSTR_UNIQUE;
					n->location = @1;
					n->keys = NIL;
					n->options = NIL;
					n->indexname = $2;
					n->indexspace = NULL;
					processCASbits($3, @3, "UNIQUE",
								   &n->deferrable, &n->initdeferred, NULL,
								   NULL, yyscanner);
					$$ = (Node *)n;
				}
			| PRIMARY KEY '(' columnList ')' opt_definition OptConsTableSpace
				ConstraintAttributeSpec
				{
					Constraint *n = makeNode(Constraint);
					n->contype = CONSTR_PRIMARY;
					n->location = @1;
					n->keys = $4;
					n->options = $6;
					n->indexname = NULL;
					n->indexspace = $7;
					processCASbits($8, @8, "PRIMARY KEY",
								   &n->deferrable, &n->initdeferred, NULL,
								   NULL, yyscanner);
					$$ = (Node *)n;
				}
			| PRIMARY KEY ExistingIndex ConstraintAttributeSpec
				{
					Constraint *n = makeNode(Constraint);
					n->contype = CONSTR_PRIMARY;
					n->location = @1;
					n->keys = NIL;
					n->options = NIL;
					n->indexname = $3;
					n->indexspace = NULL;
					processCASbits($4, @4, "PRIMARY KEY",
								   &n->deferrable, &n->initdeferred, NULL,
								   NULL, yyscanner);
					$$ = (Node *)n;
				}
			| EXCLUDE access_method_clause '(' ExclusionConstraintList ')'
				opt_definition OptConsTableSpace ExclusionWhereClause
				ConstraintAttributeSpec
				{
					Constraint *n = makeNode(Constraint);
					n->contype = CONSTR_EXCLUSION;
					n->location = @1;
					n->access_method	= $2;
					n->exclusions		= $4;
					n->options			= $6;
					n->indexname		= NULL;
					n->indexspace		= $7;
					n->where_clause		= $8;
					processCASbits($9, @9, "EXCLUDE",
								   &n->deferrable, &n->initdeferred, NULL,
								   NULL, yyscanner);
					$$ = (Node *)n;
				}
			| FOREIGN KEY '(' columnList ')' REFERENCES qualified_name
				opt_column_list key_match key_actions ConstraintAttributeSpec
				{
					Constraint *n = makeNode(Constraint);
					n->contype = CONSTR_FOREIGN;
					n->location = @1;
					n->pktable			= $7;
					n->fk_attrs			= $4;
					n->pk_attrs			= $8;
					n->fk_matchtype		= $9;
					n->fk_upd_action	= (char) ($10 >> 8);
					n->fk_del_action	= (char) ($10 & 0xFF);
					processCASbits($11, @11, "FOREIGN KEY",
								   &n->deferrable, &n->initdeferred,
								   &n->skip_validation, NULL,
								   yyscanner);
					n->initially_valid = !n->skip_validation;
					$$ = (Node *)n;
				}
		;

opt_no_inherit:	NO INHERIT							{  $$ = TRUE; }
			| /* EMPTY */							{  $$ = FALSE; }
		;

opt_column_list:
			'(' columnList ')'						{ $$ = $2; }
			| /*EMPTY*/								{ $$ = NIL; }
		;

columnList:
			columnElem								{ $$ = list_make1($1); }
			| columnList ',' columnElem				{ $$ = lappend($1, $3); }
		;

columnElem: ColId
				{
					$$ = (Node *) makeString($1);
				}
		;

key_match:  MATCH FULL
			{
				$$ = FKCONSTR_MATCH_FULL;
			}
		| MATCH PARTIAL
			{
				ereport(ERROR,
						(errcode(ERRCODE_FEATURE_NOT_SUPPORTED),
						 errmsg("MATCH PARTIAL not yet implemented"),
						 parser_errposition(@1)));
				$$ = FKCONSTR_MATCH_PARTIAL;
			}
		| MATCH SIMPLE
			{
				$$ = FKCONSTR_MATCH_SIMPLE;
			}
		| /*EMPTY*/
			{
				$$ = FKCONSTR_MATCH_SIMPLE;
			}
		;

ExclusionConstraintList:
			ExclusionConstraintElem					{ $$ = list_make1($1); }
			| ExclusionConstraintList ',' ExclusionConstraintElem
													{ $$ = lappend($1, $3); }
		;

ExclusionConstraintElem: index_elem WITH any_operator
			{
				$$ = list_make2($1, $3);
			}
			/* allow OPERATOR() decoration for the benefit of ruleutils.c */
			| index_elem WITH OPERATOR '(' any_operator ')'
			{
				$$ = list_make2($1, $5);
			}
		;

ExclusionWhereClause:
			WHERE '(' a_expr ')'					{ $$ = $3; }
			| /*EMPTY*/								{ $$ = NULL; }
		;

/*
 * We combine the update and delete actions into one value temporarily
 * for simplicity of parsing, and then break them down again in the
 * calling production.  update is in the left 8 bits, delete in the right.
 * Note that NOACTION is the default.
 */
key_actions:
			key_update
				{ $$ = ($1 << 8) | (FKCONSTR_ACTION_NOACTION & 0xFF); }
			| key_delete
				{ $$ = (FKCONSTR_ACTION_NOACTION << 8) | ($1 & 0xFF); }
			| key_update key_delete
				{ $$ = ($1 << 8) | ($2 & 0xFF); }
			| key_delete key_update
				{ $$ = ($2 << 8) | ($1 & 0xFF); }
			| /*EMPTY*/
				{ $$ = (FKCONSTR_ACTION_NOACTION << 8) | (FKCONSTR_ACTION_NOACTION & 0xFF); }
		;

key_update: ON UPDATE key_action		{ $$ = $3; }
		;

key_delete: ON DELETE_P key_action		{ $$ = $3; }
		;

key_action:
			NO ACTION					{ $$ = FKCONSTR_ACTION_NOACTION; }
			| RESTRICT					{ $$ = FKCONSTR_ACTION_RESTRICT; }
			| CASCADE					{ $$ = FKCONSTR_ACTION_CASCADE; }
			| SET NULL_P				{ $$ = FKCONSTR_ACTION_SETNULL; }
			| SET DEFAULT				{ $$ = FKCONSTR_ACTION_SETDEFAULT; }
		;

OptInherit: INHERITS '(' qualified_name_list ')'	{ $$ = $3; }
			| /*EMPTY*/								{ $$ = NIL; }
		;

/* WITH (options) is preferred, WITH OIDS and WITHOUT OIDS are legacy forms */
OptWith:
			WITH reloptions				{ $$ = $2; }
			| WITH OIDS					{ $$ = list_make1(defWithOids(true)); }
			| WITHOUT OIDS				{ $$ = list_make1(defWithOids(false)); }
			| /*EMPTY*/					{ $$ = NIL; }
		;

OnCommitOption:  ON COMMIT DROP				{ $$ = ONCOMMIT_DROP; }
			| ON COMMIT DELETE_P ROWS		{ $$ = ONCOMMIT_DELETE_ROWS; }
			| ON COMMIT PRESERVE ROWS		{ $$ = ONCOMMIT_PRESERVE_ROWS; }
			| /*EMPTY*/						{ $$ = ONCOMMIT_NOOP; }
		;

OptTableSpace:   TABLESPACE name					{ $$ = $2; }
			| /*EMPTY*/								{ $$ = NULL; }
		;

OptConsTableSpace:   USING INDEX TABLESPACE name	{ $$ = $4; }
			| /*EMPTY*/								{ $$ = NULL; }
		;

ExistingIndex:   USING INDEX index_name				{ $$ = $3; }
		;


/*****************************************************************************
 *
 *		QUERY :
 *				CREATE TABLE relname AS SelectStmt [ WITH [NO] DATA ]
 *
 *
 * Note: SELECT ... INTO is a now-deprecated alternative for this.
 *
 *****************************************************************************/

CreateAsStmt:
		CREATE OptTemp TABLE create_as_target AS SelectStmt opt_with_data
				{
					CreateTableAsStmt *ctas = makeNode(CreateTableAsStmt);
					ctas->query = $6;
					ctas->into = $4;
					ctas->relkind = OBJECT_TABLE;
					ctas->is_select_into = false;
					/* cram additional flags into the IntoClause */
					$4->rel->relpersistence = $2;
					$4->skipData = !($7);
					$$ = (Node *) ctas;
				}
		;

create_as_target:
			qualified_name opt_column_list OptWith OnCommitOption OptTableSpace
				{
					$$ = makeNode(IntoClause);
					$$->rel = $1;
					$$->colNames = $2;
					$$->options = $3;
					$$->onCommit = $4;
					$$->tableSpaceName = $5;
					$$->viewQuery = NULL;
					$$->skipData = false;		/* might get changed later */
				}
		;

opt_with_data:
			WITH DATA_P								{ $$ = TRUE; }
			| WITH NO DATA_P						{ $$ = FALSE; }
			| /*EMPTY*/								{ $$ = TRUE; }
		;


/*****************************************************************************
 *
 *		QUERY :
 *				CREATE MATERIALIZED VIEW relname AS SelectStmt
 *
 *****************************************************************************/

CreateMatViewStmt:
		CREATE OptNoLog MATERIALIZED VIEW create_mv_target AS SelectStmt opt_with_data
				{
					CreateTableAsStmt *ctas = makeNode(CreateTableAsStmt);
					ctas->query = $7;
					ctas->into = $5;
					ctas->relkind = OBJECT_MATVIEW;
					ctas->is_select_into = false;
					/* cram additional flags into the IntoClause */
					$5->rel->relpersistence = $2;
					$5->skipData = !($8);
					$$ = (Node *) ctas;
				}
		;

create_mv_target:
			qualified_name opt_column_list opt_reloptions OptTableSpace
				{
					$$ = makeNode(IntoClause);
					$$->rel = $1;
					$$->colNames = $2;
					$$->options = $3;
					$$->onCommit = ONCOMMIT_NOOP;
					$$->tableSpaceName = $4;
					$$->viewQuery = NULL;		/* filled at analysis time */
					$$->skipData = false;		/* might get changed later */
				}
		;

OptNoLog:	UNLOGGED					{ $$ = RELPERSISTENCE_UNLOGGED; }
			| /*EMPTY*/					{ $$ = RELPERSISTENCE_PERMANENT; }
		;


/*****************************************************************************
 *
 *		QUERY :
 *				REFRESH MATERIALIZED VIEW qualified_name
 *
 *****************************************************************************/

RefreshMatViewStmt:
			REFRESH MATERIALIZED VIEW qualified_name opt_with_data
				{
					RefreshMatViewStmt *n = makeNode(RefreshMatViewStmt);
					n->relation = $4;
					n->skipData = !($5);
					$$ = (Node *) n;
				}
		;


/*****************************************************************************
 *
 *		QUERY :
 *				CREATE SEQUENCE seqname
 *				ALTER SEQUENCE seqname
 *
 *****************************************************************************/

CreateSeqStmt:
			CREATE OptTemp SEQUENCE qualified_name OptSeqOptList
				{
					CreateSeqStmt *n = makeNode(CreateSeqStmt);
					$4->relpersistence = $2;
					n->sequence = $4;
					n->options = $5;
					n->ownerId = InvalidOid;
					$$ = (Node *)n;
				}
		;

AlterSeqStmt:
			ALTER SEQUENCE qualified_name SeqOptList
				{
					AlterSeqStmt *n = makeNode(AlterSeqStmt);
					n->sequence = $3;
					n->options = $4;
					n->missing_ok = false;
					$$ = (Node *)n;
				}
			| ALTER SEQUENCE IF_P EXISTS qualified_name SeqOptList
				{
					AlterSeqStmt *n = makeNode(AlterSeqStmt);
					n->sequence = $5;
					n->options = $6;
					n->missing_ok = true;
					$$ = (Node *)n;
				}

		;

OptSeqOptList: SeqOptList							{ $$ = $1; }
			| /*EMPTY*/								{ $$ = NIL; }
		;

SeqOptList: SeqOptElem								{ $$ = list_make1($1); }
			| SeqOptList SeqOptElem					{ $$ = lappend($1, $2); }
		;

SeqOptElem: CACHE NumericOnly
				{
					$$ = makeDefElem("cache", (Node *)$2);
				}
			| CYCLE
				{
					$$ = makeDefElem("cycle", (Node *)makeInteger(TRUE));
				}
			| NO CYCLE
				{
					$$ = makeDefElem("cycle", (Node *)makeInteger(FALSE));
				}
			| INCREMENT opt_by NumericOnly
				{
					$$ = makeDefElem("increment", (Node *)$3);
				}
			| MAXVALUE NumericOnly
				{
					$$ = makeDefElem("maxvalue", (Node *)$2);
				}
			| MINVALUE NumericOnly
				{
					$$ = makeDefElem("minvalue", (Node *)$2);
				}
			| NO MAXVALUE
				{
					$$ = makeDefElem("maxvalue", NULL);
				}
			| NO MINVALUE
				{
					$$ = makeDefElem("minvalue", NULL);
				}
			| OWNED BY any_name
				{
					$$ = makeDefElem("owned_by", (Node *)$3);
				}
			| START opt_with NumericOnly
				{
					$$ = makeDefElem("start", (Node *)$3);
				}
			| RESTART
				{
					$$ = makeDefElem("restart", NULL);
				}
			| RESTART opt_with NumericOnly
				{
					$$ = makeDefElem("restart", (Node *)$3);
				}
		;

opt_by:		BY				{}
			| /* empty */	{}
	  ;

NumericOnly:
			FCONST								{ $$ = makeFloat($1); }
			| '-' FCONST
				{
					$$ = makeFloat($2);
					doNegateFloat($$);
				}
			| SignedIconst						{ $$ = makeInteger($1); }
		;

NumericOnly_list:	NumericOnly						{ $$ = list_make1($1); }
				| NumericOnly_list ',' NumericOnly	{ $$ = lappend($1, $3); }
		;

/*****************************************************************************
 *
 *		QUERIES :
 *				CREATE [OR REPLACE] [TRUSTED] [PROCEDURAL] LANGUAGE ...
 *				DROP [PROCEDURAL] LANGUAGE ...
 *
 *****************************************************************************/

CreatePLangStmt:
			CREATE opt_or_replace opt_trusted opt_procedural LANGUAGE NonReservedWord_or_Sconst
			{
				CreatePLangStmt *n = makeNode(CreatePLangStmt);
				n->replace = $2;
				n->plname = $6;
				/* parameters are all to be supplied by system */
				n->plhandler = NIL;
				n->plinline = NIL;
				n->plvalidator = NIL;
				n->pltrusted = false;
				$$ = (Node *)n;
			}
			| CREATE opt_or_replace opt_trusted opt_procedural LANGUAGE NonReservedWord_or_Sconst
			  HANDLER handler_name opt_inline_handler opt_validator
			{
				CreatePLangStmt *n = makeNode(CreatePLangStmt);
				n->replace = $2;
				n->plname = $6;
				n->plhandler = $8;
				n->plinline = $9;
				n->plvalidator = $10;
				n->pltrusted = $3;
				$$ = (Node *)n;
			}
		;

opt_trusted:
			TRUSTED									{ $$ = TRUE; }
			| /*EMPTY*/								{ $$ = FALSE; }
		;

/* This ought to be just func_name, but that causes reduce/reduce conflicts
 * (CREATE LANGUAGE is the only place where func_name isn't followed by '(').
 * Work around by using simple names, instead.
 */
handler_name:
			name						{ $$ = list_make1(makeString($1)); }
			| name attrs				{ $$ = lcons(makeString($1), $2); }
		;

opt_inline_handler:
			INLINE_P handler_name					{ $$ = $2; }
			| /*EMPTY*/								{ $$ = NIL; }
		;

validator_clause:
			VALIDATOR handler_name					{ $$ = $2; }
			| NO VALIDATOR							{ $$ = NIL; }
		;

opt_validator:
			validator_clause						{ $$ = $1; }
			| /*EMPTY*/								{ $$ = NIL; }
		;

DropPLangStmt:
			DROP opt_procedural LANGUAGE NonReservedWord_or_Sconst opt_drop_behavior
				{
					DropStmt *n = makeNode(DropStmt);
					n->removeType = OBJECT_LANGUAGE;
					n->objects = list_make1(list_make1(makeString($4)));
					n->arguments = NIL;
					n->behavior = $5;
					n->missing_ok = false;
					n->concurrent = false;
					$$ = (Node *)n;
				}
			| DROP opt_procedural LANGUAGE IF_P EXISTS NonReservedWord_or_Sconst opt_drop_behavior
				{
					DropStmt *n = makeNode(DropStmt);
					n->removeType = OBJECT_LANGUAGE;
					n->objects = list_make1(list_make1(makeString($6)));
					n->behavior = $7;
					n->missing_ok = true;
					n->concurrent = false;
					$$ = (Node *)n;
				}
		;

opt_procedural:
			PROCEDURAL								{}
			| /*EMPTY*/								{}
		;

/*****************************************************************************
 *
 *		QUERY:
 *             CREATE TABLESPACE tablespace LOCATION '/path/to/tablespace/'
 *
 *****************************************************************************/

CreateTableSpaceStmt: CREATE TABLESPACE name OptTableSpaceOwner LOCATION Sconst
				{
					CreateTableSpaceStmt *n = makeNode(CreateTableSpaceStmt);
					n->tablespacename = $3;
					n->owner = $4;
					n->location = $6;
					$$ = (Node *) n;
				}
		;

OptTableSpaceOwner: OWNER name			{ $$ = $2; }
			| /*EMPTY */				{ $$ = NULL; }
		;

/*****************************************************************************
 *
 *		QUERY :
 *				DROP TABLESPACE <tablespace>
 *
 *		No need for drop behaviour as we cannot implement dependencies for
 *		objects in other databases; we can only support RESTRICT.
 *
 ****************************************************************************/

DropTableSpaceStmt: DROP TABLESPACE name
				{
					DropTableSpaceStmt *n = makeNode(DropTableSpaceStmt);
					n->tablespacename = $3;
					n->missing_ok = false;
					$$ = (Node *) n;
				}
				|  DROP TABLESPACE IF_P EXISTS name
				{
					DropTableSpaceStmt *n = makeNode(DropTableSpaceStmt);
					n->tablespacename = $5;
					n->missing_ok = true;
					$$ = (Node *) n;
				}
		;

/*****************************************************************************
 *
 *		QUERY:
 *             CREATE EXTENSION extension
 *             [ WITH ] [ SCHEMA schema ] [ VERSION version ] [ FROM oldversion ]
 *
 *****************************************************************************/

CreateExtensionStmt: CREATE EXTENSION name opt_with create_extension_opt_list
				{
					CreateExtensionStmt *n = makeNode(CreateExtensionStmt);
					n->extname = $3;
					n->if_not_exists = false;
					n->options = $5;
					$$ = (Node *) n;
				}
				| CREATE EXTENSION IF_P NOT EXISTS name opt_with create_extension_opt_list
				{
					CreateExtensionStmt *n = makeNode(CreateExtensionStmt);
					n->extname = $6;
					n->if_not_exists = true;
					n->options = $8;
					$$ = (Node *) n;
				}
		;

create_extension_opt_list:
			create_extension_opt_list create_extension_opt_item
				{ $$ = lappend($1, $2); }
			| /* EMPTY */
				{ $$ = NIL; }
		;

create_extension_opt_item:
			SCHEMA name
				{
					$$ = makeDefElem("schema", (Node *)makeString($2));
				}
			| VERSION_P NonReservedWord_or_Sconst
				{
					$$ = makeDefElem("new_version", (Node *)makeString($2));
				}
			| FROM NonReservedWord_or_Sconst
				{
					$$ = makeDefElem("old_version", (Node *)makeString($2));
				}
		;

/*****************************************************************************
 *
 * ALTER EXTENSION name UPDATE [ TO version ]
 *
 *****************************************************************************/

AlterExtensionStmt: ALTER EXTENSION name UPDATE alter_extension_opt_list
				{
					AlterExtensionStmt *n = makeNode(AlterExtensionStmt);
					n->extname = $3;
					n->options = $5;
					$$ = (Node *) n;
				}
		;

alter_extension_opt_list:
			alter_extension_opt_list alter_extension_opt_item
				{ $$ = lappend($1, $2); }
			| /* EMPTY */
				{ $$ = NIL; }
		;

alter_extension_opt_item:
			TO NonReservedWord_or_Sconst
				{
					$$ = makeDefElem("new_version", (Node *)makeString($2));
				}
		;

/*****************************************************************************
 *
 * ALTER EXTENSION name ADD/DROP object-identifier
 *
 *****************************************************************************/

AlterExtensionContentsStmt:
			ALTER EXTENSION name add_drop AGGREGATE func_name aggr_args
				{
					AlterExtensionContentsStmt *n = makeNode(AlterExtensionContentsStmt);
					n->extname = $3;
					n->action = $4;
					n->objtype = OBJECT_AGGREGATE;
					n->objname = $6;
					n->objargs = $7;
					$$ = (Node *)n;
				}
			| ALTER EXTENSION name add_drop CAST '(' Typename AS Typename ')'
				{
					AlterExtensionContentsStmt *n = makeNode(AlterExtensionContentsStmt);
					n->extname = $3;
					n->action = $4;
					n->objtype = OBJECT_CAST;
					n->objname = list_make1($7);
					n->objargs = list_make1($9);
					$$ = (Node *) n;
				}
			| ALTER EXTENSION name add_drop COLLATION any_name
				{
					AlterExtensionContentsStmt *n = makeNode(AlterExtensionContentsStmt);
					n->extname = $3;
					n->action = $4;
					n->objtype = OBJECT_COLLATION;
					n->objname = $6;
					$$ = (Node *)n;
				}
			| ALTER EXTENSION name add_drop CONVERSION_P any_name
				{
					AlterExtensionContentsStmt *n = makeNode(AlterExtensionContentsStmt);
					n->extname = $3;
					n->action = $4;
					n->objtype = OBJECT_CONVERSION;
					n->objname = $6;
					$$ = (Node *)n;
				}
			| ALTER EXTENSION name add_drop DOMAIN_P any_name
				{
					AlterExtensionContentsStmt *n = makeNode(AlterExtensionContentsStmt);
					n->extname = $3;
					n->action = $4;
					n->objtype = OBJECT_DOMAIN;
					n->objname = $6;
					$$ = (Node *)n;
				}
			| ALTER EXTENSION name add_drop FUNCTION function_with_argtypes
				{
					AlterExtensionContentsStmt *n = makeNode(AlterExtensionContentsStmt);
					n->extname = $3;
					n->action = $4;
					n->objtype = OBJECT_FUNCTION;
					n->objname = $6->funcname;
					n->objargs = $6->funcargs;
					$$ = (Node *)n;
				}
			| ALTER EXTENSION name add_drop opt_procedural LANGUAGE name
				{
					AlterExtensionContentsStmt *n = makeNode(AlterExtensionContentsStmt);
					n->extname = $3;
					n->action = $4;
					n->objtype = OBJECT_LANGUAGE;
					n->objname = list_make1(makeString($7));
					$$ = (Node *)n;
				}
			| ALTER EXTENSION name add_drop OPERATOR any_operator oper_argtypes
				{
					AlterExtensionContentsStmt *n = makeNode(AlterExtensionContentsStmt);
					n->extname = $3;
					n->action = $4;
					n->objtype = OBJECT_OPERATOR;
					n->objname = $6;
					n->objargs = $7;
					$$ = (Node *)n;
				}
			| ALTER EXTENSION name add_drop OPERATOR CLASS any_name USING access_method
				{
					AlterExtensionContentsStmt *n = makeNode(AlterExtensionContentsStmt);
					n->extname = $3;
					n->action = $4;
					n->objtype = OBJECT_OPCLASS;
					n->objname = $7;
					n->objargs = list_make1(makeString($9));
					$$ = (Node *)n;
				}
			| ALTER EXTENSION name add_drop OPERATOR FAMILY any_name USING access_method
				{
					AlterExtensionContentsStmt *n = makeNode(AlterExtensionContentsStmt);
					n->extname = $3;
					n->action = $4;
					n->objtype = OBJECT_OPFAMILY;
					n->objname = $7;
					n->objargs = list_make1(makeString($9));
					$$ = (Node *)n;
				}
			| ALTER EXTENSION name add_drop SCHEMA name
				{
					AlterExtensionContentsStmt *n = makeNode(AlterExtensionContentsStmt);
					n->extname = $3;
					n->action = $4;
					n->objtype = OBJECT_SCHEMA;
					n->objname = list_make1(makeString($6));
					$$ = (Node *)n;
				}
			| ALTER EXTENSION name add_drop EVENT TRIGGER name
				{
					AlterExtensionContentsStmt *n = makeNode(AlterExtensionContentsStmt);
					n->extname = $3;
					n->action = $4;
					n->objtype = OBJECT_EVENT_TRIGGER;
					n->objname = list_make1(makeString($7));
					$$ = (Node *)n;
				}
			| ALTER EXTENSION name add_drop TABLE any_name
				{
					AlterExtensionContentsStmt *n = makeNode(AlterExtensionContentsStmt);
					n->extname = $3;
					n->action = $4;
					n->objtype = OBJECT_TABLE;
					n->objname = $6;
					$$ = (Node *)n;
				}
			| ALTER EXTENSION name add_drop TEXT_P SEARCH PARSER any_name
				{
					AlterExtensionContentsStmt *n = makeNode(AlterExtensionContentsStmt);
					n->extname = $3;
					n->action = $4;
					n->objtype = OBJECT_TSPARSER;
					n->objname = $8;
					$$ = (Node *)n;
				}
			| ALTER EXTENSION name add_drop TEXT_P SEARCH DICTIONARY any_name
				{
					AlterExtensionContentsStmt *n = makeNode(AlterExtensionContentsStmt);
					n->extname = $3;
					n->action = $4;
					n->objtype = OBJECT_TSDICTIONARY;
					n->objname = $8;
					$$ = (Node *)n;
				}
			| ALTER EXTENSION name add_drop TEXT_P SEARCH TEMPLATE any_name
				{
					AlterExtensionContentsStmt *n = makeNode(AlterExtensionContentsStmt);
					n->extname = $3;
					n->action = $4;
					n->objtype = OBJECT_TSTEMPLATE;
					n->objname = $8;
					$$ = (Node *)n;
				}
			| ALTER EXTENSION name add_drop TEXT_P SEARCH CONFIGURATION any_name
				{
					AlterExtensionContentsStmt *n = makeNode(AlterExtensionContentsStmt);
					n->extname = $3;
					n->action = $4;
					n->objtype = OBJECT_TSCONFIGURATION;
					n->objname = $8;
					$$ = (Node *)n;
				}
			| ALTER EXTENSION name add_drop SEQUENCE any_name
				{
					AlterExtensionContentsStmt *n = makeNode(AlterExtensionContentsStmt);
					n->extname = $3;
					n->action = $4;
					n->objtype = OBJECT_SEQUENCE;
					n->objname = $6;
					$$ = (Node *)n;
				}
			| ALTER EXTENSION name add_drop VIEW any_name
				{
					AlterExtensionContentsStmt *n = makeNode(AlterExtensionContentsStmt);
					n->extname = $3;
					n->action = $4;
					n->objtype = OBJECT_VIEW;
					n->objname = $6;
					$$ = (Node *)n;
				}
			| ALTER EXTENSION name add_drop MATERIALIZED VIEW any_name
				{
					AlterExtensionContentsStmt *n = makeNode(AlterExtensionContentsStmt);
					n->extname = $3;
					n->action = $4;
					n->objtype = OBJECT_MATVIEW;
					n->objname = $7;
					$$ = (Node *)n;
				}
			| ALTER EXTENSION name add_drop FOREIGN TABLE any_name
				{
					AlterExtensionContentsStmt *n = makeNode(AlterExtensionContentsStmt);
					n->extname = $3;
					n->action = $4;
					n->objtype = OBJECT_FOREIGN_TABLE;
					n->objname = $7;
					$$ = (Node *)n;
				}
			| ALTER EXTENSION name add_drop FOREIGN DATA_P WRAPPER name
				{
					AlterExtensionContentsStmt *n = makeNode(AlterExtensionContentsStmt);
					n->extname = $3;
					n->action = $4;
					n->objtype = OBJECT_FDW;
					n->objname = list_make1(makeString($8));
					$$ = (Node *)n;
				}
			| ALTER EXTENSION name add_drop SERVER name
				{
					AlterExtensionContentsStmt *n = makeNode(AlterExtensionContentsStmt);
					n->extname = $3;
					n->action = $4;
					n->objtype = OBJECT_FOREIGN_SERVER;
					n->objname = list_make1(makeString($6));
					$$ = (Node *)n;
				}
			| ALTER EXTENSION name add_drop TYPE_P any_name
				{
					AlterExtensionContentsStmt *n = makeNode(AlterExtensionContentsStmt);
					n->extname = $3;
					n->action = $4;
					n->objtype = OBJECT_TYPE;
					n->objname = $6;
					$$ = (Node *)n;
				}
		;

/*****************************************************************************
 *
 *		QUERY:
 *             CREATE FOREIGN DATA WRAPPER name options
 *
 *****************************************************************************/

CreateFdwStmt: CREATE FOREIGN DATA_P WRAPPER name opt_fdw_options create_generic_options
				{
					CreateFdwStmt *n = makeNode(CreateFdwStmt);
					n->fdwname = $5;
					n->func_options = $6;
					n->options = $7;
					$$ = (Node *) n;
				}
		;

fdw_option:
			HANDLER handler_name				{ $$ = makeDefElem("handler", (Node *)$2); }
			| NO HANDLER						{ $$ = makeDefElem("handler", NULL); }
			| VALIDATOR handler_name			{ $$ = makeDefElem("validator", (Node *)$2); }
			| NO VALIDATOR						{ $$ = makeDefElem("validator", NULL); }
		;

fdw_options:
			fdw_option							{ $$ = list_make1($1); }
			| fdw_options fdw_option			{ $$ = lappend($1, $2); }
		;

opt_fdw_options:
			fdw_options							{ $$ = $1; }
			| /*EMPTY*/							{ $$ = NIL; }
		;

/*****************************************************************************
 *
 *		QUERY :
 *				DROP FOREIGN DATA WRAPPER name
 *
 ****************************************************************************/

DropFdwStmt: DROP FOREIGN DATA_P WRAPPER name opt_drop_behavior
				{
					DropStmt *n = makeNode(DropStmt);
					n->removeType = OBJECT_FDW;
					n->objects = list_make1(list_make1(makeString($5)));
					n->arguments = NIL;
					n->missing_ok = false;
					n->behavior = $6;
					n->concurrent = false;
					$$ = (Node *) n;
				}
				|  DROP FOREIGN DATA_P WRAPPER IF_P EXISTS name opt_drop_behavior
                {
					DropStmt *n = makeNode(DropStmt);
					n->removeType = OBJECT_FDW;
					n->objects = list_make1(list_make1(makeString($7)));
					n->arguments = NIL;
					n->missing_ok = true;
					n->behavior = $8;
					n->concurrent = false;
					$$ = (Node *) n;
				}
		;

/*****************************************************************************
 *
 *		QUERY :
 *				ALTER FOREIGN DATA WRAPPER name options
 *
 ****************************************************************************/

AlterFdwStmt: ALTER FOREIGN DATA_P WRAPPER name opt_fdw_options alter_generic_options
				{
					AlterFdwStmt *n = makeNode(AlterFdwStmt);
					n->fdwname = $5;
					n->func_options = $6;
					n->options = $7;
					$$ = (Node *) n;
				}
			| ALTER FOREIGN DATA_P WRAPPER name fdw_options
				{
					AlterFdwStmt *n = makeNode(AlterFdwStmt);
					n->fdwname = $5;
					n->func_options = $6;
					n->options = NIL;
					$$ = (Node *) n;
				}
		;

/* Options definition for CREATE FDW, SERVER and USER MAPPING */
create_generic_options:
			OPTIONS '(' generic_option_list ')'			{ $$ = $3; }
			| /*EMPTY*/									{ $$ = NIL; }
		;

generic_option_list:
			generic_option_elem
				{
					$$ = list_make1($1);
				}
			| generic_option_list ',' generic_option_elem
				{
					$$ = lappend($1, $3);
				}
		;

/* Options definition for ALTER FDW, SERVER and USER MAPPING */
alter_generic_options:
			OPTIONS	'(' alter_generic_option_list ')'		{ $$ = $3; }
		;

alter_generic_option_list:
			alter_generic_option_elem
				{
					$$ = list_make1($1);
				}
			| alter_generic_option_list ',' alter_generic_option_elem
				{
					$$ = lappend($1, $3);
				}
		;

alter_generic_option_elem:
			generic_option_elem
				{
					$$ = $1;
				}
			| SET generic_option_elem
				{
					$$ = $2;
					$$->defaction = DEFELEM_SET;
				}
			| ADD_P generic_option_elem
				{
					$$ = $2;
					$$->defaction = DEFELEM_ADD;
				}
			| DROP generic_option_name
				{
					$$ = makeDefElemExtended(NULL, $2, NULL, DEFELEM_DROP);
				}
		;

generic_option_elem:
			generic_option_name generic_option_arg
				{
					$$ = makeDefElem($1, $2);
				}
		;

generic_option_name:
				ColLabel			{ $$ = $1; }
		;

/* We could use def_arg here, but the spec only requires string literals */
generic_option_arg:
				Sconst				{ $$ = (Node *) makeString($1); }
		;

/*****************************************************************************
 *
 *		QUERY:
 *             CREATE SERVER name [TYPE] [VERSION] [OPTIONS]
 *
 *****************************************************************************/

CreateForeignServerStmt: CREATE SERVER name opt_type opt_foreign_server_version
						 FOREIGN DATA_P WRAPPER name create_generic_options
				{
					CreateForeignServerStmt *n = makeNode(CreateForeignServerStmt);
					n->servername = $3;
					n->servertype = $4;
					n->version = $5;
					n->fdwname = $9;
					n->options = $10;
					$$ = (Node *) n;
				}
		;

opt_type:
			TYPE_P Sconst			{ $$ = $2; }
			| /*EMPTY*/				{ $$ = NULL; }
		;


foreign_server_version:
			VERSION_P Sconst		{ $$ = $2; }
		|	VERSION_P NULL_P		{ $$ = NULL; }
		;

opt_foreign_server_version:
			foreign_server_version	{ $$ = $1; }
			| /*EMPTY*/				{ $$ = NULL; }
		;

/*****************************************************************************
 *
 *		QUERY :
 *				DROP SERVER name
 *
 ****************************************************************************/

DropForeignServerStmt: DROP SERVER name opt_drop_behavior
				{
					DropStmt *n = makeNode(DropStmt);
					n->removeType = OBJECT_FOREIGN_SERVER;
					n->objects = list_make1(list_make1(makeString($3)));
					n->arguments = NIL;
					n->missing_ok = false;
					n->behavior = $4;
					n->concurrent = false;
					$$ = (Node *) n;
				}
				|  DROP SERVER IF_P EXISTS name opt_drop_behavior
                {
					DropStmt *n = makeNode(DropStmt);
					n->removeType = OBJECT_FOREIGN_SERVER;
					n->objects = list_make1(list_make1(makeString($5)));
					n->arguments = NIL;
					n->missing_ok = true;
					n->behavior = $6;
					n->concurrent = false;
					$$ = (Node *) n;
				}
		;

/*****************************************************************************
 *
 *		QUERY :
 *				ALTER SERVER name [VERSION] [OPTIONS]
 *
 ****************************************************************************/

AlterForeignServerStmt: ALTER SERVER name foreign_server_version alter_generic_options
				{
					AlterForeignServerStmt *n = makeNode(AlterForeignServerStmt);
					n->servername = $3;
					n->version = $4;
					n->options = $5;
					n->has_version = true;
					$$ = (Node *) n;
				}
			| ALTER SERVER name foreign_server_version
				{
					AlterForeignServerStmt *n = makeNode(AlterForeignServerStmt);
					n->servername = $3;
					n->version = $4;
					n->has_version = true;
					$$ = (Node *) n;
				}
			| ALTER SERVER name alter_generic_options
				{
					AlterForeignServerStmt *n = makeNode(AlterForeignServerStmt);
					n->servername = $3;
					n->options = $4;
					$$ = (Node *) n;
				}
		;

/*****************************************************************************
 *
 *		QUERY:
 *             CREATE FOREIGN TABLE relname (...) SERVER name (...)
 *
 *****************************************************************************/

CreateForeignTableStmt:
		CREATE FOREIGN TABLE qualified_name
			'(' OptTableElementList ')'
			SERVER name create_generic_options
				{
					CreateForeignTableStmt *n = makeNode(CreateForeignTableStmt);
					$4->relpersistence = RELPERSISTENCE_PERMANENT;
					n->base.relation = $4;
					n->base.tableElts = $6;
					n->base.inhRelations = NIL;
					n->base.if_not_exists = false;
					/* FDW-specific data */
					n->servername = $9;
					n->options = $10;
					$$ = (Node *) n;
				}
		| CREATE FOREIGN TABLE IF_P NOT EXISTS qualified_name
			'(' OptTableElementList ')'
			SERVER name create_generic_options
				{
					CreateForeignTableStmt *n = makeNode(CreateForeignTableStmt);
					$7->relpersistence = RELPERSISTENCE_PERMANENT;
					n->base.relation = $7;
					n->base.tableElts = $9;
					n->base.inhRelations = NIL;
					n->base.if_not_exists = true;
					/* FDW-specific data */
					n->servername = $12;
					n->options = $13;
					$$ = (Node *) n;
				}
		;

/*****************************************************************************
 *
 *		QUERY:
 *             ALTER FOREIGN TABLE relname [...]
 *
 *****************************************************************************/

AlterForeignTableStmt:
			ALTER FOREIGN TABLE relation_expr alter_table_cmds
				{
					AlterTableStmt *n = makeNode(AlterTableStmt);
					n->relation = $4;
					n->cmds = $5;
					n->relkind = OBJECT_FOREIGN_TABLE;
					n->missing_ok = false;
					$$ = (Node *)n;
				}
			| ALTER FOREIGN TABLE IF_P EXISTS relation_expr alter_table_cmds
				{
					AlterTableStmt *n = makeNode(AlterTableStmt);
					n->relation = $6;
					n->cmds = $7;
					n->relkind = OBJECT_FOREIGN_TABLE;
					n->missing_ok = true;
					$$ = (Node *)n;
				}
		;

/*****************************************************************************
 *
 *		QUERY:
 *             CREATE USER MAPPING FOR auth_ident SERVER name [OPTIONS]
 *
 *****************************************************************************/

CreateUserMappingStmt: CREATE USER MAPPING FOR auth_ident SERVER name create_generic_options
				{
					CreateUserMappingStmt *n = makeNode(CreateUserMappingStmt);
					n->username = $5;
					n->servername = $7;
					n->options = $8;
					$$ = (Node *) n;
				}
		;

/* User mapping authorization identifier */
auth_ident:
			CURRENT_USER	{ $$ = "current_user"; }
		|	USER			{ $$ = "current_user"; }
		|	RoleId			{ $$ = (strcmp($1, "public") == 0) ? NULL : $1; }
		;

/*****************************************************************************
 *
 *		QUERY :
 *				DROP USER MAPPING FOR auth_ident SERVER name
 *
 ****************************************************************************/

DropUserMappingStmt: DROP USER MAPPING FOR auth_ident SERVER name
				{
					DropUserMappingStmt *n = makeNode(DropUserMappingStmt);
					n->username = $5;
					n->servername = $7;
					n->missing_ok = false;
					$$ = (Node *) n;
				}
				|  DROP USER MAPPING IF_P EXISTS FOR auth_ident SERVER name
				{
					DropUserMappingStmt *n = makeNode(DropUserMappingStmt);
					n->username = $7;
					n->servername = $9;
					n->missing_ok = true;
					$$ = (Node *) n;
				}
		;

/*****************************************************************************
 *
 *		QUERY :
 *				ALTER USER MAPPING FOR auth_ident SERVER name OPTIONS
 *
 ****************************************************************************/

AlterUserMappingStmt: ALTER USER MAPPING FOR auth_ident SERVER name alter_generic_options
				{
					AlterUserMappingStmt *n = makeNode(AlterUserMappingStmt);
					n->username = $5;
					n->servername = $7;
					n->options = $8;
					$$ = (Node *) n;
				}
		;

/*****************************************************************************
 *
 *		QUERIES :
 *				CREATE TRIGGER ...
 *				DROP TRIGGER ...
 *
 *****************************************************************************/

CreateTrigStmt:
			CREATE TRIGGER name TriggerActionTime TriggerEvents ON
			qualified_name TriggerForSpec TriggerWhen
			EXECUTE PROCEDURE func_name '(' TriggerFuncArgs ')'
				{
					CreateTrigStmt *n = makeNode(CreateTrigStmt);
					n->trigname = $3;
					n->relation = $7;
					n->funcname = $12;
					n->args = $14;
					n->row = $8;
					n->timing = $4;
					n->events = intVal(linitial($5));
					n->columns = (List *) lsecond($5);
					n->whenClause = $9;
					n->isconstraint  = FALSE;
					n->deferrable	 = FALSE;
					n->initdeferred  = FALSE;
					n->constrrel = NULL;
					$$ = (Node *)n;
				}
			| CREATE CONSTRAINT TRIGGER name AFTER TriggerEvents ON
			qualified_name OptConstrFromTable ConstraintAttributeSpec
			FOR EACH ROW TriggerWhen
			EXECUTE PROCEDURE func_name '(' TriggerFuncArgs ')'
				{
					CreateTrigStmt *n = makeNode(CreateTrigStmt);
					n->trigname = $4;
					n->relation = $8;
					n->funcname = $17;
					n->args = $19;
					n->row = TRUE;
					n->timing = TRIGGER_TYPE_AFTER;
					n->events = intVal(linitial($6));
					n->columns = (List *) lsecond($6);
					n->whenClause = $14;
					n->isconstraint  = TRUE;
					processCASbits($10, @10, "TRIGGER",
								   &n->deferrable, &n->initdeferred, NULL,
								   NULL, yyscanner);
					n->constrrel = $9;
					$$ = (Node *)n;
				}
		;

TriggerActionTime:
			BEFORE								{ $$ = TRIGGER_TYPE_BEFORE; }
			| AFTER								{ $$ = TRIGGER_TYPE_AFTER; }
			| INSTEAD OF						{ $$ = TRIGGER_TYPE_INSTEAD; }
		;

TriggerEvents:
			TriggerOneEvent
				{ $$ = $1; }
			| TriggerEvents OR TriggerOneEvent
				{
					int		events1 = intVal(linitial($1));
					int		events2 = intVal(linitial($3));
					List   *columns1 = (List *) lsecond($1);
					List   *columns2 = (List *) lsecond($3);

					if (events1 & events2)
						parser_yyerror("duplicate trigger events specified");
					/*
					 * concat'ing the columns lists loses information about
					 * which columns went with which event, but so long as
					 * only UPDATE carries columns and we disallow multiple
					 * UPDATE items, it doesn't matter.  Command execution
					 * should just ignore the columns for non-UPDATE events.
					 */
					$$ = list_make2(makeInteger(events1 | events2),
									list_concat(columns1, columns2));
				}
		;

TriggerOneEvent:
			INSERT
				{ $$ = list_make2(makeInteger(TRIGGER_TYPE_INSERT), NIL); }
			| DELETE_P
				{ $$ = list_make2(makeInteger(TRIGGER_TYPE_DELETE), NIL); }
			| UPDATE
				{ $$ = list_make2(makeInteger(TRIGGER_TYPE_UPDATE), NIL); }
			| UPDATE OF columnList
				{ $$ = list_make2(makeInteger(TRIGGER_TYPE_UPDATE), $3); }
			| TRUNCATE
				{ $$ = list_make2(makeInteger(TRIGGER_TYPE_TRUNCATE), NIL); }
		;

TriggerForSpec:
			FOR TriggerForOptEach TriggerForType
				{
					$$ = $3;
				}
			| /* EMPTY */
				{
					/*
					 * If ROW/STATEMENT not specified, default to
					 * STATEMENT, per SQL
					 */
					$$ = FALSE;
				}
		;

TriggerForOptEach:
			EACH									{}
			| /*EMPTY*/								{}
		;

TriggerForType:
			ROW										{ $$ = TRUE; }
			| STATEMENT								{ $$ = FALSE; }
		;

TriggerWhen:
			WHEN '(' a_expr ')'						{ $$ = $3; }
			| /*EMPTY*/								{ $$ = NULL; }
		;

TriggerFuncArgs:
			TriggerFuncArg							{ $$ = list_make1($1); }
			| TriggerFuncArgs ',' TriggerFuncArg	{ $$ = lappend($1, $3); }
			| /*EMPTY*/								{ $$ = NIL; }
		;

TriggerFuncArg:
			Iconst
				{
					char buf[64];
					snprintf(buf, sizeof(buf), "%d", $1);
					$$ = makeString(pstrdup(buf));
				}
			| FCONST								{ $$ = makeString($1); }
			| Sconst								{ $$ = makeString($1); }
			| ColLabel								{ $$ = makeString($1); }
		;

OptConstrFromTable:
			FROM qualified_name						{ $$ = $2; }
			| /*EMPTY*/								{ $$ = NULL; }
		;

ConstraintAttributeSpec:
			/*EMPTY*/
				{ $$ = 0; }
			| ConstraintAttributeSpec ConstraintAttributeElem
				{
					/*
					 * We must complain about conflicting options.
					 * We could, but choose not to, complain about redundant
					 * options (ie, where $2's bit is already set in $1).
					 */
					int		newspec = $1 | $2;

					/* special message for this case */
					if ((newspec & (CAS_NOT_DEFERRABLE | CAS_INITIALLY_DEFERRED)) == (CAS_NOT_DEFERRABLE | CAS_INITIALLY_DEFERRED))
						ereport(ERROR,
								(errcode(ERRCODE_SYNTAX_ERROR),
								 errmsg("constraint declared INITIALLY DEFERRED must be DEFERRABLE"),
								 parser_errposition(@2)));
					/* generic message for other conflicts */
					if ((newspec & (CAS_NOT_DEFERRABLE | CAS_DEFERRABLE)) == (CAS_NOT_DEFERRABLE | CAS_DEFERRABLE) ||
						(newspec & (CAS_INITIALLY_IMMEDIATE | CAS_INITIALLY_DEFERRED)) == (CAS_INITIALLY_IMMEDIATE | CAS_INITIALLY_DEFERRED))
						ereport(ERROR,
								(errcode(ERRCODE_SYNTAX_ERROR),
								 errmsg("conflicting constraint properties"),
								 parser_errposition(@2)));
					$$ = newspec;
				}
		;

ConstraintAttributeElem:
			NOT DEFERRABLE					{ $$ = CAS_NOT_DEFERRABLE; }
			| DEFERRABLE					{ $$ = CAS_DEFERRABLE; }
			| INITIALLY IMMEDIATE			{ $$ = CAS_INITIALLY_IMMEDIATE; }
			| INITIALLY DEFERRED			{ $$ = CAS_INITIALLY_DEFERRED; }
			| NOT VALID						{ $$ = CAS_NOT_VALID; }
			| NO INHERIT					{ $$ = CAS_NO_INHERIT; }
		;


DropTrigStmt:
			DROP TRIGGER name ON any_name opt_drop_behavior
				{
					DropStmt *n = makeNode(DropStmt);
					n->removeType = OBJECT_TRIGGER;
					n->objects = list_make1(lappend($5, makeString($3)));
					n->arguments = NIL;
					n->behavior = $6;
					n->missing_ok = false;
					n->concurrent = false;
					$$ = (Node *) n;
				}
			| DROP TRIGGER IF_P EXISTS name ON any_name opt_drop_behavior
				{
					DropStmt *n = makeNode(DropStmt);
					n->removeType = OBJECT_TRIGGER;
					n->objects = list_make1(lappend($7, makeString($5)));
					n->arguments = NIL;
					n->behavior = $8;
					n->missing_ok = true;
					n->concurrent = false;
					$$ = (Node *) n;
				}
		;


/*****************************************************************************
 *
 *		QUERIES :
 *				CREATE EVENT TRIGGER ...
 *				ALTER EVENT TRIGGER ...
 *
 *****************************************************************************/

CreateEventTrigStmt:
			CREATE EVENT TRIGGER name ON ColLabel
			EXECUTE PROCEDURE func_name '(' ')'
				{
					CreateEventTrigStmt *n = makeNode(CreateEventTrigStmt);
					n->trigname = $4;
					n->eventname = $6;
					n->whenclause = NULL;
					n->funcname = $9;
					$$ = (Node *)n;
				}
		  | CREATE EVENT TRIGGER name ON ColLabel
			WHEN event_trigger_when_list
			EXECUTE PROCEDURE func_name '(' ')'
				{
					CreateEventTrigStmt *n = makeNode(CreateEventTrigStmt);
					n->trigname = $4;
					n->eventname = $6;
					n->whenclause = $8;
					n->funcname = $11;
					$$ = (Node *)n;
				}
		;

event_trigger_when_list:
		  event_trigger_when_item
			{ $$ = list_make1($1); }
		| event_trigger_when_list AND event_trigger_when_item
			{ $$ = lappend($1, $3); }
		;

event_trigger_when_item:
		ColId IN_P '(' event_trigger_value_list ')'
			{ $$ = makeDefElem($1, (Node *) $4); }
		;

event_trigger_value_list:
		  SCONST
			{ $$ = list_make1(makeString($1)); }
		| event_trigger_value_list ',' SCONST
			{ $$ = lappend($1, makeString($3)); }
		;

AlterEventTrigStmt:
			ALTER EVENT TRIGGER name enable_trigger
				{
					AlterEventTrigStmt *n = makeNode(AlterEventTrigStmt);
					n->trigname = $4;
					n->tgenabled = $5;
					$$ = (Node *) n;
				}
		;

enable_trigger:
			ENABLE_P					{ $$ = TRIGGER_FIRES_ON_ORIGIN; }
			| ENABLE_P REPLICA			{ $$ = TRIGGER_FIRES_ON_REPLICA; }
			| ENABLE_P ALWAYS			{ $$ = TRIGGER_FIRES_ALWAYS; }
			| DISABLE_P					{ $$ = TRIGGER_DISABLED; }
		;

/*****************************************************************************
 *
 *		QUERIES :
 *				CREATE ASSERTION ...
 *				DROP ASSERTION ...
 *
 *****************************************************************************/

CreateAssertStmt:
			CREATE ASSERTION name CHECK '(' a_expr ')'
			ConstraintAttributeSpec
				{
					CreateTrigStmt *n = makeNode(CreateTrigStmt);
					n->trigname = $3;
					n->args = list_make1($6);
					n->isconstraint  = TRUE;
					processCASbits($8, @8, "ASSERTION",
								   &n->deferrable, &n->initdeferred, NULL,
								   NULL, yyscanner);

					ereport(ERROR,
							(errcode(ERRCODE_FEATURE_NOT_SUPPORTED),
							 errmsg("CREATE ASSERTION is not yet implemented")));

					$$ = (Node *)n;
				}
		;

DropAssertStmt:
			DROP ASSERTION name opt_drop_behavior
				{
					DropStmt *n = makeNode(DropStmt);
					n->objects = NIL;
					n->arguments = NIL;
					n->behavior = $4;
					n->removeType = OBJECT_TRIGGER; /* XXX */
					ereport(ERROR,
							(errcode(ERRCODE_FEATURE_NOT_SUPPORTED),
							 errmsg("DROP ASSERTION is not yet implemented")));
					$$ = (Node *) n;
				}
		;


/*****************************************************************************
 *
 *		QUERY :
 *				define (aggregate,operator,type)
 *
 *****************************************************************************/

DefineStmt:
			CREATE AGGREGATE func_name aggr_args definition
				{
					DefineStmt *n = makeNode(DefineStmt);
					n->kind = OBJECT_AGGREGATE;
					n->oldstyle = false;
					n->defnames = $3;
					n->args = $4;
					n->definition = $5;
					$$ = (Node *)n;
				}
			| CREATE AGGREGATE func_name old_aggr_definition
				{
					/* old-style (pre-8.2) syntax for CREATE AGGREGATE */
					DefineStmt *n = makeNode(DefineStmt);
					n->kind = OBJECT_AGGREGATE;
					n->oldstyle = true;
					n->defnames = $3;
					n->args = NIL;
					n->definition = $4;
					$$ = (Node *)n;
				}
			| CREATE OPERATOR any_operator definition
				{
					DefineStmt *n = makeNode(DefineStmt);
					n->kind = OBJECT_OPERATOR;
					n->oldstyle = false;
					n->defnames = $3;
					n->args = NIL;
					n->definition = $4;
					$$ = (Node *)n;
				}
			| CREATE TYPE_P any_name definition
				{
					DefineStmt *n = makeNode(DefineStmt);
					n->kind = OBJECT_TYPE;
					n->oldstyle = false;
					n->defnames = $3;
					n->args = NIL;
					n->definition = $4;
					$$ = (Node *)n;
				}
			| CREATE TYPE_P any_name
				{
					/* Shell type (identified by lack of definition) */
					DefineStmt *n = makeNode(DefineStmt);
					n->kind = OBJECT_TYPE;
					n->oldstyle = false;
					n->defnames = $3;
					n->args = NIL;
					n->definition = NIL;
					$$ = (Node *)n;
				}
			| CREATE TYPE_P any_name AS '(' OptTableFuncElementList ')'
				{
					CompositeTypeStmt *n = makeNode(CompositeTypeStmt);

					/* can't use qualified_name, sigh */
					n->typevar = makeRangeVarFromAnyName($3, @3, yyscanner);
					n->coldeflist = $6;
					$$ = (Node *)n;
				}
			| CREATE TYPE_P any_name AS ENUM_P '(' opt_enum_val_list ')'
				{
					CreateEnumStmt *n = makeNode(CreateEnumStmt);
					n->typeName = $3;
					n->vals = $7;
					$$ = (Node *)n;
				}
			| CREATE TYPE_P any_name AS RANGE definition
				{
					CreateRangeStmt *n = makeNode(CreateRangeStmt);
					n->typeName = $3;
					n->params	= $6;
					$$ = (Node *)n;
				}
			| CREATE TEXT_P SEARCH PARSER any_name definition
				{
					DefineStmt *n = makeNode(DefineStmt);
					n->kind = OBJECT_TSPARSER;
					n->args = NIL;
					n->defnames = $5;
					n->definition = $6;
					$$ = (Node *)n;
				}
			| CREATE TEXT_P SEARCH DICTIONARY any_name definition
				{
					DefineStmt *n = makeNode(DefineStmt);
					n->kind = OBJECT_TSDICTIONARY;
					n->args = NIL;
					n->defnames = $5;
					n->definition = $6;
					$$ = (Node *)n;
				}
			| CREATE TEXT_P SEARCH TEMPLATE any_name definition
				{
					DefineStmt *n = makeNode(DefineStmt);
					n->kind = OBJECT_TSTEMPLATE;
					n->args = NIL;
					n->defnames = $5;
					n->definition = $6;
					$$ = (Node *)n;
				}
			| CREATE TEXT_P SEARCH CONFIGURATION any_name definition
				{
					DefineStmt *n = makeNode(DefineStmt);
					n->kind = OBJECT_TSCONFIGURATION;
					n->args = NIL;
					n->defnames = $5;
					n->definition = $6;
					$$ = (Node *)n;
				}
			| CREATE COLLATION any_name definition
				{
					DefineStmt *n = makeNode(DefineStmt);
					n->kind = OBJECT_COLLATION;
					n->args = NIL;
					n->defnames = $3;
					n->definition = $4;
					$$ = (Node *)n;
				}
			| CREATE COLLATION any_name FROM any_name
				{
					DefineStmt *n = makeNode(DefineStmt);
					n->kind = OBJECT_COLLATION;
					n->args = NIL;
					n->defnames = $3;
					n->definition = list_make1(makeDefElem("from", (Node *) $5));
					$$ = (Node *)n;
				}
		;

definition: '(' def_list ')'						{ $$ = $2; }
		;

def_list:	def_elem								{ $$ = list_make1($1); }
			| def_list ',' def_elem					{ $$ = lappend($1, $3); }
		;

def_elem:	ColLabel '=' def_arg
				{
					$$ = makeDefElem($1, (Node *) $3);
				}
			| ColLabel
				{
					$$ = makeDefElem($1, NULL);
				}
		;

/* Note: any simple identifier will be returned as a type name! */
def_arg:	func_type						{ $$ = (Node *)$1; }
			| reserved_keyword				{ $$ = (Node *)makeString(pstrdup($1)); }
			| qual_all_Op					{ $$ = (Node *)$1; }
			| NumericOnly					{ $$ = (Node *)$1; }
			| Sconst						{ $$ = (Node *)makeString($1); }
		;

aggr_args:	'(' type_list ')'						{ $$ = $2; }
			| '(' '*' ')'							{ $$ = NIL; }
		;

old_aggr_definition: '(' old_aggr_list ')'			{ $$ = $2; }
		;

old_aggr_list: old_aggr_elem						{ $$ = list_make1($1); }
			| old_aggr_list ',' old_aggr_elem		{ $$ = lappend($1, $3); }
		;

/*
 * Must use IDENT here to avoid reduce/reduce conflicts; fortunately none of
 * the item names needed in old aggregate definitions are likely to become
 * SQL keywords.
 */
old_aggr_elem:  IDENT '=' def_arg
				{
					$$ = makeDefElem($1, (Node *)$3);
				}
		;

opt_enum_val_list:
		enum_val_list							{ $$ = $1; }
		| /*EMPTY*/								{ $$ = NIL; }
		;

enum_val_list:	Sconst
				{ $$ = list_make1(makeString($1)); }
			| enum_val_list ',' Sconst
				{ $$ = lappend($1, makeString($3)); }
		;

/*****************************************************************************
 *
 *	ALTER TYPE enumtype ADD ...
 *
 *****************************************************************************/

AlterEnumStmt:
		ALTER TYPE_P any_name ADD_P VALUE_P opt_if_not_exists Sconst
			{
				AlterEnumStmt *n = makeNode(AlterEnumStmt);
				n->typeName = $3;
				n->newVal = $7;
				n->newValNeighbor = NULL;
				n->newValIsAfter = true;
				n->skipIfExists = $6;
				$$ = (Node *) n;
			}
		 | ALTER TYPE_P any_name ADD_P VALUE_P opt_if_not_exists Sconst BEFORE Sconst
			{
				AlterEnumStmt *n = makeNode(AlterEnumStmt);
				n->typeName = $3;
				n->newVal = $7;
				n->newValNeighbor = $9;
				n->newValIsAfter = false;
				n->skipIfExists = $6;
				$$ = (Node *) n;
			}
		 | ALTER TYPE_P any_name ADD_P VALUE_P opt_if_not_exists Sconst AFTER Sconst
			{
				AlterEnumStmt *n = makeNode(AlterEnumStmt);
				n->typeName = $3;
				n->newVal = $7;
				n->newValNeighbor = $9;
				n->newValIsAfter = true;
				n->skipIfExists = $6;
				$$ = (Node *) n;
			}
		 ;

opt_if_not_exists: IF_P NOT EXISTS              { $$ = true; }
         | /* empty */                          { $$ = false; }
         ;


/*****************************************************************************
 *
 *		QUERIES :
 *				CREATE OPERATOR CLASS ...
 *				CREATE OPERATOR FAMILY ...
 *				ALTER OPERATOR FAMILY ...
 *				DROP OPERATOR CLASS ...
 *				DROP OPERATOR FAMILY ...
 *
 *****************************************************************************/

CreateOpClassStmt:
			CREATE OPERATOR CLASS any_name opt_default FOR TYPE_P Typename
			USING access_method opt_opfamily AS opclass_item_list
				{
					CreateOpClassStmt *n = makeNode(CreateOpClassStmt);
					n->opclassname = $4;
					n->isDefault = $5;
					n->datatype = $8;
					n->amname = $10;
					n->opfamilyname = $11;
					n->items = $13;
					$$ = (Node *) n;
				}
		;

opclass_item_list:
			opclass_item							{ $$ = list_make1($1); }
			| opclass_item_list ',' opclass_item	{ $$ = lappend($1, $3); }
		;

opclass_item:
			OPERATOR Iconst any_operator opclass_purpose opt_recheck
				{
					CreateOpClassItem *n = makeNode(CreateOpClassItem);
					n->itemtype = OPCLASS_ITEM_OPERATOR;
					n->name = $3;
					n->args = NIL;
					n->number = $2;
					n->order_family = $4;
					$$ = (Node *) n;
				}
			| OPERATOR Iconst any_operator oper_argtypes opclass_purpose
			  opt_recheck
				{
					CreateOpClassItem *n = makeNode(CreateOpClassItem);
					n->itemtype = OPCLASS_ITEM_OPERATOR;
					n->name = $3;
					n->args = $4;
					n->number = $2;
					n->order_family = $5;
					$$ = (Node *) n;
				}
			| FUNCTION Iconst func_name func_args
				{
					CreateOpClassItem *n = makeNode(CreateOpClassItem);
					n->itemtype = OPCLASS_ITEM_FUNCTION;
					n->name = $3;
					n->args = extractArgTypes($4);
					n->number = $2;
					$$ = (Node *) n;
				}
			| FUNCTION Iconst '(' type_list ')' func_name func_args
				{
					CreateOpClassItem *n = makeNode(CreateOpClassItem);
					n->itemtype = OPCLASS_ITEM_FUNCTION;
					n->name = $6;
					n->args = extractArgTypes($7);
					n->number = $2;
					n->class_args = $4;
					$$ = (Node *) n;
				}
			| STORAGE Typename
				{
					CreateOpClassItem *n = makeNode(CreateOpClassItem);
					n->itemtype = OPCLASS_ITEM_STORAGETYPE;
					n->storedtype = $2;
					$$ = (Node *) n;
				}
		;

opt_default:	DEFAULT						{ $$ = TRUE; }
			| /*EMPTY*/						{ $$ = FALSE; }
		;

opt_opfamily:	FAMILY any_name				{ $$ = $2; }
			| /*EMPTY*/						{ $$ = NIL; }
		;

opclass_purpose: FOR SEARCH					{ $$ = NIL; }
			| FOR ORDER BY any_name			{ $$ = $4; }
			| /*EMPTY*/						{ $$ = NIL; }
		;

opt_recheck:	RECHECK
				{
					/*
					 * RECHECK no longer does anything in opclass definitions,
					 * but we still accept it to ease porting of old database
					 * dumps.
					 */
					ereport(NOTICE,
							(errcode(ERRCODE_FEATURE_NOT_SUPPORTED),
							 errmsg("RECHECK is no longer required"),
							 errhint("Update your data type."),
							 parser_errposition(@1)));
					$$ = TRUE;
				}
			| /*EMPTY*/						{ $$ = FALSE; }
		;


CreateOpFamilyStmt:
			CREATE OPERATOR FAMILY any_name USING access_method
				{
					CreateOpFamilyStmt *n = makeNode(CreateOpFamilyStmt);
					n->opfamilyname = $4;
					n->amname = $6;
					$$ = (Node *) n;
				}
		;

AlterOpFamilyStmt:
			ALTER OPERATOR FAMILY any_name USING access_method ADD_P opclass_item_list
				{
					AlterOpFamilyStmt *n = makeNode(AlterOpFamilyStmt);
					n->opfamilyname = $4;
					n->amname = $6;
					n->isDrop = false;
					n->items = $8;
					$$ = (Node *) n;
				}
			| ALTER OPERATOR FAMILY any_name USING access_method DROP opclass_drop_list
				{
					AlterOpFamilyStmt *n = makeNode(AlterOpFamilyStmt);
					n->opfamilyname = $4;
					n->amname = $6;
					n->isDrop = true;
					n->items = $8;
					$$ = (Node *) n;
				}
		;

opclass_drop_list:
			opclass_drop							{ $$ = list_make1($1); }
			| opclass_drop_list ',' opclass_drop	{ $$ = lappend($1, $3); }
		;

opclass_drop:
			OPERATOR Iconst '(' type_list ')'
				{
					CreateOpClassItem *n = makeNode(CreateOpClassItem);
					n->itemtype = OPCLASS_ITEM_OPERATOR;
					n->number = $2;
					n->args = $4;
					$$ = (Node *) n;
				}
			| FUNCTION Iconst '(' type_list ')'
				{
					CreateOpClassItem *n = makeNode(CreateOpClassItem);
					n->itemtype = OPCLASS_ITEM_FUNCTION;
					n->number = $2;
					n->args = $4;
					$$ = (Node *) n;
				}
		;


DropOpClassStmt:
			DROP OPERATOR CLASS any_name USING access_method opt_drop_behavior
				{
					DropStmt *n = makeNode(DropStmt);
					n->objects = list_make1($4);
					n->arguments = list_make1(list_make1(makeString($6)));
					n->removeType = OBJECT_OPCLASS;
					n->behavior = $7;
					n->missing_ok = false;
					n->concurrent = false;
					$$ = (Node *) n;
				}
			| DROP OPERATOR CLASS IF_P EXISTS any_name USING access_method opt_drop_behavior
				{
					DropStmt *n = makeNode(DropStmt);
					n->objects = list_make1($6);
					n->arguments = list_make1(list_make1(makeString($8)));
					n->removeType = OBJECT_OPCLASS;
					n->behavior = $9;
					n->missing_ok = true;
					n->concurrent = false;
					$$ = (Node *) n;
				}
		;

DropOpFamilyStmt:
			DROP OPERATOR FAMILY any_name USING access_method opt_drop_behavior
				{
					DropStmt *n = makeNode(DropStmt);
					n->objects = list_make1($4);
					n->arguments = list_make1(list_make1(makeString($6)));
					n->removeType = OBJECT_OPFAMILY;
					n->behavior = $7;
					n->missing_ok = false;
					n->concurrent = false;
					$$ = (Node *) n;
				}
			| DROP OPERATOR FAMILY IF_P EXISTS any_name USING access_method opt_drop_behavior
				{
					DropStmt *n = makeNode(DropStmt);
					n->objects = list_make1($6);
					n->arguments = list_make1(list_make1(makeString($8)));
					n->removeType = OBJECT_OPFAMILY;
					n->behavior = $9;
					n->missing_ok = true;
					n->concurrent = false;
					$$ = (Node *) n;
				}
		;


/*****************************************************************************
 *
 *		QUERY:
 *
 *		DROP OWNED BY username [, username ...] [ RESTRICT | CASCADE ]
 *		REASSIGN OWNED BY username [, username ...] TO username
 *
 *****************************************************************************/
DropOwnedStmt:
			DROP OWNED BY name_list opt_drop_behavior
				{
					DropOwnedStmt *n = makeNode(DropOwnedStmt);
					n->roles = $4;
					n->behavior = $5;
					$$ = (Node *)n;
				}
		;

ReassignOwnedStmt:
			REASSIGN OWNED BY name_list TO name
				{
					ReassignOwnedStmt *n = makeNode(ReassignOwnedStmt);
					n->roles = $4;
					n->newrole = $6;
					$$ = (Node *)n;
				}
		;

/*****************************************************************************
 *
 *		QUERY:
 *
 *		DROP itemtype [ IF EXISTS ] itemname [, itemname ...]
 *           [ RESTRICT | CASCADE ]
 *
 *****************************************************************************/

DropStmt:	DROP drop_type IF_P EXISTS any_name_list opt_drop_behavior
				{
					DropStmt *n = makeNode(DropStmt);
					n->removeType = $2;
					n->missing_ok = TRUE;
					n->objects = $5;
					n->arguments = NIL;
					n->behavior = $6;
					n->concurrent = false;
					$$ = (Node *)n;
				}
			| DROP drop_type any_name_list opt_drop_behavior
				{
					DropStmt *n = makeNode(DropStmt);
					n->removeType = $2;
					n->missing_ok = FALSE;
					n->objects = $3;
					n->arguments = NIL;
					n->behavior = $4;
					n->concurrent = false;
					$$ = (Node *)n;
				}
			| DROP INDEX CONCURRENTLY any_name_list opt_drop_behavior
				{
					DropStmt *n = makeNode(DropStmt);
					n->removeType = OBJECT_INDEX;
					n->missing_ok = FALSE;
					n->objects = $4;
					n->arguments = NIL;
					n->behavior = $5;
					n->concurrent = true;
					$$ = (Node *)n;
				}
			| DROP INDEX CONCURRENTLY IF_P EXISTS any_name_list opt_drop_behavior
				{
					DropStmt *n = makeNode(DropStmt);
					n->removeType = OBJECT_INDEX;
					n->missing_ok = TRUE;
					n->objects = $6;
					n->arguments = NIL;
					n->behavior = $7;
					n->concurrent = true;
					$$ = (Node *)n;
				}
		;


drop_type:	TABLE									{ $$ = OBJECT_TABLE; }
			| SEQUENCE								{ $$ = OBJECT_SEQUENCE; }
			| VIEW									{ $$ = OBJECT_VIEW; }
			| MATERIALIZED VIEW						{ $$ = OBJECT_MATVIEW; }
			| INDEX									{ $$ = OBJECT_INDEX; }
			| FOREIGN TABLE							{ $$ = OBJECT_FOREIGN_TABLE; }
			| EVENT TRIGGER 						{ $$ = OBJECT_EVENT_TRIGGER; }
			| TYPE_P								{ $$ = OBJECT_TYPE; }
			| DOMAIN_P								{ $$ = OBJECT_DOMAIN; }
			| COLLATION								{ $$ = OBJECT_COLLATION; }
			| CONVERSION_P							{ $$ = OBJECT_CONVERSION; }
			| SCHEMA								{ $$ = OBJECT_SCHEMA; }
			| EXTENSION								{ $$ = OBJECT_EXTENSION; }
			| TEXT_P SEARCH PARSER					{ $$ = OBJECT_TSPARSER; }
			| TEXT_P SEARCH DICTIONARY				{ $$ = OBJECT_TSDICTIONARY; }
			| TEXT_P SEARCH TEMPLATE				{ $$ = OBJECT_TSTEMPLATE; }
			| TEXT_P SEARCH CONFIGURATION			{ $$ = OBJECT_TSCONFIGURATION; }
		;

any_name_list:
			any_name								{ $$ = list_make1($1); }
			| any_name_list ',' any_name			{ $$ = lappend($1, $3); }
		;

any_name:	ColId						{ $$ = list_make1(makeString($1)); }
			| ColId attrs				{ $$ = lcons(makeString($1), $2); }
		;

attrs:		'.' attr_name
					{ $$ = list_make1(makeString($2)); }
			| attrs '.' attr_name
					{ $$ = lappend($1, makeString($3)); }
		;


/*****************************************************************************
 *
 *		QUERY:
 *				truncate table relname1, relname2, ...
 *
 *****************************************************************************/

TruncateStmt:
			TRUNCATE opt_table relation_expr_list opt_restart_seqs opt_drop_behavior
				{
					TruncateStmt *n = makeNode(TruncateStmt);
					n->relations = $3;
					n->restart_seqs = $4;
					n->behavior = $5;
					$$ = (Node *)n;
				}
		;

opt_restart_seqs:
			CONTINUE_P IDENTITY_P		{ $$ = false; }
			| RESTART IDENTITY_P		{ $$ = true; }
			| /* EMPTY */				{ $$ = false; }
		;

/*****************************************************************************
 *
 *	The COMMENT ON statement can take different forms based upon the type of
 *	the object associated with the comment. The form of the statement is:
 *
 *	COMMENT ON [ [ CONVERSION | COLLATION | DATABASE | DOMAIN |
 *                 EXTENSION | EVENT TRIGGER | FOREIGN DATA WRAPPER |
 *                 FOREIGN TABLE | INDEX | [PROCEDURAL] LANGUAGE |
 *                 MATERIALIZED VIEW | ROLE | SCHEMA | SEQUENCE |
 *                 SERVER | TABLE | TABLESPACE |
 *                 TEXT SEARCH CONFIGURATION | TEXT SEARCH DICTIONARY |
 *                 TEXT SEARCH PARSER | TEXT SEARCH TEMPLATE | TYPE |
 *                 VIEW] <objname> |
 *				 AGGREGATE <aggname> (arg1, ...) |
 *				 CAST (<src type> AS <dst type>) |
 *				 COLUMN <relname>.<colname> |
 *				 CONSTRAINT <constraintname> ON <relname> |
 *				 FUNCTION <funcname> (arg1, arg2, ...) |
 *				 LARGE OBJECT <oid> |
 *				 OPERATOR <op> (leftoperand_typ, rightoperand_typ) |
 *				 OPERATOR CLASS <name> USING <access-method> |
 *				 OPERATOR FAMILY <name> USING <access-method> |
 *				 RULE <rulename> ON <relname> |
 *				 TRIGGER <triggername> ON <relname> ]
 *			   IS 'text'
 *
 *****************************************************************************/

CommentStmt:
			COMMENT ON comment_type any_name IS comment_text
				{
					CommentStmt *n = makeNode(CommentStmt);
					n->objtype = $3;
					n->objname = $4;
					n->objargs = NIL;
					n->comment = $6;
					$$ = (Node *) n;
				}
			| COMMENT ON AGGREGATE func_name aggr_args IS comment_text
				{
					CommentStmt *n = makeNode(CommentStmt);
					n->objtype = OBJECT_AGGREGATE;
					n->objname = $4;
					n->objargs = $5;
					n->comment = $7;
					$$ = (Node *) n;
				}
			| COMMENT ON FUNCTION func_name func_args IS comment_text
				{
					CommentStmt *n = makeNode(CommentStmt);
					n->objtype = OBJECT_FUNCTION;
					n->objname = $4;
					n->objargs = extractArgTypes($5);
					n->comment = $7;
					$$ = (Node *) n;
				}
			| COMMENT ON OPERATOR any_operator oper_argtypes IS comment_text
				{
					CommentStmt *n = makeNode(CommentStmt);
					n->objtype = OBJECT_OPERATOR;
					n->objname = $4;
					n->objargs = $5;
					n->comment = $7;
					$$ = (Node *) n;
				}
			| COMMENT ON CONSTRAINT name ON any_name IS comment_text
				{
					CommentStmt *n = makeNode(CommentStmt);
					n->objtype = OBJECT_CONSTRAINT;
					n->objname = lappend($6, makeString($4));
					n->objargs = NIL;
					n->comment = $8;
					$$ = (Node *) n;
				}
			| COMMENT ON RULE name ON any_name IS comment_text
				{
					CommentStmt *n = makeNode(CommentStmt);
					n->objtype = OBJECT_RULE;
					n->objname = lappend($6, makeString($4));
					n->objargs = NIL;
					n->comment = $8;
					$$ = (Node *) n;
				}
			| COMMENT ON RULE name IS comment_text
				{
					/* Obsolete syntax supported for awhile for compatibility */
					CommentStmt *n = makeNode(CommentStmt);
					n->objtype = OBJECT_RULE;
					n->objname = list_make1(makeString($4));
					n->objargs = NIL;
					n->comment = $6;
					$$ = (Node *) n;
				}
			| COMMENT ON TRIGGER name ON any_name IS comment_text
				{
					CommentStmt *n = makeNode(CommentStmt);
					n->objtype = OBJECT_TRIGGER;
					n->objname = lappend($6, makeString($4));
					n->objargs = NIL;
					n->comment = $8;
					$$ = (Node *) n;
				}
			| COMMENT ON OPERATOR CLASS any_name USING access_method IS comment_text
				{
					CommentStmt *n = makeNode(CommentStmt);
					n->objtype = OBJECT_OPCLASS;
					n->objname = $5;
					n->objargs = list_make1(makeString($7));
					n->comment = $9;
					$$ = (Node *) n;
				}
			| COMMENT ON OPERATOR FAMILY any_name USING access_method IS comment_text
				{
					CommentStmt *n = makeNode(CommentStmt);
					n->objtype = OBJECT_OPFAMILY;
					n->objname = $5;
					n->objargs = list_make1(makeString($7));
					n->comment = $9;
					$$ = (Node *) n;
				}
			| COMMENT ON LARGE_P OBJECT_P NumericOnly IS comment_text
				{
					CommentStmt *n = makeNode(CommentStmt);
					n->objtype = OBJECT_LARGEOBJECT;
					n->objname = list_make1($5);
					n->objargs = NIL;
					n->comment = $7;
					$$ = (Node *) n;
				}
			| COMMENT ON CAST '(' Typename AS Typename ')' IS comment_text
				{
					CommentStmt *n = makeNode(CommentStmt);
					n->objtype = OBJECT_CAST;
					n->objname = list_make1($5);
					n->objargs = list_make1($7);
					n->comment = $10;
					$$ = (Node *) n;
				}
			| COMMENT ON opt_procedural LANGUAGE any_name IS comment_text
				{
					CommentStmt *n = makeNode(CommentStmt);
					n->objtype = OBJECT_LANGUAGE;
					n->objname = $5;
					n->objargs = NIL;
					n->comment = $7;
					$$ = (Node *) n;
				}
		;

comment_type:
			COLUMN								{ $$ = OBJECT_COLUMN; }
			| DATABASE							{ $$ = OBJECT_DATABASE; }
			| SCHEMA							{ $$ = OBJECT_SCHEMA; }
			| INDEX								{ $$ = OBJECT_INDEX; }
			| SEQUENCE							{ $$ = OBJECT_SEQUENCE; }
			| TABLE								{ $$ = OBJECT_TABLE; }
			| DOMAIN_P							{ $$ = OBJECT_DOMAIN; }
			| TYPE_P							{ $$ = OBJECT_TYPE; }
			| VIEW								{ $$ = OBJECT_VIEW; }
			| MATERIALIZED VIEW					{ $$ = OBJECT_MATVIEW; }
			| COLLATION							{ $$ = OBJECT_COLLATION; }
			| CONVERSION_P						{ $$ = OBJECT_CONVERSION; }
			| TABLESPACE						{ $$ = OBJECT_TABLESPACE; }
			| EXTENSION							{ $$ = OBJECT_EXTENSION; }
			| ROLE								{ $$ = OBJECT_ROLE; }
			| FOREIGN TABLE						{ $$ = OBJECT_FOREIGN_TABLE; }
			| SERVER							{ $$ = OBJECT_FOREIGN_SERVER; }
			| FOREIGN DATA_P WRAPPER			{ $$ = OBJECT_FDW; }
			| EVENT TRIGGER						{ $$ = OBJECT_EVENT_TRIGGER; }
			| TEXT_P SEARCH CONFIGURATION		{ $$ = OBJECT_TSCONFIGURATION; }
			| TEXT_P SEARCH DICTIONARY			{ $$ = OBJECT_TSDICTIONARY; }
			| TEXT_P SEARCH PARSER				{ $$ = OBJECT_TSPARSER; }
			| TEXT_P SEARCH TEMPLATE			{ $$ = OBJECT_TSTEMPLATE; }
		;

comment_text:
			Sconst								{ $$ = $1; }
			| NULL_P							{ $$ = NULL; }
		;


/*****************************************************************************
 *
 *  SECURITY LABEL [FOR <provider>] ON <object> IS <label>
 *
 *  As with COMMENT ON, <object> can refer to various types of database
 *  objects (e.g. TABLE, COLUMN, etc.).
 *
 *****************************************************************************/

SecLabelStmt:
			SECURITY LABEL opt_provider ON security_label_type any_name
			IS security_label
				{
					SecLabelStmt *n = makeNode(SecLabelStmt);
					n->provider = $3;
					n->objtype = $5;
					n->objname = $6;
					n->objargs = NIL;
					n->label = $8;
					$$ = (Node *) n;
				}
			| SECURITY LABEL opt_provider ON AGGREGATE func_name aggr_args
			  IS security_label
				{
					SecLabelStmt *n = makeNode(SecLabelStmt);
					n->provider = $3;
					n->objtype = OBJECT_AGGREGATE;
					n->objname = $6;
					n->objargs = $7;
					n->label = $9;
					$$ = (Node *) n;
				}
			| SECURITY LABEL opt_provider ON FUNCTION func_name func_args
			  IS security_label
				{
					SecLabelStmt *n = makeNode(SecLabelStmt);
					n->provider = $3;
					n->objtype = OBJECT_FUNCTION;
					n->objname = $6;
					n->objargs = extractArgTypes($7);
					n->label = $9;
					$$ = (Node *) n;
				}
			| SECURITY LABEL opt_provider ON LARGE_P OBJECT_P NumericOnly
			  IS security_label
				{
					SecLabelStmt *n = makeNode(SecLabelStmt);
					n->provider = $3;
					n->objtype = OBJECT_LARGEOBJECT;
					n->objname = list_make1($7);
					n->objargs = NIL;
					n->label = $9;
					$$ = (Node *) n;
				}
			| SECURITY LABEL opt_provider ON opt_procedural LANGUAGE any_name
			  IS security_label
				{
					SecLabelStmt *n = makeNode(SecLabelStmt);
					n->provider = $3;
					n->objtype = OBJECT_LANGUAGE;
					n->objname = $7;
					n->objargs = NIL;
					n->label = $9;
					$$ = (Node *) n;
				}
		;

opt_provider:	FOR NonReservedWord_or_Sconst	{ $$ = $2; }
				| /* empty */					{ $$ = NULL; }
		;

security_label_type:
			COLUMN								{ $$ = OBJECT_COLUMN; }
			| DATABASE							{ $$ = OBJECT_DATABASE; }
			| EVENT TRIGGER						{ $$ = OBJECT_EVENT_TRIGGER; }
			| FOREIGN TABLE						{ $$ = OBJECT_FOREIGN_TABLE; }
			| SCHEMA							{ $$ = OBJECT_SCHEMA; }
			| SEQUENCE							{ $$ = OBJECT_SEQUENCE; }
			| TABLE								{ $$ = OBJECT_TABLE; }
			| DOMAIN_P							{ $$ = OBJECT_TYPE; }
			| ROLE								{ $$ = OBJECT_ROLE; }
			| TABLESPACE						{ $$ = OBJECT_TABLESPACE; }
			| TYPE_P							{ $$ = OBJECT_TYPE; }
			| VIEW								{ $$ = OBJECT_VIEW; }
			| MATERIALIZED VIEW					{ $$ = OBJECT_MATVIEW; }
		;

security_label:	Sconst				{ $$ = $1; }
				| NULL_P			{ $$ = NULL; }
		;

/*****************************************************************************
 *
 *		QUERY:
 *			fetch/move
 *
 *****************************************************************************/

FetchStmt:	FETCH fetch_args
				{
					FetchStmt *n = (FetchStmt *) $2;
					n->ismove = FALSE;
					$$ = (Node *)n;
				}
			| MOVE fetch_args
				{
					FetchStmt *n = (FetchStmt *) $2;
					n->ismove = TRUE;
					$$ = (Node *)n;
				}
		;

fetch_args:	cursor_name
				{
					FetchStmt *n = makeNode(FetchStmt);
					n->portalname = $1;
					n->direction = FETCH_FORWARD;
					n->howMany = 1;
					$$ = (Node *)n;
				}
			| from_in cursor_name
				{
					FetchStmt *n = makeNode(FetchStmt);
					n->portalname = $2;
					n->direction = FETCH_FORWARD;
					n->howMany = 1;
					$$ = (Node *)n;
				}
			| NEXT opt_from_in cursor_name
				{
					FetchStmt *n = makeNode(FetchStmt);
					n->portalname = $3;
					n->direction = FETCH_FORWARD;
					n->howMany = 1;
					$$ = (Node *)n;
				}
			| PRIOR opt_from_in cursor_name
				{
					FetchStmt *n = makeNode(FetchStmt);
					n->portalname = $3;
					n->direction = FETCH_BACKWARD;
					n->howMany = 1;
					$$ = (Node *)n;
				}
			| FIRST_P opt_from_in cursor_name
				{
					FetchStmt *n = makeNode(FetchStmt);
					n->portalname = $3;
					n->direction = FETCH_ABSOLUTE;
					n->howMany = 1;
					$$ = (Node *)n;
				}
			| LAST_P opt_from_in cursor_name
				{
					FetchStmt *n = makeNode(FetchStmt);
					n->portalname = $3;
					n->direction = FETCH_ABSOLUTE;
					n->howMany = -1;
					$$ = (Node *)n;
				}
			| ABSOLUTE_P SignedIconst opt_from_in cursor_name
				{
					FetchStmt *n = makeNode(FetchStmt);
					n->portalname = $4;
					n->direction = FETCH_ABSOLUTE;
					n->howMany = $2;
					$$ = (Node *)n;
				}
			| RELATIVE_P SignedIconst opt_from_in cursor_name
				{
					FetchStmt *n = makeNode(FetchStmt);
					n->portalname = $4;
					n->direction = FETCH_RELATIVE;
					n->howMany = $2;
					$$ = (Node *)n;
				}
			| SignedIconst opt_from_in cursor_name
				{
					FetchStmt *n = makeNode(FetchStmt);
					n->portalname = $3;
					n->direction = FETCH_FORWARD;
					n->howMany = $1;
					$$ = (Node *)n;
				}
			| ALL opt_from_in cursor_name
				{
					FetchStmt *n = makeNode(FetchStmt);
					n->portalname = $3;
					n->direction = FETCH_FORWARD;
					n->howMany = FETCH_ALL;
					$$ = (Node *)n;
				}
			| FORWARD opt_from_in cursor_name
				{
					FetchStmt *n = makeNode(FetchStmt);
					n->portalname = $3;
					n->direction = FETCH_FORWARD;
					n->howMany = 1;
					$$ = (Node *)n;
				}
			| FORWARD SignedIconst opt_from_in cursor_name
				{
					FetchStmt *n = makeNode(FetchStmt);
					n->portalname = $4;
					n->direction = FETCH_FORWARD;
					n->howMany = $2;
					$$ = (Node *)n;
				}
			| FORWARD ALL opt_from_in cursor_name
				{
					FetchStmt *n = makeNode(FetchStmt);
					n->portalname = $4;
					n->direction = FETCH_FORWARD;
					n->howMany = FETCH_ALL;
					$$ = (Node *)n;
				}
			| BACKWARD opt_from_in cursor_name
				{
					FetchStmt *n = makeNode(FetchStmt);
					n->portalname = $3;
					n->direction = FETCH_BACKWARD;
					n->howMany = 1;
					$$ = (Node *)n;
				}
			| BACKWARD SignedIconst opt_from_in cursor_name
				{
					FetchStmt *n = makeNode(FetchStmt);
					n->portalname = $4;
					n->direction = FETCH_BACKWARD;
					n->howMany = $2;
					$$ = (Node *)n;
				}
			| BACKWARD ALL opt_from_in cursor_name
				{
					FetchStmt *n = makeNode(FetchStmt);
					n->portalname = $4;
					n->direction = FETCH_BACKWARD;
					n->howMany = FETCH_ALL;
					$$ = (Node *)n;
				}
		;

from_in:	FROM									{}
			| IN_P									{}
		;

opt_from_in:	from_in								{}
			| /* EMPTY */							{}
		;


/*****************************************************************************
 *
 * GRANT and REVOKE statements
 *
 *****************************************************************************/

GrantStmt:	GRANT privileges ON privilege_target TO grantee_list
			opt_grant_grant_option
				{
					GrantStmt *n = makeNode(GrantStmt);
					n->is_grant = true;
					n->privileges = $2;
					n->targtype = ($4)->targtype;
					n->objtype = ($4)->objtype;
					n->objects = ($4)->objs;
					n->grantees = $6;
					n->grant_option = $7;
					$$ = (Node*)n;
				}
		;

RevokeStmt:
			REVOKE privileges ON privilege_target
			FROM grantee_list opt_drop_behavior
				{
					GrantStmt *n = makeNode(GrantStmt);
					n->is_grant = false;
					n->grant_option = false;
					n->privileges = $2;
					n->targtype = ($4)->targtype;
					n->objtype = ($4)->objtype;
					n->objects = ($4)->objs;
					n->grantees = $6;
					n->behavior = $7;
					$$ = (Node *)n;
				}
			| REVOKE GRANT OPTION FOR privileges ON privilege_target
			FROM grantee_list opt_drop_behavior
				{
					GrantStmt *n = makeNode(GrantStmt);
					n->is_grant = false;
					n->grant_option = true;
					n->privileges = $5;
					n->targtype = ($7)->targtype;
					n->objtype = ($7)->objtype;
					n->objects = ($7)->objs;
					n->grantees = $9;
					n->behavior = $10;
					$$ = (Node *)n;
				}
		;


/*
 * Privilege names are represented as strings; the validity of the privilege
 * names gets checked at execution.  This is a bit annoying but we have little
 * choice because of the syntactic conflict with lists of role names in
 * GRANT/REVOKE.  What's more, we have to call out in the "privilege"
 * production any reserved keywords that need to be usable as privilege names.
 */

/* either ALL [PRIVILEGES] or a list of individual privileges */
privileges: privilege_list
				{ $$ = $1; }
			| ALL
				{ $$ = NIL; }
			| ALL PRIVILEGES
				{ $$ = NIL; }
			| ALL '(' columnList ')'
				{
					AccessPriv *n = makeNode(AccessPriv);
					n->priv_name = NULL;
					n->cols = $3;
					$$ = list_make1(n);
				}
			| ALL PRIVILEGES '(' columnList ')'
				{
					AccessPriv *n = makeNode(AccessPriv);
					n->priv_name = NULL;
					n->cols = $4;
					$$ = list_make1(n);
				}
		;

privilege_list:	privilege							{ $$ = list_make1($1); }
			| privilege_list ',' privilege			{ $$ = lappend($1, $3); }
		;

privilege:	SELECT opt_column_list
			{
				AccessPriv *n = makeNode(AccessPriv);
				n->priv_name = pstrdup($1);
				n->cols = $2;
				$$ = n;
			}
		| REFERENCES opt_column_list
			{
				AccessPriv *n = makeNode(AccessPriv);
				n->priv_name = pstrdup($1);
				n->cols = $2;
				$$ = n;
			}
		| CREATE opt_column_list
			{
				AccessPriv *n = makeNode(AccessPriv);
				n->priv_name = pstrdup($1);
				n->cols = $2;
				$$ = n;
			}
		| ColId opt_column_list
			{
				AccessPriv *n = makeNode(AccessPriv);
				n->priv_name = $1;
				n->cols = $2;
				$$ = n;
			}
		;


/* Don't bother trying to fold the first two rules into one using
 * opt_table.  You're going to get conflicts.
 */
privilege_target:
			qualified_name_list
				{
					PrivTarget *n = (PrivTarget *) palloc(sizeof(PrivTarget));
					n->targtype = ACL_TARGET_OBJECT;
					n->objtype = ACL_OBJECT_RELATION;
					n->objs = $1;
					$$ = n;
				}
			| TABLE qualified_name_list
				{
					PrivTarget *n = (PrivTarget *) palloc(sizeof(PrivTarget));
					n->targtype = ACL_TARGET_OBJECT;
					n->objtype = ACL_OBJECT_RELATION;
					n->objs = $2;
					$$ = n;
				}
			| SEQUENCE qualified_name_list
				{
					PrivTarget *n = (PrivTarget *) palloc(sizeof(PrivTarget));
					n->targtype = ACL_TARGET_OBJECT;
					n->objtype = ACL_OBJECT_SEQUENCE;
					n->objs = $2;
					$$ = n;
				}
			| FOREIGN DATA_P WRAPPER name_list
				{
					PrivTarget *n = (PrivTarget *) palloc(sizeof(PrivTarget));
					n->targtype = ACL_TARGET_OBJECT;
					n->objtype = ACL_OBJECT_FDW;
					n->objs = $4;
					$$ = n;
				}
			| FOREIGN SERVER name_list
				{
					PrivTarget *n = (PrivTarget *) palloc(sizeof(PrivTarget));
					n->targtype = ACL_TARGET_OBJECT;
					n->objtype = ACL_OBJECT_FOREIGN_SERVER;
					n->objs = $3;
					$$ = n;
				}
			| FUNCTION function_with_argtypes_list
				{
					PrivTarget *n = (PrivTarget *) palloc(sizeof(PrivTarget));
					n->targtype = ACL_TARGET_OBJECT;
					n->objtype = ACL_OBJECT_FUNCTION;
					n->objs = $2;
					$$ = n;
				}
			| DATABASE name_list
				{
					PrivTarget *n = (PrivTarget *) palloc(sizeof(PrivTarget));
					n->targtype = ACL_TARGET_OBJECT;
					n->objtype = ACL_OBJECT_DATABASE;
					n->objs = $2;
					$$ = n;
				}
			| DOMAIN_P any_name_list
				{
					PrivTarget *n = (PrivTarget *) palloc(sizeof(PrivTarget));
					n->targtype = ACL_TARGET_OBJECT;
					n->objtype = ACL_OBJECT_DOMAIN;
					n->objs = $2;
					$$ = n;
				}
			| LANGUAGE name_list
				{
					PrivTarget *n = (PrivTarget *) palloc(sizeof(PrivTarget));
					n->targtype = ACL_TARGET_OBJECT;
					n->objtype = ACL_OBJECT_LANGUAGE;
					n->objs = $2;
					$$ = n;
				}
			| LARGE_P OBJECT_P NumericOnly_list
				{
					PrivTarget *n = (PrivTarget *) palloc(sizeof(PrivTarget));
					n->targtype = ACL_TARGET_OBJECT;
					n->objtype = ACL_OBJECT_LARGEOBJECT;
					n->objs = $3;
					$$ = n;
				}
			| SCHEMA name_list
				{
					PrivTarget *n = (PrivTarget *) palloc(sizeof(PrivTarget));
					n->targtype = ACL_TARGET_OBJECT;
					n->objtype = ACL_OBJECT_NAMESPACE;
					n->objs = $2;
					$$ = n;
				}
			| TABLESPACE name_list
				{
					PrivTarget *n = (PrivTarget *) palloc(sizeof(PrivTarget));
					n->targtype = ACL_TARGET_OBJECT;
					n->objtype = ACL_OBJECT_TABLESPACE;
					n->objs = $2;
					$$ = n;
				}
			| TYPE_P any_name_list
				{
					PrivTarget *n = (PrivTarget *) palloc(sizeof(PrivTarget));
					n->targtype = ACL_TARGET_OBJECT;
					n->objtype = ACL_OBJECT_TYPE;
					n->objs = $2;
					$$ = n;
				}
			| ALL TABLES IN_P SCHEMA name_list
				{
					PrivTarget *n = (PrivTarget *) palloc(sizeof(PrivTarget));
					n->targtype = ACL_TARGET_ALL_IN_SCHEMA;
					n->objtype = ACL_OBJECT_RELATION;
					n->objs = $5;
					$$ = n;
				}
			| ALL SEQUENCES IN_P SCHEMA name_list
				{
					PrivTarget *n = (PrivTarget *) palloc(sizeof(PrivTarget));
					n->targtype = ACL_TARGET_ALL_IN_SCHEMA;
					n->objtype = ACL_OBJECT_SEQUENCE;
					n->objs = $5;
					$$ = n;
				}
			| ALL FUNCTIONS IN_P SCHEMA name_list
				{
					PrivTarget *n = (PrivTarget *) palloc(sizeof(PrivTarget));
					n->targtype = ACL_TARGET_ALL_IN_SCHEMA;
					n->objtype = ACL_OBJECT_FUNCTION;
					n->objs = $5;
					$$ = n;
				}
		;


grantee_list:
			grantee									{ $$ = list_make1($1); }
			| grantee_list ',' grantee				{ $$ = lappend($1, $3); }
		;

grantee:	RoleId
				{
					PrivGrantee *n = makeNode(PrivGrantee);
					/* This hack lets us avoid reserving PUBLIC as a keyword*/
					if (strcmp($1, "public") == 0)
						n->rolname = NULL;
					else
						n->rolname = $1;
					$$ = (Node *)n;
				}
			| GROUP_P RoleId
				{
					PrivGrantee *n = makeNode(PrivGrantee);
					/* Treat GROUP PUBLIC as a synonym for PUBLIC */
					if (strcmp($2, "public") == 0)
						n->rolname = NULL;
					else
						n->rolname = $2;
					$$ = (Node *)n;
				}
		;


opt_grant_grant_option:
			WITH GRANT OPTION { $$ = TRUE; }
			| /*EMPTY*/ { $$ = FALSE; }
		;

function_with_argtypes_list:
			function_with_argtypes					{ $$ = list_make1($1); }
			| function_with_argtypes_list ',' function_with_argtypes
													{ $$ = lappend($1, $3); }
		;

function_with_argtypes:
			func_name func_args
				{
					FuncWithArgs *n = makeNode(FuncWithArgs);
					n->funcname = $1;
					n->funcargs = extractArgTypes($2);
					$$ = n;
				}
		;

/*****************************************************************************
 *
 * GRANT and REVOKE ROLE statements
 *
 *****************************************************************************/

GrantRoleStmt:
			GRANT privilege_list TO name_list opt_grant_admin_option opt_granted_by
				{
					GrantRoleStmt *n = makeNode(GrantRoleStmt);
					n->is_grant = true;
					n->granted_roles = $2;
					n->grantee_roles = $4;
					n->admin_opt = $5;
					n->grantor = $6;
					$$ = (Node*)n;
				}
		;

RevokeRoleStmt:
			REVOKE privilege_list FROM name_list opt_granted_by opt_drop_behavior
				{
					GrantRoleStmt *n = makeNode(GrantRoleStmt);
					n->is_grant = false;
					n->admin_opt = false;
					n->granted_roles = $2;
					n->grantee_roles = $4;
					n->behavior = $6;
					$$ = (Node*)n;
				}
			| REVOKE ADMIN OPTION FOR privilege_list FROM name_list opt_granted_by opt_drop_behavior
				{
					GrantRoleStmt *n = makeNode(GrantRoleStmt);
					n->is_grant = false;
					n->admin_opt = true;
					n->granted_roles = $5;
					n->grantee_roles = $7;
					n->behavior = $9;
					$$ = (Node*)n;
				}
		;

opt_grant_admin_option: WITH ADMIN OPTION				{ $$ = TRUE; }
			| /*EMPTY*/									{ $$ = FALSE; }
		;

opt_granted_by: GRANTED BY RoleId						{ $$ = $3; }
			| /*EMPTY*/									{ $$ = NULL; }
		;

/*****************************************************************************
 *
 * ALTER DEFAULT PRIVILEGES statement
 *
 *****************************************************************************/

AlterDefaultPrivilegesStmt:
			ALTER DEFAULT PRIVILEGES DefACLOptionList DefACLAction
				{
					AlterDefaultPrivilegesStmt *n = makeNode(AlterDefaultPrivilegesStmt);
					n->options = $4;
					n->action = (GrantStmt *) $5;
					$$ = (Node*)n;
				}
		;

DefACLOptionList:
			DefACLOptionList DefACLOption			{ $$ = lappend($1, $2); }
			| /* EMPTY */							{ $$ = NIL; }
		;

DefACLOption:
			IN_P SCHEMA name_list
				{
					$$ = makeDefElem("schemas", (Node *)$3);
				}
			| FOR ROLE name_list
				{
					$$ = makeDefElem("roles", (Node *)$3);
				}
			| FOR USER name_list
				{
					$$ = makeDefElem("roles", (Node *)$3);
				}
		;

/*
 * This should match GRANT/REVOKE, except that individual target objects
 * are not mentioned and we only allow a subset of object types.
 */
DefACLAction:
			GRANT privileges ON defacl_privilege_target TO grantee_list
			opt_grant_grant_option
				{
					GrantStmt *n = makeNode(GrantStmt);
					n->is_grant = true;
					n->privileges = $2;
					n->targtype = ACL_TARGET_DEFAULTS;
					n->objtype = $4;
					n->objects = NIL;
					n->grantees = $6;
					n->grant_option = $7;
					$$ = (Node*)n;
				}
			| REVOKE privileges ON defacl_privilege_target
			FROM grantee_list opt_drop_behavior
				{
					GrantStmt *n = makeNode(GrantStmt);
					n->is_grant = false;
					n->grant_option = false;
					n->privileges = $2;
					n->targtype = ACL_TARGET_DEFAULTS;
					n->objtype = $4;
					n->objects = NIL;
					n->grantees = $6;
					n->behavior = $7;
					$$ = (Node *)n;
				}
			| REVOKE GRANT OPTION FOR privileges ON defacl_privilege_target
			FROM grantee_list opt_drop_behavior
				{
					GrantStmt *n = makeNode(GrantStmt);
					n->is_grant = false;
					n->grant_option = true;
					n->privileges = $5;
					n->targtype = ACL_TARGET_DEFAULTS;
					n->objtype = $7;
					n->objects = NIL;
					n->grantees = $9;
					n->behavior = $10;
					$$ = (Node *)n;
				}
		;

defacl_privilege_target:
			TABLES			{ $$ = ACL_OBJECT_RELATION; }
			| FUNCTIONS		{ $$ = ACL_OBJECT_FUNCTION; }
			| SEQUENCES		{ $$ = ACL_OBJECT_SEQUENCE; }
			| TYPES_P		{ $$ = ACL_OBJECT_TYPE; }
		;


/*****************************************************************************
 *
 *		QUERY: CREATE INDEX
 *
 * Note: we cannot put TABLESPACE clause after WHERE clause unless we are
 * willing to make TABLESPACE a fully reserved word.
 *****************************************************************************/

IndexStmt:	CREATE opt_unique INDEX opt_concurrently opt_index_name
			ON qualified_name access_method_clause '(' index_params ')'
			opt_reloptions OptTableSpace where_clause
				{
					IndexStmt *n = makeNode(IndexStmt);
					n->unique = $2;
					n->concurrent = $4;
					n->idxname = $5;
					n->relation = $7;
					n->accessMethod = $8;
					n->indexParams = $10;
					n->options = $12;
					n->tableSpace = $13;
					n->whereClause = $14;
					n->excludeOpNames = NIL;
					n->idxcomment = NULL;
					n->indexOid = InvalidOid;
					n->oldNode = InvalidOid;
					n->primary = false;
					n->isconstraint = false;
					n->deferrable = false;
					n->initdeferred = false;
					$$ = (Node *)n;
				}
		;

opt_unique:
			UNIQUE									{ $$ = TRUE; }
			| /*EMPTY*/								{ $$ = FALSE; }
		;

opt_concurrently:
			CONCURRENTLY							{ $$ = TRUE; }
			| /*EMPTY*/								{ $$ = FALSE; }
		;

opt_index_name:
			index_name								{ $$ = $1; }
			| /*EMPTY*/								{ $$ = NULL; }
		;

access_method_clause:
			USING access_method						{ $$ = $2; }
			| /*EMPTY*/								{ $$ = DEFAULT_INDEX_TYPE; }
		;

index_params:	index_elem							{ $$ = list_make1($1); }
			| index_params ',' index_elem			{ $$ = lappend($1, $3); }
		;

/*
 * Index attributes can be either simple column references, or arbitrary
 * expressions in parens.  For backwards-compatibility reasons, we allow
 * an expression that's just a function call to be written without parens.
 */
index_elem:	ColId opt_collate opt_class opt_asc_desc opt_nulls_order
				{
					$$ = makeNode(IndexElem);
					$$->name = $1;
					$$->expr = NULL;
					$$->indexcolname = NULL;
					$$->collation = $2;
					$$->opclass = $3;
					$$->ordering = $4;
					$$->nulls_ordering = $5;
				}
			| func_expr opt_collate opt_class opt_asc_desc opt_nulls_order
				{
					$$ = makeNode(IndexElem);
					$$->name = NULL;
					$$->expr = $1;
					$$->indexcolname = NULL;
					$$->collation = $2;
					$$->opclass = $3;
					$$->ordering = $4;
					$$->nulls_ordering = $5;
				}
			| '(' a_expr ')' opt_collate opt_class opt_asc_desc opt_nulls_order
				{
					$$ = makeNode(IndexElem);
					$$->name = NULL;
					$$->expr = $2;
					$$->indexcolname = NULL;
					$$->collation = $4;
					$$->opclass = $5;
					$$->ordering = $6;
					$$->nulls_ordering = $7;
				}
		;

opt_collate: COLLATE any_name						{ $$ = $2; }
			| /*EMPTY*/								{ $$ = NIL; }
		;

opt_class:	any_name								{ $$ = $1; }
			| USING any_name						{ $$ = $2; }
			| /*EMPTY*/								{ $$ = NIL; }
		;

opt_asc_desc: ASC							{ $$ = SORTBY_ASC; }
			| DESC							{ $$ = SORTBY_DESC; }
			| /*EMPTY*/						{ $$ = SORTBY_DEFAULT; }
		;

opt_nulls_order: NULLS_FIRST				{ $$ = SORTBY_NULLS_FIRST; }
			| NULLS_LAST					{ $$ = SORTBY_NULLS_LAST; }
			| /*EMPTY*/						{ $$ = SORTBY_NULLS_DEFAULT; }
		;


/*****************************************************************************
 *
 *		QUERY:
 *				create [or replace] function <fname>
 *						[(<type-1> { , <type-n>})]
 *						returns <type-r>
 *						as <filename or code in language as appropriate>
 *						language <lang> [with parameters]
 *
 *****************************************************************************/

CreateFunctionStmt:
			CREATE opt_or_replace FUNCTION func_name func_args_with_defaults
			RETURNS func_return createfunc_opt_list opt_definition
				{
					CreateFunctionStmt *n = makeNode(CreateFunctionStmt);
					n->replace = $2;
					n->funcname = $4;
					n->parameters = $5;
					n->returnType = $7;
					n->options = $8;
					n->withClause = $9;
					$$ = (Node *)n;
				}
			| CREATE opt_or_replace FUNCTION func_name func_args_with_defaults
			  RETURNS TABLE '(' table_func_column_list ')' createfunc_opt_list opt_definition
				{
					CreateFunctionStmt *n = makeNode(CreateFunctionStmt);
					n->replace = $2;
					n->funcname = $4;
					n->parameters = mergeTableFuncParameters($5, $9);
					n->returnType = TableFuncTypeName($9);
					n->returnType->location = @7;
					n->options = $11;
					n->withClause = $12;
					$$ = (Node *)n;
				}
			| CREATE opt_or_replace FUNCTION func_name func_args_with_defaults
			  createfunc_opt_list opt_definition
				{
					CreateFunctionStmt *n = makeNode(CreateFunctionStmt);
					n->replace = $2;
					n->funcname = $4;
					n->parameters = $5;
					n->returnType = NULL;
					n->options = $6;
					n->withClause = $7;
					$$ = (Node *)n;
				}
		;

opt_or_replace:
			OR REPLACE								{ $$ = TRUE; }
			| /*EMPTY*/								{ $$ = FALSE; }
		;

func_args:	'(' func_args_list ')'					{ $$ = $2; }
			| '(' ')'								{ $$ = NIL; }
		;

func_args_list:
			func_arg								{ $$ = list_make1($1); }
			| func_args_list ',' func_arg			{ $$ = lappend($1, $3); }
		;

/*
 * func_args_with_defaults is separate because we only want to accept
 * defaults in CREATE FUNCTION, not in ALTER etc.
 */
func_args_with_defaults:
		'(' func_args_with_defaults_list ')'		{ $$ = $2; }
		| '(' ')'									{ $$ = NIL; }
		;

func_args_with_defaults_list:
		func_arg_with_default						{ $$ = list_make1($1); }
		| func_args_with_defaults_list ',' func_arg_with_default
													{ $$ = lappend($1, $3); }
		;

/*
 * The style with arg_class first is SQL99 standard, but Oracle puts
 * param_name first; accept both since it's likely people will try both
 * anyway.  Don't bother trying to save productions by letting arg_class
 * have an empty alternative ... you'll get shift/reduce conflicts.
 *
 * We can catch over-specified arguments here if we want to,
 * but for now better to silently swallow typmod, etc.
 * - thomas 2000-03-22
 */
func_arg:
			arg_class param_name func_type
				{
					FunctionParameter *n = makeNode(FunctionParameter);
					n->name = $2;
					n->argType = $3;
					n->mode = $1;
					n->defexpr = NULL;
					$$ = n;
				}
			| param_name arg_class func_type
				{
					FunctionParameter *n = makeNode(FunctionParameter);
					n->name = $1;
					n->argType = $3;
					n->mode = $2;
					n->defexpr = NULL;
					$$ = n;
				}
			| param_name func_type
				{
					FunctionParameter *n = makeNode(FunctionParameter);
					n->name = $1;
					n->argType = $2;
					n->mode = FUNC_PARAM_IN;
					n->defexpr = NULL;
					$$ = n;
				}
			| arg_class func_type
				{
					FunctionParameter *n = makeNode(FunctionParameter);
					n->name = NULL;
					n->argType = $2;
					n->mode = $1;
					n->defexpr = NULL;
					$$ = n;
				}
			| func_type
				{
					FunctionParameter *n = makeNode(FunctionParameter);
					n->name = NULL;
					n->argType = $1;
					n->mode = FUNC_PARAM_IN;
					n->defexpr = NULL;
					$$ = n;
				}
		;

/* INOUT is SQL99 standard, IN OUT is for Oracle compatibility */
arg_class:	IN_P								{ $$ = FUNC_PARAM_IN; }
			| OUT_P								{ $$ = FUNC_PARAM_OUT; }
			| INOUT								{ $$ = FUNC_PARAM_INOUT; }
			| IN_P OUT_P						{ $$ = FUNC_PARAM_INOUT; }
			| VARIADIC							{ $$ = FUNC_PARAM_VARIADIC; }
		;

/*
 * Ideally param_name should be ColId, but that causes too many conflicts.
 */
param_name:	type_function_name
		;

func_return:
			func_type
				{
					/* We can catch over-specified results here if we want to,
					 * but for now better to silently swallow typmod, etc.
					 * - thomas 2000-03-22
					 */
					$$ = $1;
				}
		;

/*
 * We would like to make the %TYPE productions here be ColId attrs etc,
 * but that causes reduce/reduce conflicts.  type_function_name
 * is next best choice.
 */
func_type:	Typename								{ $$ = $1; }
			| type_function_name attrs '%' TYPE_P
				{
					$$ = makeTypeNameFromNameList(lcons(makeString($1), $2));
					$$->pct_type = true;
					$$->location = @1;
				}
			| SETOF type_function_name attrs '%' TYPE_P
				{
					$$ = makeTypeNameFromNameList(lcons(makeString($2), $3));
					$$->pct_type = true;
					$$->setof = TRUE;
					$$->location = @2;
				}
		;

func_arg_with_default:
		func_arg
				{
					$$ = $1;
				}
		| func_arg DEFAULT a_expr
				{
					$$ = $1;
					$$->defexpr = $3;
				}
		| func_arg '=' a_expr
				{
					$$ = $1;
					$$->defexpr = $3;
				}
		;


createfunc_opt_list:
			/* Must be at least one to prevent conflict */
			createfunc_opt_item						{ $$ = list_make1($1); }
			| createfunc_opt_list createfunc_opt_item { $$ = lappend($1, $2); }
	;

/*
 * Options common to both CREATE FUNCTION and ALTER FUNCTION
 */
common_func_opt_item:
			CALLED ON NULL_P INPUT_P
				{
					$$ = makeDefElem("strict", (Node *)makeInteger(FALSE));
				}
			| RETURNS NULL_P ON NULL_P INPUT_P
				{
					$$ = makeDefElem("strict", (Node *)makeInteger(TRUE));
				}
			| STRICT_P
				{
					$$ = makeDefElem("strict", (Node *)makeInteger(TRUE));
				}
			| IMMUTABLE
				{
					$$ = makeDefElem("volatility", (Node *)makeString("immutable"));
				}
			| STABLE
				{
					$$ = makeDefElem("volatility", (Node *)makeString("stable"));
				}
			| VOLATILE
				{
					$$ = makeDefElem("volatility", (Node *)makeString("volatile"));
				}
			| EXTERNAL SECURITY DEFINER
				{
					$$ = makeDefElem("security", (Node *)makeInteger(TRUE));
				}
			| EXTERNAL SECURITY INVOKER
				{
					$$ = makeDefElem("security", (Node *)makeInteger(FALSE));
				}
			| SECURITY DEFINER
				{
					$$ = makeDefElem("security", (Node *)makeInteger(TRUE));
				}
			| SECURITY INVOKER
				{
					$$ = makeDefElem("security", (Node *)makeInteger(FALSE));
				}
			| LEAKPROOF
				{
					$$ = makeDefElem("leakproof", (Node *)makeInteger(TRUE));
				}
			| NOT LEAKPROOF
				{
					$$ = makeDefElem("leakproof", (Node *)makeInteger(FALSE));
				}
			| COST NumericOnly
				{
					$$ = makeDefElem("cost", (Node *)$2);
				}
			| ROWS NumericOnly
				{
					$$ = makeDefElem("rows", (Node *)$2);
				}
			| FunctionSetResetClause
				{
					/* we abuse the normal content of a DefElem here */
					$$ = makeDefElem("set", (Node *)$1);
				}
		;

createfunc_opt_item:
			AS func_as
				{
					$$ = makeDefElem("as", (Node *)$2);
				}
			| LANGUAGE NonReservedWord_or_Sconst
				{
					$$ = makeDefElem("language", (Node *)makeString($2));
				}
			| WINDOW
				{
					$$ = makeDefElem("window", (Node *)makeInteger(TRUE));
				}
			| common_func_opt_item
				{
					$$ = $1;
				}
		;

func_as:	Sconst						{ $$ = list_make1(makeString($1)); }
			| Sconst ',' Sconst
				{
					$$ = list_make2(makeString($1), makeString($3));
				}
		;

opt_definition:
			WITH definition							{ $$ = $2; }
			| /*EMPTY*/								{ $$ = NIL; }
		;

table_func_column:	param_name func_type
				{
					FunctionParameter *n = makeNode(FunctionParameter);
					n->name = $1;
					n->argType = $2;
					n->mode = FUNC_PARAM_TABLE;
					n->defexpr = NULL;
					$$ = n;
				}
		;

table_func_column_list:
			table_func_column
				{
					$$ = list_make1($1);
				}
			| table_func_column_list ',' table_func_column
				{
					$$ = lappend($1, $3);
				}
		;

/*****************************************************************************
 * ALTER FUNCTION
 *
 * RENAME and OWNER subcommands are already provided by the generic
 * ALTER infrastructure, here we just specify alterations that can
 * only be applied to functions.
 *
 *****************************************************************************/
AlterFunctionStmt:
			ALTER FUNCTION function_with_argtypes alterfunc_opt_list opt_restrict
				{
					AlterFunctionStmt *n = makeNode(AlterFunctionStmt);
					n->func = $3;
					n->actions = $4;
					$$ = (Node *) n;
				}
		;

alterfunc_opt_list:
			/* At least one option must be specified */
			common_func_opt_item					{ $$ = list_make1($1); }
			| alterfunc_opt_list common_func_opt_item { $$ = lappend($1, $2); }
		;

/* Ignored, merely for SQL compliance */
opt_restrict:
			RESTRICT
			| /* EMPTY */
		;


/*****************************************************************************
 *
 *		QUERY:
 *
 *		DROP FUNCTION funcname (arg1, arg2, ...) [ RESTRICT | CASCADE ]
 *		DROP AGGREGATE aggname (arg1, ...) [ RESTRICT | CASCADE ]
 *		DROP OPERATOR opname (leftoperand_typ, rightoperand_typ) [ RESTRICT | CASCADE ]
 *
 *****************************************************************************/

RemoveFuncStmt:
			DROP FUNCTION func_name func_args opt_drop_behavior
				{
					DropStmt *n = makeNode(DropStmt);
					n->removeType = OBJECT_FUNCTION;
					n->objects = list_make1($3);
					n->arguments = list_make1(extractArgTypes($4));
					n->behavior = $5;
					n->missing_ok = false;
					n->concurrent = false;
					$$ = (Node *)n;
				}
			| DROP FUNCTION IF_P EXISTS func_name func_args opt_drop_behavior
				{
					DropStmt *n = makeNode(DropStmt);
					n->removeType = OBJECT_FUNCTION;
					n->objects = list_make1($5);
					n->arguments = list_make1(extractArgTypes($6));
					n->behavior = $7;
					n->missing_ok = true;
					n->concurrent = false;
					$$ = (Node *)n;
				}
		;

RemoveAggrStmt:
			DROP AGGREGATE func_name aggr_args opt_drop_behavior
				{
					DropStmt *n = makeNode(DropStmt);
					n->removeType = OBJECT_AGGREGATE;
					n->objects = list_make1($3);
					n->arguments = list_make1($4);
					n->behavior = $5;
					n->missing_ok = false;
					n->concurrent = false;
					$$ = (Node *)n;
				}
			| DROP AGGREGATE IF_P EXISTS func_name aggr_args opt_drop_behavior
				{
					DropStmt *n = makeNode(DropStmt);
					n->removeType = OBJECT_AGGREGATE;
					n->objects = list_make1($5);
					n->arguments = list_make1($6);
					n->behavior = $7;
					n->missing_ok = true;
					n->concurrent = false;
					$$ = (Node *)n;
				}
		;

RemoveOperStmt:
			DROP OPERATOR any_operator oper_argtypes opt_drop_behavior
				{
					DropStmt *n = makeNode(DropStmt);
					n->removeType = OBJECT_OPERATOR;
					n->objects = list_make1($3);
					n->arguments = list_make1($4);
					n->behavior = $5;
					n->missing_ok = false;
					n->concurrent = false;
					$$ = (Node *)n;
				}
			| DROP OPERATOR IF_P EXISTS any_operator oper_argtypes opt_drop_behavior
				{
					DropStmt *n = makeNode(DropStmt);
					n->removeType = OBJECT_OPERATOR;
					n->objects = list_make1($5);
					n->arguments = list_make1($6);
					n->behavior = $7;
					n->missing_ok = true;
					n->concurrent = false;
					$$ = (Node *)n;
				}
		;

oper_argtypes:
			'(' Typename ')'
				{
				   ereport(ERROR,
						   (errcode(ERRCODE_SYNTAX_ERROR),
							errmsg("missing argument"),
							errhint("Use NONE to denote the missing argument of a unary operator."),
							parser_errposition(@3)));
				}
			| '(' Typename ',' Typename ')'
					{ $$ = list_make2($2, $4); }
			| '(' NONE ',' Typename ')'					/* left unary */
					{ $$ = list_make2(NULL, $4); }
			| '(' Typename ',' NONE ')'					/* right unary */
					{ $$ = list_make2($2, NULL); }
		;

any_operator:
			all_Op
					{ $$ = list_make1(makeString($1)); }
			| ColId '.' any_operator
					{ $$ = lcons(makeString($1), $3); }
		;

/*****************************************************************************
 *
 *		DO <anonymous code block> [ LANGUAGE language ]
 *
 * We use a DefElem list for future extensibility, and to allow flexibility
 * in the clause order.
 *
 *****************************************************************************/

DoStmt: DO dostmt_opt_list
				{
					DoStmt *n = makeNode(DoStmt);
					n->args = $2;
					$$ = (Node *)n;
				}
		;

dostmt_opt_list:
			dostmt_opt_item						{ $$ = list_make1($1); }
			| dostmt_opt_list dostmt_opt_item	{ $$ = lappend($1, $2); }
		;

dostmt_opt_item:
			Sconst
				{
					$$ = makeDefElem("as", (Node *)makeString($1));
				}
			| LANGUAGE NonReservedWord_or_Sconst
				{
					$$ = makeDefElem("language", (Node *)makeString($2));
				}
		;

/*****************************************************************************
 *
 *		CREATE CAST / DROP CAST
 *
 *****************************************************************************/

CreateCastStmt: CREATE CAST '(' Typename AS Typename ')'
					WITH FUNCTION function_with_argtypes cast_context
				{
					CreateCastStmt *n = makeNode(CreateCastStmt);
					n->sourcetype = $4;
					n->targettype = $6;
					n->func = $10;
					n->context = (CoercionContext) $11;
					n->inout = false;
					$$ = (Node *)n;
				}
			| CREATE CAST '(' Typename AS Typename ')'
					WITHOUT FUNCTION cast_context
				{
					CreateCastStmt *n = makeNode(CreateCastStmt);
					n->sourcetype = $4;
					n->targettype = $6;
					n->func = NULL;
					n->context = (CoercionContext) $10;
					n->inout = false;
					$$ = (Node *)n;
				}
			| CREATE CAST '(' Typename AS Typename ')'
					WITH INOUT cast_context
				{
					CreateCastStmt *n = makeNode(CreateCastStmt);
					n->sourcetype = $4;
					n->targettype = $6;
					n->func = NULL;
					n->context = (CoercionContext) $10;
					n->inout = true;
					$$ = (Node *)n;
				}
		;

cast_context:  AS IMPLICIT_P					{ $$ = COERCION_IMPLICIT; }
		| AS ASSIGNMENT							{ $$ = COERCION_ASSIGNMENT; }
		| /*EMPTY*/								{ $$ = COERCION_EXPLICIT; }
		;


DropCastStmt: DROP CAST opt_if_exists '(' Typename AS Typename ')' opt_drop_behavior
				{
					DropStmt *n = makeNode(DropStmt);
					n->removeType = OBJECT_CAST;
					n->objects = list_make1(list_make1($5));
					n->arguments = list_make1(list_make1($7));
					n->behavior = $9;
					n->missing_ok = $3;
					n->concurrent = false;
					$$ = (Node *)n;
				}
		;

opt_if_exists: IF_P EXISTS						{ $$ = TRUE; }
		| /*EMPTY*/								{ $$ = FALSE; }
		;


/*****************************************************************************
 *
 *		QUERY:
 *
 *		REINDEX type <name> [FORCE]
 *
 * FORCE no longer does anything, but we accept it for backwards compatibility
 *****************************************************************************/

ReindexStmt:
			REINDEX reindex_type qualified_name opt_force
				{
					ReindexStmt *n = makeNode(ReindexStmt);
					n->kind = $2;
					n->relation = $3;
					n->name = NULL;
					$$ = (Node *)n;
				}
			| REINDEX SYSTEM_P name opt_force
				{
					ReindexStmt *n = makeNode(ReindexStmt);
					n->kind = OBJECT_DATABASE;
					n->name = $3;
					n->relation = NULL;
					n->do_system = true;
					n->do_user = false;
					$$ = (Node *)n;
				}
			| REINDEX DATABASE name opt_force
				{
					ReindexStmt *n = makeNode(ReindexStmt);
					n->kind = OBJECT_DATABASE;
					n->name = $3;
					n->relation = NULL;
					n->do_system = true;
					n->do_user = true;
					$$ = (Node *)n;
				}
		;

reindex_type:
			INDEX									{ $$ = OBJECT_INDEX; }
			| TABLE									{ $$ = OBJECT_TABLE; }
		;

opt_force:	FORCE									{  $$ = TRUE; }
			| /* EMPTY */							{  $$ = FALSE; }
		;


/*****************************************************************************
 *
 * ALTER THING name RENAME TO newname
 *
 *****************************************************************************/

RenameStmt: ALTER AGGREGATE func_name aggr_args RENAME TO name
				{
					RenameStmt *n = makeNode(RenameStmt);
					n->renameType = OBJECT_AGGREGATE;
					n->object = $3;
					n->objarg = $4;
					n->newname = $7;
					n->missing_ok = false;
					$$ = (Node *)n;
				}
			| ALTER COLLATION any_name RENAME TO name
				{
					RenameStmt *n = makeNode(RenameStmt);
					n->renameType = OBJECT_COLLATION;
					n->object = $3;
					n->newname = $6;
					n->missing_ok = false;
					$$ = (Node *)n;
				}
			| ALTER CONVERSION_P any_name RENAME TO name
				{
					RenameStmt *n = makeNode(RenameStmt);
					n->renameType = OBJECT_CONVERSION;
					n->object = $3;
					n->newname = $6;
					n->missing_ok = false;
					$$ = (Node *)n;
				}
			| ALTER DATABASE database_name RENAME TO database_name
				{
					RenameStmt *n = makeNode(RenameStmt);
					n->renameType = OBJECT_DATABASE;
					n->subname = $3;
					n->newname = $6;
					n->missing_ok = false;
					$$ = (Node *)n;
				}
			| ALTER DOMAIN_P any_name RENAME TO name
				{
					RenameStmt *n = makeNode(RenameStmt);
					n->renameType = OBJECT_DOMAIN;
					n->object = $3;
					n->newname = $6;
					n->missing_ok = false;
					$$ = (Node *)n;
				}
			| ALTER DOMAIN_P any_name RENAME CONSTRAINT name TO name
				{
					RenameStmt *n = makeNode(RenameStmt);
					n->renameType = OBJECT_CONSTRAINT;
					n->relationType = OBJECT_DOMAIN;
					n->object = $3;
					n->subname = $6;
					n->newname = $8;
					$$ = (Node *)n;
				}
			| ALTER FOREIGN DATA_P WRAPPER name RENAME TO name
				{
					RenameStmt *n = makeNode(RenameStmt);
					n->renameType = OBJECT_FDW;
					n->object = list_make1(makeString($5));
					n->newname = $8;
					n->missing_ok = false;
					$$ = (Node *)n;
				}
			| ALTER FUNCTION function_with_argtypes RENAME TO name
				{
					RenameStmt *n = makeNode(RenameStmt);
					n->renameType = OBJECT_FUNCTION;
					n->object = $3->funcname;
					n->objarg = $3->funcargs;
					n->newname = $6;
					n->missing_ok = false;
					$$ = (Node *)n;
				}
			| ALTER GROUP_P RoleId RENAME TO RoleId
				{
					RenameStmt *n = makeNode(RenameStmt);
					n->renameType = OBJECT_ROLE;
					n->subname = $3;
					n->newname = $6;
					n->missing_ok = false;
					$$ = (Node *)n;
				}
			| ALTER opt_procedural LANGUAGE name RENAME TO name
				{
					RenameStmt *n = makeNode(RenameStmt);
					n->renameType = OBJECT_LANGUAGE;
					n->object = list_make1(makeString($4));
					n->newname = $7;
					n->missing_ok = false;
					$$ = (Node *)n;
				}
			| ALTER OPERATOR CLASS any_name USING access_method RENAME TO name
				{
					RenameStmt *n = makeNode(RenameStmt);
					n->renameType = OBJECT_OPCLASS;
					n->object = $4;
					n->objarg = list_make1(makeString($6));
					n->newname = $9;
					n->missing_ok = false;
					$$ = (Node *)n;
				}
			| ALTER OPERATOR FAMILY any_name USING access_method RENAME TO name
				{
					RenameStmt *n = makeNode(RenameStmt);
					n->renameType = OBJECT_OPFAMILY;
					n->object = $4;
					n->objarg = list_make1(makeString($6));
					n->newname = $9;
					n->missing_ok = false;
					$$ = (Node *)n;
				}
			| ALTER SCHEMA name RENAME TO name
				{
					RenameStmt *n = makeNode(RenameStmt);
					n->renameType = OBJECT_SCHEMA;
					n->subname = $3;
					n->newname = $6;
					n->missing_ok = false;
					$$ = (Node *)n;
				}
			| ALTER SERVER name RENAME TO name
				{
					RenameStmt *n = makeNode(RenameStmt);
					n->renameType = OBJECT_FOREIGN_SERVER;
					n->object = list_make1(makeString($3));
					n->newname = $6;
					n->missing_ok = false;
					$$ = (Node *)n;
				}
			| ALTER TABLE relation_expr RENAME TO name
				{
					RenameStmt *n = makeNode(RenameStmt);
					n->renameType = OBJECT_TABLE;
					n->relation = $3;
					n->subname = NULL;
					n->newname = $6;
					n->missing_ok = false;
					$$ = (Node *)n;
				}
			| ALTER TABLE IF_P EXISTS relation_expr RENAME TO name
				{
					RenameStmt *n = makeNode(RenameStmt);
					n->renameType = OBJECT_TABLE;
					n->relation = $5;
					n->subname = NULL;
					n->newname = $8;
					n->missing_ok = true;
					$$ = (Node *)n;
				}
			| ALTER SEQUENCE qualified_name RENAME TO name
				{
					RenameStmt *n = makeNode(RenameStmt);
					n->renameType = OBJECT_SEQUENCE;
					n->relation = $3;
					n->subname = NULL;
					n->newname = $6;
					n->missing_ok = false;
					$$ = (Node *)n;
				}
			| ALTER SEQUENCE IF_P EXISTS qualified_name RENAME TO name
				{
					RenameStmt *n = makeNode(RenameStmt);
					n->renameType = OBJECT_SEQUENCE;
					n->relation = $5;
					n->subname = NULL;
					n->newname = $8;
					n->missing_ok = true;
					$$ = (Node *)n;
				}
			| ALTER VIEW qualified_name RENAME TO name
				{
					RenameStmt *n = makeNode(RenameStmt);
					n->renameType = OBJECT_VIEW;
					n->relation = $3;
					n->subname = NULL;
					n->newname = $6;
					n->missing_ok = false;
					$$ = (Node *)n;
				}
			| ALTER VIEW IF_P EXISTS qualified_name RENAME TO name
				{
					RenameStmt *n = makeNode(RenameStmt);
					n->renameType = OBJECT_VIEW;
					n->relation = $5;
					n->subname = NULL;
					n->newname = $8;
					n->missing_ok = true;
					$$ = (Node *)n;
				}
			| ALTER MATERIALIZED VIEW qualified_name RENAME TO name
				{
					RenameStmt *n = makeNode(RenameStmt);
					n->renameType = OBJECT_MATVIEW;
					n->relation = $4;
					n->subname = NULL;
					n->newname = $7;
					n->missing_ok = false;
					$$ = (Node *)n;
				}
			| ALTER MATERIALIZED VIEW IF_P EXISTS qualified_name RENAME TO name
				{
					RenameStmt *n = makeNode(RenameStmt);
					n->renameType = OBJECT_MATVIEW;
					n->relation = $6;
					n->subname = NULL;
					n->newname = $9;
					n->missing_ok = true;
					$$ = (Node *)n;
				}
			| ALTER INDEX qualified_name RENAME TO name
				{
					RenameStmt *n = makeNode(RenameStmt);
					n->renameType = OBJECT_INDEX;
					n->relation = $3;
					n->subname = NULL;
					n->newname = $6;
					n->missing_ok = false;
					$$ = (Node *)n;
				}
			| ALTER INDEX IF_P EXISTS qualified_name RENAME TO name
				{
					RenameStmt *n = makeNode(RenameStmt);
					n->renameType = OBJECT_INDEX;
					n->relation = $5;
					n->subname = NULL;
					n->newname = $8;
					n->missing_ok = true;
					$$ = (Node *)n;
				}
			| ALTER FOREIGN TABLE relation_expr RENAME TO name
				{
					RenameStmt *n = makeNode(RenameStmt);
					n->renameType = OBJECT_FOREIGN_TABLE;
					n->relation = $4;
					n->subname = NULL;
					n->newname = $7;
					n->missing_ok = false;
					$$ = (Node *)n;
				}
			| ALTER FOREIGN TABLE IF_P EXISTS relation_expr RENAME TO name
				{
					RenameStmt *n = makeNode(RenameStmt);
					n->renameType = OBJECT_FOREIGN_TABLE;
					n->relation = $6;
					n->subname = NULL;
					n->newname = $9;
					n->missing_ok = true;
					$$ = (Node *)n;
				}
			| ALTER TABLE relation_expr RENAME opt_column name TO name
				{
					RenameStmt *n = makeNode(RenameStmt);
					n->renameType = OBJECT_COLUMN;
					n->relationType = OBJECT_TABLE;
					n->relation = $3;
					n->subname = $6;
					n->newname = $8;
					n->missing_ok = false;
					$$ = (Node *)n;
				}
			| ALTER TABLE IF_P EXISTS relation_expr RENAME opt_column name TO name
				{
					RenameStmt *n = makeNode(RenameStmt);
					n->renameType = OBJECT_COLUMN;
					n->relationType = OBJECT_TABLE;
					n->relation = $5;
					n->subname = $8;
					n->newname = $10;
					n->missing_ok = true;
					$$ = (Node *)n;
				}
			| ALTER MATERIALIZED VIEW qualified_name RENAME opt_column name TO name
				{
					RenameStmt *n = makeNode(RenameStmt);
					n->renameType = OBJECT_COLUMN;
					n->relationType = OBJECT_MATVIEW;
					n->relation = $4;
					n->subname = $7;
					n->newname = $9;
					n->missing_ok = false;
					$$ = (Node *)n;
				}
			| ALTER MATERIALIZED VIEW IF_P EXISTS qualified_name RENAME opt_column name TO name
				{
					RenameStmt *n = makeNode(RenameStmt);
					n->renameType = OBJECT_COLUMN;
					n->relationType = OBJECT_MATVIEW;
					n->relation = $6;
					n->subname = $9;
					n->newname = $11;
					n->missing_ok = true;
					$$ = (Node *)n;
				}
			| ALTER TABLE relation_expr RENAME CONSTRAINT name TO name
				{
					RenameStmt *n = makeNode(RenameStmt);
					n->renameType = OBJECT_CONSTRAINT;
					n->relationType = OBJECT_TABLE;
					n->relation = $3;
					n->subname = $6;
					n->newname = $8;
					$$ = (Node *)n;
				}
			| ALTER FOREIGN TABLE relation_expr RENAME opt_column name TO name
				{
					RenameStmt *n = makeNode(RenameStmt);
					n->renameType = OBJECT_COLUMN;
					n->relationType = OBJECT_FOREIGN_TABLE;
					n->relation = $4;
					n->subname = $7;
					n->newname = $9;
					n->missing_ok = false;
					$$ = (Node *)n;
				}
			| ALTER FOREIGN TABLE IF_P EXISTS relation_expr RENAME opt_column name TO name
				{
					RenameStmt *n = makeNode(RenameStmt);
					n->renameType = OBJECT_COLUMN;
					n->relationType = OBJECT_FOREIGN_TABLE;
					n->relation = $6;
					n->subname = $9;
					n->newname = $11;
					n->missing_ok = true;
					$$ = (Node *)n;
				}
			| ALTER RULE name ON qualified_name RENAME TO name
				{
					RenameStmt *n = makeNode(RenameStmt);
					n->renameType = OBJECT_RULE;
					n->relation = $5;
					n->subname = $3;
					n->newname = $8;
					n->missing_ok = false;
					$$ = (Node *)n;
				}
			| ALTER TRIGGER name ON qualified_name RENAME TO name
				{
					RenameStmt *n = makeNode(RenameStmt);
					n->renameType = OBJECT_TRIGGER;
					n->relation = $5;
					n->subname = $3;
					n->newname = $8;
					n->missing_ok = false;
					$$ = (Node *)n;
				}
			| ALTER EVENT TRIGGER name RENAME TO name
				{
					RenameStmt *n = makeNode(RenameStmt);
					n->renameType = OBJECT_EVENT_TRIGGER;
					n->object = list_make1(makeString($4));
					n->newname = $7;
					$$ = (Node *)n;
				}
			| ALTER ROLE RoleId RENAME TO RoleId
				{
					RenameStmt *n = makeNode(RenameStmt);
					n->renameType = OBJECT_ROLE;
					n->subname = $3;
					n->newname = $6;
					n->missing_ok = false;
					$$ = (Node *)n;
				}
			| ALTER USER RoleId RENAME TO RoleId
				{
					RenameStmt *n = makeNode(RenameStmt);
					n->renameType = OBJECT_ROLE;
					n->subname = $3;
					n->newname = $6;
					n->missing_ok = false;
					$$ = (Node *)n;
				}
			| ALTER TABLESPACE name RENAME TO name
				{
					RenameStmt *n = makeNode(RenameStmt);
					n->renameType = OBJECT_TABLESPACE;
					n->subname = $3;
					n->newname = $6;
					n->missing_ok = false;
					$$ = (Node *)n;
				}
			| ALTER TABLESPACE name SET reloptions
				{
					AlterTableSpaceOptionsStmt *n =
						makeNode(AlterTableSpaceOptionsStmt);
					n->tablespacename = $3;
					n->options = $5;
					n->isReset = FALSE;
					$$ = (Node *)n;
				}
			| ALTER TABLESPACE name RESET reloptions
				{
					AlterTableSpaceOptionsStmt *n =
						makeNode(AlterTableSpaceOptionsStmt);
					n->tablespacename = $3;
					n->options = $5;
					n->isReset = TRUE;
					$$ = (Node *)n;
				}
			| ALTER TEXT_P SEARCH PARSER any_name RENAME TO name
				{
					RenameStmt *n = makeNode(RenameStmt);
					n->renameType = OBJECT_TSPARSER;
					n->object = $5;
					n->newname = $8;
					n->missing_ok = false;
					$$ = (Node *)n;
				}
			| ALTER TEXT_P SEARCH DICTIONARY any_name RENAME TO name
				{
					RenameStmt *n = makeNode(RenameStmt);
					n->renameType = OBJECT_TSDICTIONARY;
					n->object = $5;
					n->newname = $8;
					n->missing_ok = false;
					$$ = (Node *)n;
				}
			| ALTER TEXT_P SEARCH TEMPLATE any_name RENAME TO name
				{
					RenameStmt *n = makeNode(RenameStmt);
					n->renameType = OBJECT_TSTEMPLATE;
					n->object = $5;
					n->newname = $8;
					n->missing_ok = false;
					$$ = (Node *)n;
				}
			| ALTER TEXT_P SEARCH CONFIGURATION any_name RENAME TO name
				{
					RenameStmt *n = makeNode(RenameStmt);
					n->renameType = OBJECT_TSCONFIGURATION;
					n->object = $5;
					n->newname = $8;
					n->missing_ok = false;
					$$ = (Node *)n;
				}
			| ALTER TYPE_P any_name RENAME TO name
				{
					RenameStmt *n = makeNode(RenameStmt);
					n->renameType = OBJECT_TYPE;
					n->object = $3;
					n->newname = $6;
					n->missing_ok = false;
					$$ = (Node *)n;
				}
			| ALTER TYPE_P any_name RENAME ATTRIBUTE name TO name opt_drop_behavior
				{
					RenameStmt *n = makeNode(RenameStmt);
					n->renameType = OBJECT_ATTRIBUTE;
					n->relationType = OBJECT_TYPE;
					n->relation = makeRangeVarFromAnyName($3, @3, yyscanner);
					n->subname = $6;
					n->newname = $8;
					n->behavior = $9;
					n->missing_ok = false;
					$$ = (Node *)n;
				}
		;

opt_column: COLUMN									{ $$ = COLUMN; }
			| /*EMPTY*/								{ $$ = 0; }
		;

opt_set_data: SET DATA_P							{ $$ = 1; }
			| /*EMPTY*/								{ $$ = 0; }
		;

/*****************************************************************************
 *
 * ALTER THING name SET SCHEMA name
 *
 *****************************************************************************/

AlterObjectSchemaStmt:
			ALTER AGGREGATE func_name aggr_args SET SCHEMA name
				{
					AlterObjectSchemaStmt *n = makeNode(AlterObjectSchemaStmt);
					n->objectType = OBJECT_AGGREGATE;
					n->object = $3;
					n->objarg = $4;
					n->newschema = $7;
					n->missing_ok = false;
					$$ = (Node *)n;
				}
			| ALTER COLLATION any_name SET SCHEMA name
				{
					AlterObjectSchemaStmt *n = makeNode(AlterObjectSchemaStmt);
					n->objectType = OBJECT_COLLATION;
					n->object = $3;
					n->newschema = $6;
					n->missing_ok = false;
					$$ = (Node *)n;
				}
			| ALTER CONVERSION_P any_name SET SCHEMA name
				{
					AlterObjectSchemaStmt *n = makeNode(AlterObjectSchemaStmt);
					n->objectType = OBJECT_CONVERSION;
					n->object = $3;
					n->newschema = $6;
					n->missing_ok = false;
					$$ = (Node *)n;
				}
			| ALTER DOMAIN_P any_name SET SCHEMA name
				{
					AlterObjectSchemaStmt *n = makeNode(AlterObjectSchemaStmt);
					n->objectType = OBJECT_DOMAIN;
					n->object = $3;
					n->newschema = $6;
					n->missing_ok = false;
					$$ = (Node *)n;
				}
			| ALTER EXTENSION any_name SET SCHEMA name
				{
					AlterObjectSchemaStmt *n = makeNode(AlterObjectSchemaStmt);
					n->objectType = OBJECT_EXTENSION;
					n->object = $3;
					n->newschema = $6;
					n->missing_ok = false;
					$$ = (Node *)n;
				}
			| ALTER FUNCTION function_with_argtypes SET SCHEMA name
				{
					AlterObjectSchemaStmt *n = makeNode(AlterObjectSchemaStmt);
					n->objectType = OBJECT_FUNCTION;
					n->object = $3->funcname;
					n->objarg = $3->funcargs;
					n->newschema = $6;
					n->missing_ok = false;
					$$ = (Node *)n;
				}
			| ALTER OPERATOR any_operator oper_argtypes SET SCHEMA name
				{
					AlterObjectSchemaStmt *n = makeNode(AlterObjectSchemaStmt);
					n->objectType = OBJECT_OPERATOR;
					n->object = $3;
					n->objarg = $4;
					n->newschema = $7;
					n->missing_ok = false;
					$$ = (Node *)n;
				}
			| ALTER OPERATOR CLASS any_name USING access_method SET SCHEMA name
				{
					AlterObjectSchemaStmt *n = makeNode(AlterObjectSchemaStmt);
					n->objectType = OBJECT_OPCLASS;
					n->object = $4;
					n->objarg = list_make1(makeString($6));
					n->newschema = $9;
					n->missing_ok = false;
					$$ = (Node *)n;
				}
			| ALTER OPERATOR FAMILY any_name USING access_method SET SCHEMA name
				{
					AlterObjectSchemaStmt *n = makeNode(AlterObjectSchemaStmt);
					n->objectType = OBJECT_OPFAMILY;
					n->object = $4;
					n->objarg = list_make1(makeString($6));
					n->newschema = $9;
					n->missing_ok = false;
					$$ = (Node *)n;
				}
			| ALTER TABLE relation_expr SET SCHEMA name
				{
					AlterObjectSchemaStmt *n = makeNode(AlterObjectSchemaStmt);
					n->objectType = OBJECT_TABLE;
					n->relation = $3;
					n->newschema = $6;
					n->missing_ok = false;
					$$ = (Node *)n;
				}
			| ALTER TABLE IF_P EXISTS relation_expr SET SCHEMA name
				{
					AlterObjectSchemaStmt *n = makeNode(AlterObjectSchemaStmt);
					n->objectType = OBJECT_TABLE;
					n->relation = $5;
					n->newschema = $8;
					n->missing_ok = true;
					$$ = (Node *)n;
				}
			| ALTER TEXT_P SEARCH PARSER any_name SET SCHEMA name
				{
					AlterObjectSchemaStmt *n = makeNode(AlterObjectSchemaStmt);
					n->objectType = OBJECT_TSPARSER;
					n->object = $5;
					n->newschema = $8;
					n->missing_ok = false;
					$$ = (Node *)n;
				}
			| ALTER TEXT_P SEARCH DICTIONARY any_name SET SCHEMA name
				{
					AlterObjectSchemaStmt *n = makeNode(AlterObjectSchemaStmt);
					n->objectType = OBJECT_TSDICTIONARY;
					n->object = $5;
					n->newschema = $8;
					n->missing_ok = false;
					$$ = (Node *)n;
				}
			| ALTER TEXT_P SEARCH TEMPLATE any_name SET SCHEMA name
				{
					AlterObjectSchemaStmt *n = makeNode(AlterObjectSchemaStmt);
					n->objectType = OBJECT_TSTEMPLATE;
					n->object = $5;
					n->newschema = $8;
					n->missing_ok = false;
					$$ = (Node *)n;
				}
			| ALTER TEXT_P SEARCH CONFIGURATION any_name SET SCHEMA name
				{
					AlterObjectSchemaStmt *n = makeNode(AlterObjectSchemaStmt);
					n->objectType = OBJECT_TSCONFIGURATION;
					n->object = $5;
					n->newschema = $8;
					n->missing_ok = false;
					$$ = (Node *)n;
				}
			| ALTER SEQUENCE qualified_name SET SCHEMA name
				{
					AlterObjectSchemaStmt *n = makeNode(AlterObjectSchemaStmt);
					n->objectType = OBJECT_SEQUENCE;
					n->relation = $3;
					n->newschema = $6;
					n->missing_ok = false;
					$$ = (Node *)n;
				}
			| ALTER SEQUENCE IF_P EXISTS qualified_name SET SCHEMA name
				{
					AlterObjectSchemaStmt *n = makeNode(AlterObjectSchemaStmt);
					n->objectType = OBJECT_SEQUENCE;
					n->relation = $5;
					n->newschema = $8;
					n->missing_ok = true;
					$$ = (Node *)n;
				}
			| ALTER VIEW qualified_name SET SCHEMA name
				{
					AlterObjectSchemaStmt *n = makeNode(AlterObjectSchemaStmt);
					n->objectType = OBJECT_VIEW;
					n->relation = $3;
					n->newschema = $6;
					n->missing_ok = false;
					$$ = (Node *)n;
				}
			| ALTER VIEW IF_P EXISTS qualified_name SET SCHEMA name
				{
					AlterObjectSchemaStmt *n = makeNode(AlterObjectSchemaStmt);
					n->objectType = OBJECT_VIEW;
					n->relation = $5;
					n->newschema = $8;
					n->missing_ok = true;
					$$ = (Node *)n;
				}
			| ALTER MATERIALIZED VIEW qualified_name SET SCHEMA name
				{
					AlterObjectSchemaStmt *n = makeNode(AlterObjectSchemaStmt);
					n->objectType = OBJECT_MATVIEW;
					n->relation = $4;
					n->newschema = $7;
					n->missing_ok = false;
					$$ = (Node *)n;
				}
			| ALTER MATERIALIZED VIEW IF_P EXISTS qualified_name SET SCHEMA name
				{
					AlterObjectSchemaStmt *n = makeNode(AlterObjectSchemaStmt);
					n->objectType = OBJECT_MATVIEW;
					n->relation = $6;
					n->newschema = $9;
					n->missing_ok = true;
					$$ = (Node *)n;
				}
			| ALTER FOREIGN TABLE relation_expr SET SCHEMA name
				{
					AlterObjectSchemaStmt *n = makeNode(AlterObjectSchemaStmt);
					n->objectType = OBJECT_FOREIGN_TABLE;
					n->relation = $4;
					n->newschema = $7;
					n->missing_ok = false;
					$$ = (Node *)n;
				}
			| ALTER FOREIGN TABLE IF_P EXISTS relation_expr SET SCHEMA name
				{
					AlterObjectSchemaStmt *n = makeNode(AlterObjectSchemaStmt);
					n->objectType = OBJECT_FOREIGN_TABLE;
					n->relation = $6;
					n->newschema = $9;
					n->missing_ok = true;
					$$ = (Node *)n;
				}
			| ALTER TYPE_P any_name SET SCHEMA name
				{
					AlterObjectSchemaStmt *n = makeNode(AlterObjectSchemaStmt);
					n->objectType = OBJECT_TYPE;
					n->object = $3;
					n->newschema = $6;
					n->missing_ok = false;
					$$ = (Node *)n;
				}
		;

/*****************************************************************************
 *
 * ALTER THING name OWNER TO newname
 *
 *****************************************************************************/

AlterOwnerStmt: ALTER AGGREGATE func_name aggr_args OWNER TO RoleId
				{
					AlterOwnerStmt *n = makeNode(AlterOwnerStmt);
					n->objectType = OBJECT_AGGREGATE;
					n->object = $3;
					n->objarg = $4;
					n->newowner = $7;
					$$ = (Node *)n;
				}
			| ALTER COLLATION any_name OWNER TO RoleId
				{
					AlterOwnerStmt *n = makeNode(AlterOwnerStmt);
					n->objectType = OBJECT_COLLATION;
					n->object = $3;
					n->newowner = $6;
					$$ = (Node *)n;
				}
			| ALTER CONVERSION_P any_name OWNER TO RoleId
				{
					AlterOwnerStmt *n = makeNode(AlterOwnerStmt);
					n->objectType = OBJECT_CONVERSION;
					n->object = $3;
					n->newowner = $6;
					$$ = (Node *)n;
				}
			| ALTER DATABASE database_name OWNER TO RoleId
				{
					AlterOwnerStmt *n = makeNode(AlterOwnerStmt);
					n->objectType = OBJECT_DATABASE;
					n->object = list_make1(makeString($3));
					n->newowner = $6;
					$$ = (Node *)n;
				}
			| ALTER DOMAIN_P any_name OWNER TO RoleId
				{
					AlterOwnerStmt *n = makeNode(AlterOwnerStmt);
					n->objectType = OBJECT_DOMAIN;
					n->object = $3;
					n->newowner = $6;
					$$ = (Node *)n;
				}
			| ALTER FUNCTION function_with_argtypes OWNER TO RoleId
				{
					AlterOwnerStmt *n = makeNode(AlterOwnerStmt);
					n->objectType = OBJECT_FUNCTION;
					n->object = $3->funcname;
					n->objarg = $3->funcargs;
					n->newowner = $6;
					$$ = (Node *)n;
				}
			| ALTER opt_procedural LANGUAGE name OWNER TO RoleId
				{
					AlterOwnerStmt *n = makeNode(AlterOwnerStmt);
					n->objectType = OBJECT_LANGUAGE;
					n->object = list_make1(makeString($4));
					n->newowner = $7;
					$$ = (Node *)n;
				}
			| ALTER LARGE_P OBJECT_P NumericOnly OWNER TO RoleId
				{
					AlterOwnerStmt *n = makeNode(AlterOwnerStmt);
					n->objectType = OBJECT_LARGEOBJECT;
					n->object = list_make1($4);
					n->newowner = $7;
					$$ = (Node *)n;
				}
			| ALTER OPERATOR any_operator oper_argtypes OWNER TO RoleId
				{
					AlterOwnerStmt *n = makeNode(AlterOwnerStmt);
					n->objectType = OBJECT_OPERATOR;
					n->object = $3;
					n->objarg = $4;
					n->newowner = $7;
					$$ = (Node *)n;
				}
			| ALTER OPERATOR CLASS any_name USING access_method OWNER TO RoleId
				{
					AlterOwnerStmt *n = makeNode(AlterOwnerStmt);
					n->objectType = OBJECT_OPCLASS;
					n->object = $4;
					n->objarg = list_make1(makeString($6));
					n->newowner = $9;
					$$ = (Node *)n;
				}
			| ALTER OPERATOR FAMILY any_name USING access_method OWNER TO RoleId
				{
					AlterOwnerStmt *n = makeNode(AlterOwnerStmt);
					n->objectType = OBJECT_OPFAMILY;
					n->object = $4;
					n->objarg = list_make1(makeString($6));
					n->newowner = $9;
					$$ = (Node *)n;
				}
			| ALTER SCHEMA name OWNER TO RoleId
				{
					AlterOwnerStmt *n = makeNode(AlterOwnerStmt);
					n->objectType = OBJECT_SCHEMA;
					n->object = list_make1(makeString($3));
					n->newowner = $6;
					$$ = (Node *)n;
				}
			| ALTER TYPE_P any_name OWNER TO RoleId
				{
					AlterOwnerStmt *n = makeNode(AlterOwnerStmt);
					n->objectType = OBJECT_TYPE;
					n->object = $3;
					n->newowner = $6;
					$$ = (Node *)n;
				}
			| ALTER TABLESPACE name OWNER TO RoleId
				{
					AlterOwnerStmt *n = makeNode(AlterOwnerStmt);
					n->objectType = OBJECT_TABLESPACE;
					n->object = list_make1(makeString($3));
					n->newowner = $6;
					$$ = (Node *)n;
				}
			| ALTER TEXT_P SEARCH DICTIONARY any_name OWNER TO RoleId
				{
					AlterOwnerStmt *n = makeNode(AlterOwnerStmt);
					n->objectType = OBJECT_TSDICTIONARY;
					n->object = $5;
					n->newowner = $8;
					$$ = (Node *)n;
				}
			| ALTER TEXT_P SEARCH CONFIGURATION any_name OWNER TO RoleId
				{
					AlterOwnerStmt *n = makeNode(AlterOwnerStmt);
					n->objectType = OBJECT_TSCONFIGURATION;
					n->object = $5;
					n->newowner = $8;
					$$ = (Node *)n;
				}
			| ALTER FOREIGN DATA_P WRAPPER name OWNER TO RoleId
				{
					AlterOwnerStmt *n = makeNode(AlterOwnerStmt);
					n->objectType = OBJECT_FDW;
					n->object = list_make1(makeString($5));
					n->newowner = $8;
					$$ = (Node *)n;
				}
			| ALTER SERVER name OWNER TO RoleId
				{
					AlterOwnerStmt *n = makeNode(AlterOwnerStmt);
					n->objectType = OBJECT_FOREIGN_SERVER;
					n->object = list_make1(makeString($3));
					n->newowner = $6;
					$$ = (Node *)n;
				}
			| ALTER EVENT TRIGGER name OWNER TO RoleId
				{
					AlterOwnerStmt *n = makeNode(AlterOwnerStmt);
					n->objectType = OBJECT_EVENT_TRIGGER;
					n->object = list_make1(makeString($4));
					n->newowner = $7;
					$$ = (Node *)n;
				}
		;


/*****************************************************************************
 *
 *		QUERY:	Define Rewrite Rule
 *
 *****************************************************************************/

RuleStmt:	CREATE opt_or_replace RULE name AS
			ON event TO qualified_name where_clause
			DO opt_instead RuleActionList
				{
					RuleStmt *n = makeNode(RuleStmt);
					n->replace = $2;
					n->relation = $9;
					n->rulename = $4;
					n->whereClause = $10;
					n->event = $7;
					n->instead = $12;
					n->actions = $13;
					$$ = (Node *)n;
				}
		;

RuleActionList:
			NOTHING									{ $$ = NIL; }
			| RuleActionStmt						{ $$ = list_make1($1); }
			| '(' RuleActionMulti ')'				{ $$ = $2; }
		;

/* the thrashing around here is to discard "empty" statements... */
RuleActionMulti:
			RuleActionMulti ';' RuleActionStmtOrEmpty
				{ if ($3 != NULL)
					$$ = lappend($1, $3);
				  else
					$$ = $1;
				}
			| RuleActionStmtOrEmpty
				{ if ($1 != NULL)
					$$ = list_make1($1);
				  else
					$$ = NIL;
				}
		;

RuleActionStmt:
			SelectStmt
			| InsertStmt
			| UpdateStmt
			| DeleteStmt
			| NotifyStmt
		;

RuleActionStmtOrEmpty:
			RuleActionStmt							{ $$ = $1; }
			|	/*EMPTY*/							{ $$ = NULL; }
		;

event:		SELECT									{ $$ = CMD_SELECT; }
			| UPDATE								{ $$ = CMD_UPDATE; }
			| DELETE_P								{ $$ = CMD_DELETE; }
			| INSERT								{ $$ = CMD_INSERT; }
		 ;

opt_instead:
			INSTEAD									{ $$ = TRUE; }
			| ALSO									{ $$ = FALSE; }
			| /*EMPTY*/								{ $$ = FALSE; }
		;


DropRuleStmt:
			DROP RULE name ON any_name opt_drop_behavior
				{
					DropStmt *n = makeNode(DropStmt);
					n->removeType = OBJECT_RULE;
					n->objects = list_make1(lappend($5, makeString($3)));
					n->arguments = NIL;
					n->behavior = $6;
					n->missing_ok = false;
					n->concurrent = false;
					$$ = (Node *) n;
				}
			| DROP RULE IF_P EXISTS name ON any_name opt_drop_behavior
				{
					DropStmt *n = makeNode(DropStmt);
					n->removeType = OBJECT_RULE;
					n->objects = list_make1(lappend($7, makeString($5)));
					n->arguments = NIL;
					n->behavior = $8;
					n->missing_ok = true;
					n->concurrent = false;
					$$ = (Node *) n;
				}
		;


/*****************************************************************************
 *
 *		QUERY:
 *				NOTIFY <identifier> can appear both in rule bodies and
 *				as a query-level command
 *
 *****************************************************************************/

NotifyStmt: NOTIFY ColId notify_payload
				{
					NotifyStmt *n = makeNode(NotifyStmt);
					n->conditionname = $2;
					n->payload = $3;
					$$ = (Node *)n;
				}
		;

notify_payload:
			',' Sconst							{ $$ = $2; }
			| /*EMPTY*/							{ $$ = NULL; }
		;

ListenStmt: LISTEN ColId
				{
					ListenStmt *n = makeNode(ListenStmt);
					n->conditionname = $2;
					$$ = (Node *)n;
				}
		;

UnlistenStmt:
			UNLISTEN ColId
				{
					UnlistenStmt *n = makeNode(UnlistenStmt);
					n->conditionname = $2;
					$$ = (Node *)n;
				}
			| UNLISTEN '*'
				{
					UnlistenStmt *n = makeNode(UnlistenStmt);
					n->conditionname = NULL;
					$$ = (Node *)n;
				}
		;


/*****************************************************************************
 *
 *		Transactions:
 *
 *		BEGIN / COMMIT / ROLLBACK
 *		(also older versions END / ABORT)
 *
 *****************************************************************************/

TransactionStmt:
			ABORT_P opt_transaction
				{
					TransactionStmt *n = makeNode(TransactionStmt);
					n->kind = TRANS_STMT_ROLLBACK;
					n->options = NIL;
					$$ = (Node *)n;
				}
			| BEGIN_P opt_transaction transaction_mode_list_or_empty
				{
					TransactionStmt *n = makeNode(TransactionStmt);
					n->kind = TRANS_STMT_BEGIN;
					n->options = $3;
					$$ = (Node *)n;
				}
			| START TRANSACTION transaction_mode_list_or_empty
				{
					TransactionStmt *n = makeNode(TransactionStmt);
					n->kind = TRANS_STMT_START;
					n->options = $3;
					$$ = (Node *)n;
				}
			| COMMIT opt_transaction
				{
					TransactionStmt *n = makeNode(TransactionStmt);
					n->kind = TRANS_STMT_COMMIT;
					n->options = NIL;
					$$ = (Node *)n;
				}
			| END_P opt_transaction
				{
					TransactionStmt *n = makeNode(TransactionStmt);
					n->kind = TRANS_STMT_COMMIT;
					n->options = NIL;
					$$ = (Node *)n;
				}
			| ROLLBACK opt_transaction
				{
					TransactionStmt *n = makeNode(TransactionStmt);
					n->kind = TRANS_STMT_ROLLBACK;
					n->options = NIL;
					$$ = (Node *)n;
				}
			| SAVEPOINT ColId
				{
					TransactionStmt *n = makeNode(TransactionStmt);
					n->kind = TRANS_STMT_SAVEPOINT;
					n->options = list_make1(makeDefElem("savepoint_name",
														(Node *)makeString($2)));
					$$ = (Node *)n;
				}
			| RELEASE SAVEPOINT ColId
				{
					TransactionStmt *n = makeNode(TransactionStmt);
					n->kind = TRANS_STMT_RELEASE;
					n->options = list_make1(makeDefElem("savepoint_name",
														(Node *)makeString($3)));
					$$ = (Node *)n;
				}
			| RELEASE ColId
				{
					TransactionStmt *n = makeNode(TransactionStmt);
					n->kind = TRANS_STMT_RELEASE;
					n->options = list_make1(makeDefElem("savepoint_name",
														(Node *)makeString($2)));
					$$ = (Node *)n;
				}
			| ROLLBACK opt_transaction TO SAVEPOINT ColId
				{
					TransactionStmt *n = makeNode(TransactionStmt);
					n->kind = TRANS_STMT_ROLLBACK_TO;
					n->options = list_make1(makeDefElem("savepoint_name",
														(Node *)makeString($5)));
					$$ = (Node *)n;
				}
			| ROLLBACK opt_transaction TO ColId
				{
					TransactionStmt *n = makeNode(TransactionStmt);
					n->kind = TRANS_STMT_ROLLBACK_TO;
					n->options = list_make1(makeDefElem("savepoint_name",
														(Node *)makeString($4)));
					$$ = (Node *)n;
				}
			| PREPARE TRANSACTION Sconst
				{
					TransactionStmt *n = makeNode(TransactionStmt);
					n->kind = TRANS_STMT_PREPARE;
					n->gid = $3;
					$$ = (Node *)n;
				}
			| COMMIT PREPARED Sconst
				{
					TransactionStmt *n = makeNode(TransactionStmt);
					n->kind = TRANS_STMT_COMMIT_PREPARED;
					n->gid = $3;
					$$ = (Node *)n;
				}
			| ROLLBACK PREPARED Sconst
				{
					TransactionStmt *n = makeNode(TransactionStmt);
					n->kind = TRANS_STMT_ROLLBACK_PREPARED;
					n->gid = $3;
					$$ = (Node *)n;
				}
		;

opt_transaction:	WORK							{}
			| TRANSACTION							{}
			| /*EMPTY*/								{}
		;

transaction_mode_item:
			ISOLATION LEVEL iso_level
					{ $$ = makeDefElem("transaction_isolation",
									   makeStringConst($3, @3)); }
			| READ ONLY
					{ $$ = makeDefElem("transaction_read_only",
									   makeIntConst(TRUE, @1)); }
			| READ WRITE
					{ $$ = makeDefElem("transaction_read_only",
									   makeIntConst(FALSE, @1)); }
			| DEFERRABLE
					{ $$ = makeDefElem("transaction_deferrable",
									   makeIntConst(TRUE, @1)); }
			| NOT DEFERRABLE
					{ $$ = makeDefElem("transaction_deferrable",
									   makeIntConst(FALSE, @1)); }
		;

/* Syntax with commas is SQL-spec, without commas is Postgres historical */
transaction_mode_list:
			transaction_mode_item
					{ $$ = list_make1($1); }
			| transaction_mode_list ',' transaction_mode_item
					{ $$ = lappend($1, $3); }
			| transaction_mode_list transaction_mode_item
					{ $$ = lappend($1, $2); }
		;

transaction_mode_list_or_empty:
			transaction_mode_list
			| /* EMPTY */
					{ $$ = NIL; }
		;


/*****************************************************************************
 *
 *	QUERY:
 *		CREATE [ OR REPLACE ] [ TEMP ] VIEW <viewname> '('target-list ')'
 *			AS <query> [ WITH [ CASCADED | LOCAL ] CHECK OPTION ]
 *
 *****************************************************************************/

ViewStmt: CREATE OptTemp VIEW qualified_name opt_column_list opt_reloptions
				AS SelectStmt opt_check_option
				{
					ViewStmt *n = makeNode(ViewStmt);
					n->view = $4;
					n->view->relpersistence = $2;
					n->aliases = $5;
					n->query = $8;
					n->replace = false;
					n->options = $6;
					$$ = (Node *) n;
				}
		| CREATE OR REPLACE OptTemp VIEW qualified_name opt_column_list opt_reloptions
				AS SelectStmt opt_check_option
				{
					ViewStmt *n = makeNode(ViewStmt);
					n->view = $6;
					n->view->relpersistence = $4;
					n->aliases = $7;
					n->query = $10;
					n->replace = true;
					n->options = $8;
					$$ = (Node *) n;
				}
		| CREATE OptTemp RECURSIVE VIEW qualified_name '(' columnList ')' opt_reloptions
				AS SelectStmt
				{
					ViewStmt *n = makeNode(ViewStmt);
					n->view = $5;
					n->view->relpersistence = $2;
					n->aliases = $7;
					n->query = makeRecursiveViewSelect(n->view->relname, n->aliases, $11);
					n->replace = false;
					n->options = $9;
					$$ = (Node *) n;
				}
		| CREATE OR REPLACE OptTemp RECURSIVE VIEW qualified_name '(' columnList ')' opt_reloptions
				AS SelectStmt
				{
					ViewStmt *n = makeNode(ViewStmt);
					n->view = $7;
					n->view->relpersistence = $4;
					n->aliases = $9;
					n->query = makeRecursiveViewSelect(n->view->relname, n->aliases, $13);
					n->replace = true;
					n->options = $11;
					$$ = (Node *) n;
				}
		;

opt_check_option:
		WITH CHECK OPTION
				{
					ereport(ERROR,
							(errcode(ERRCODE_FEATURE_NOT_SUPPORTED),
							 errmsg("WITH CHECK OPTION is not implemented")));
				}
		| WITH CASCADED CHECK OPTION
				{
					ereport(ERROR,
							(errcode(ERRCODE_FEATURE_NOT_SUPPORTED),
							 errmsg("WITH CHECK OPTION is not implemented")));
				}
		| WITH LOCAL CHECK OPTION
				{
					ereport(ERROR,
							(errcode(ERRCODE_FEATURE_NOT_SUPPORTED),
							 errmsg("WITH CHECK OPTION is not implemented")));
				}
		| /* EMPTY */							{ $$ = NIL; }
		;

/*****************************************************************************
 *
 *		QUERY:
 *				LOAD "filename"
 *
 *****************************************************************************/

LoadStmt:	LOAD file_name
				{
					LoadStmt *n = makeNode(LoadStmt);
					n->filename = $2;
					$$ = (Node *)n;
				}
		;


/*****************************************************************************
 *
 *		CREATE DATABASE
 *
 *****************************************************************************/

CreatedbStmt:
			CREATE DATABASE database_name opt_with createdb_opt_list
				{
					CreatedbStmt *n = makeNode(CreatedbStmt);
					n->dbname = $3;
					n->options = $5;
					$$ = (Node *)n;
				}
		;

createdb_opt_list:
			createdb_opt_list createdb_opt_item		{ $$ = lappend($1, $2); }
			| /* EMPTY */							{ $$ = NIL; }
		;

createdb_opt_item:
			TABLESPACE opt_equal name
				{
					$$ = makeDefElem("tablespace", (Node *)makeString($3));
				}
			| TABLESPACE opt_equal DEFAULT
				{
					$$ = makeDefElem("tablespace", NULL);
				}
			| LOCATION opt_equal Sconst
				{
					$$ = makeDefElem("location", (Node *)makeString($3));
				}
			| LOCATION opt_equal DEFAULT
				{
					$$ = makeDefElem("location", NULL);
				}
			| TEMPLATE opt_equal name
				{
					$$ = makeDefElem("template", (Node *)makeString($3));
				}
			| TEMPLATE opt_equal DEFAULT
				{
					$$ = makeDefElem("template", NULL);
				}
			| ENCODING opt_equal Sconst
				{
					$$ = makeDefElem("encoding", (Node *)makeString($3));
				}
			| ENCODING opt_equal Iconst
				{
					$$ = makeDefElem("encoding", (Node *)makeInteger($3));
				}
			| ENCODING opt_equal DEFAULT
				{
					$$ = makeDefElem("encoding", NULL);
				}
			| LC_COLLATE_P opt_equal Sconst
				{
					$$ = makeDefElem("lc_collate", (Node *)makeString($3));
				}
			| LC_COLLATE_P opt_equal DEFAULT
				{
					$$ = makeDefElem("lc_collate", NULL);
				}
			| LC_CTYPE_P opt_equal Sconst
				{
					$$ = makeDefElem("lc_ctype", (Node *)makeString($3));
				}
			| LC_CTYPE_P opt_equal DEFAULT
				{
					$$ = makeDefElem("lc_ctype", NULL);
				}
			| CONNECTION LIMIT opt_equal SignedIconst
				{
					$$ = makeDefElem("connectionlimit", (Node *)makeInteger($4));
				}
			| OWNER opt_equal name
				{
					$$ = makeDefElem("owner", (Node *)makeString($3));
				}
			| OWNER opt_equal DEFAULT
				{
					$$ = makeDefElem("owner", NULL);
				}
		;

/*
 *	Though the equals sign doesn't match other WITH options, pg_dump uses
 *	equals for backward compatibility, and it doesn't seem worth removing it.
 */
opt_equal:	'='										{}
			| /*EMPTY*/								{}
		;


/*****************************************************************************
 *
 *		ALTER DATABASE
 *
 *****************************************************************************/

AlterDatabaseStmt:
			ALTER DATABASE database_name opt_with alterdb_opt_list
				 {
					AlterDatabaseStmt *n = makeNode(AlterDatabaseStmt);
					n->dbname = $3;
					n->options = $5;
					$$ = (Node *)n;
				 }
			| ALTER DATABASE database_name SET TABLESPACE name
				 {
					AlterDatabaseStmt *n = makeNode(AlterDatabaseStmt);
					n->dbname = $3;
					n->options = list_make1(makeDefElem("tablespace",
													(Node *)makeString($6)));
					$$ = (Node *)n;
				 }
		;

AlterDatabaseSetStmt:
			ALTER DATABASE database_name SetResetClause
				{
					AlterDatabaseSetStmt *n = makeNode(AlterDatabaseSetStmt);
					n->dbname = $3;
					n->setstmt = $4;
					$$ = (Node *)n;
				}
		;


alterdb_opt_list:
			alterdb_opt_list alterdb_opt_item		{ $$ = lappend($1, $2); }
			| /* EMPTY */							{ $$ = NIL; }
		;

alterdb_opt_item:
			CONNECTION LIMIT opt_equal SignedIconst
				{
					$$ = makeDefElem("connectionlimit", (Node *)makeInteger($4));
				}
		;


/*****************************************************************************
 *
 *		DROP DATABASE [ IF EXISTS ]
 *
 * This is implicitly CASCADE, no need for drop behavior
 *****************************************************************************/

DropdbStmt: DROP DATABASE database_name
				{
					DropdbStmt *n = makeNode(DropdbStmt);
					n->dbname = $3;
					n->missing_ok = FALSE;
					$$ = (Node *)n;
				}
			| DROP DATABASE IF_P EXISTS database_name
				{
					DropdbStmt *n = makeNode(DropdbStmt);
					n->dbname = $5;
					n->missing_ok = TRUE;
					$$ = (Node *)n;
				}
		;


/*****************************************************************************
 *
 * Manipulate a domain
 *
 *****************************************************************************/

CreateDomainStmt:
			CREATE DOMAIN_P any_name opt_as Typename ColQualList
				{
					CreateDomainStmt *n = makeNode(CreateDomainStmt);
					n->domainname = $3;
					n->typeName = $5;
					SplitColQualList($6, &n->constraints, &n->collClause,
									 yyscanner);
					$$ = (Node *)n;
				}
		;

AlterDomainStmt:
			/* ALTER DOMAIN <domain> {SET DEFAULT <expr>|DROP DEFAULT} */
			ALTER DOMAIN_P any_name alter_column_default
				{
					AlterDomainStmt *n = makeNode(AlterDomainStmt);
					n->subtype = 'T';
					n->typeName = $3;
					n->def = $4;
					$$ = (Node *)n;
				}
			/* ALTER DOMAIN <domain> DROP NOT NULL */
			| ALTER DOMAIN_P any_name DROP NOT NULL_P
				{
					AlterDomainStmt *n = makeNode(AlterDomainStmt);
					n->subtype = 'N';
					n->typeName = $3;
					$$ = (Node *)n;
				}
			/* ALTER DOMAIN <domain> SET NOT NULL */
			| ALTER DOMAIN_P any_name SET NOT NULL_P
				{
					AlterDomainStmt *n = makeNode(AlterDomainStmt);
					n->subtype = 'O';
					n->typeName = $3;
					$$ = (Node *)n;
				}
			/* ALTER DOMAIN <domain> ADD CONSTRAINT ... */
			| ALTER DOMAIN_P any_name ADD_P TableConstraint
				{
					AlterDomainStmt *n = makeNode(AlterDomainStmt);
					n->subtype = 'C';
					n->typeName = $3;
					n->def = $5;
					$$ = (Node *)n;
				}
			/* ALTER DOMAIN <domain> DROP CONSTRAINT <name> [RESTRICT|CASCADE] */
			| ALTER DOMAIN_P any_name DROP CONSTRAINT name opt_drop_behavior
				{
					AlterDomainStmt *n = makeNode(AlterDomainStmt);
					n->subtype = 'X';
					n->typeName = $3;
					n->name = $6;
					n->behavior = $7;
					n->missing_ok = false;
					$$ = (Node *)n;
				}
			/* ALTER DOMAIN <domain> DROP CONSTRAINT IF EXISTS <name> [RESTRICT|CASCADE] */
			| ALTER DOMAIN_P any_name DROP CONSTRAINT IF_P EXISTS name opt_drop_behavior
				{
					AlterDomainStmt *n = makeNode(AlterDomainStmt);
					n->subtype = 'X';
					n->typeName = $3;
					n->name = $8;
					n->behavior = $9;
					n->missing_ok = true;
					$$ = (Node *)n;
				}
			/* ALTER DOMAIN <domain> VALIDATE CONSTRAINT <name> */
			| ALTER DOMAIN_P any_name VALIDATE CONSTRAINT name
				{
					AlterDomainStmt *n = makeNode(AlterDomainStmt);
					n->subtype = 'V';
					n->typeName = $3;
					n->name = $6;
					$$ = (Node *)n;
				}
			;

opt_as:		AS										{}
			| /* EMPTY */							{}
		;


/*****************************************************************************
 *
 * Manipulate a text search dictionary or configuration
 *
 *****************************************************************************/

AlterTSDictionaryStmt:
			ALTER TEXT_P SEARCH DICTIONARY any_name definition
				{
					AlterTSDictionaryStmt *n = makeNode(AlterTSDictionaryStmt);
					n->dictname = $5;
					n->options = $6;
					$$ = (Node *)n;
				}
		;

AlterTSConfigurationStmt:
			ALTER TEXT_P SEARCH CONFIGURATION any_name ADD_P MAPPING FOR name_list WITH any_name_list
				{
					AlterTSConfigurationStmt *n = makeNode(AlterTSConfigurationStmt);
					n->cfgname = $5;
					n->tokentype = $9;
					n->dicts = $11;
					n->override = false;
					n->replace = false;
					$$ = (Node*)n;
				}
			| ALTER TEXT_P SEARCH CONFIGURATION any_name ALTER MAPPING FOR name_list WITH any_name_list
				{
					AlterTSConfigurationStmt *n = makeNode(AlterTSConfigurationStmt);
					n->cfgname = $5;
					n->tokentype = $9;
					n->dicts = $11;
					n->override = true;
					n->replace = false;
					$$ = (Node*)n;
				}
			| ALTER TEXT_P SEARCH CONFIGURATION any_name ALTER MAPPING REPLACE any_name WITH any_name
				{
					AlterTSConfigurationStmt *n = makeNode(AlterTSConfigurationStmt);
					n->cfgname = $5;
					n->tokentype = NIL;
					n->dicts = list_make2($9,$11);
					n->override = false;
					n->replace = true;
					$$ = (Node*)n;
				}
			| ALTER TEXT_P SEARCH CONFIGURATION any_name ALTER MAPPING FOR name_list REPLACE any_name WITH any_name
				{
					AlterTSConfigurationStmt *n = makeNode(AlterTSConfigurationStmt);
					n->cfgname = $5;
					n->tokentype = $9;
					n->dicts = list_make2($11,$13);
					n->override = false;
					n->replace = true;
					$$ = (Node*)n;
				}
			| ALTER TEXT_P SEARCH CONFIGURATION any_name DROP MAPPING FOR name_list
				{
					AlterTSConfigurationStmt *n = makeNode(AlterTSConfigurationStmt);
					n->cfgname = $5;
					n->tokentype = $9;
					n->missing_ok = false;
					$$ = (Node*)n;
				}
			| ALTER TEXT_P SEARCH CONFIGURATION any_name DROP MAPPING IF_P EXISTS FOR name_list
				{
					AlterTSConfigurationStmt *n = makeNode(AlterTSConfigurationStmt);
					n->cfgname = $5;
					n->tokentype = $11;
					n->missing_ok = true;
					$$ = (Node*)n;
				}
		;


/*****************************************************************************
 *
 * Manipulate a conversion
 *
 *		CREATE [DEFAULT] CONVERSION <conversion_name>
 *		FOR <encoding_name> TO <encoding_name> FROM <func_name>
 *
 *****************************************************************************/

CreateConversionStmt:
			CREATE opt_default CONVERSION_P any_name FOR Sconst
			TO Sconst FROM any_name
			{
				CreateConversionStmt *n = makeNode(CreateConversionStmt);
				n->conversion_name = $4;
				n->for_encoding_name = $6;
				n->to_encoding_name = $8;
				n->func_name = $10;
				n->def = $2;
				$$ = (Node *)n;
			}
		;

/*****************************************************************************
 *
 *		QUERY:
 *				CLUSTER [VERBOSE] <qualified_name> [ USING <index_name> ]
 *				CLUSTER [VERBOSE]
 *				CLUSTER [VERBOSE] <index_name> ON <qualified_name> (for pre-8.3)
 *
 *****************************************************************************/

ClusterStmt:
			CLUSTER opt_verbose qualified_name cluster_index_specification
				{
					ClusterStmt *n = makeNode(ClusterStmt);
					n->relation = $3;
					n->indexname = $4;
					n->verbose = $2;
					$$ = (Node*)n;
				}
			| CLUSTER opt_verbose
				{
					ClusterStmt *n = makeNode(ClusterStmt);
					n->relation = NULL;
					n->indexname = NULL;
					n->verbose = $2;
					$$ = (Node*)n;
				}
			/* kept for pre-8.3 compatibility */
			| CLUSTER opt_verbose index_name ON qualified_name
				{
					ClusterStmt *n = makeNode(ClusterStmt);
					n->relation = $5;
					n->indexname = $3;
					n->verbose = $2;
					$$ = (Node*)n;
				}
		;

cluster_index_specification:
			USING index_name		{ $$ = $2; }
			| /*EMPTY*/				{ $$ = NULL; }
		;


/*****************************************************************************
 *
 *		QUERY:
 *				VACUUM
 *				ANALYZE
 *
 *****************************************************************************/

VacuumStmt: VACUUM opt_full opt_freeze opt_verbose
				{
					VacuumStmt *n = makeNode(VacuumStmt);
					n->options = VACOPT_VACUUM;
					if ($2)
						n->options |= VACOPT_FULL;
					if ($4)
						n->options |= VACOPT_VERBOSE;
					n->freeze_min_age = $3 ? 0 : -1;
					n->freeze_table_age = $3 ? 0 : -1;
					n->relation = NULL;
					n->va_cols = NIL;
					$$ = (Node *)n;
				}
			| VACUUM opt_full opt_freeze opt_verbose qualified_name
				{
					VacuumStmt *n = makeNode(VacuumStmt);
					n->options = VACOPT_VACUUM;
					if ($2)
						n->options |= VACOPT_FULL;
					if ($4)
						n->options |= VACOPT_VERBOSE;
					n->freeze_min_age = $3 ? 0 : -1;
					n->freeze_table_age = $3 ? 0 : -1;
					n->relation = $5;
					n->va_cols = NIL;
					$$ = (Node *)n;
				}
			| VACUUM opt_full opt_freeze opt_verbose AnalyzeStmt
				{
					VacuumStmt *n = (VacuumStmt *) $5;
					n->options |= VACOPT_VACUUM;
					if ($2)
						n->options |= VACOPT_FULL;
					if ($4)
						n->options |= VACOPT_VERBOSE;
					n->freeze_min_age = $3 ? 0 : -1;
					n->freeze_table_age = $3 ? 0 : -1;
					$$ = (Node *)n;
				}
			| VACUUM '(' vacuum_option_list ')'
				{
					VacuumStmt *n = makeNode(VacuumStmt);
					n->options = VACOPT_VACUUM | $3;
					if (n->options & VACOPT_FREEZE)
						n->freeze_min_age = n->freeze_table_age = 0;
					else
						n->freeze_min_age = n->freeze_table_age = -1;
					n->relation = NULL;
					n->va_cols = NIL;
					$$ = (Node *) n;
				}
			| VACUUM '(' vacuum_option_list ')' qualified_name opt_name_list
				{
					VacuumStmt *n = makeNode(VacuumStmt);
					n->options = VACOPT_VACUUM | $3;
					if (n->options & VACOPT_FREEZE)
						n->freeze_min_age = n->freeze_table_age = 0;
					else
						n->freeze_min_age = n->freeze_table_age = -1;
					n->relation = $5;
					n->va_cols = $6;
					if (n->va_cols != NIL)	/* implies analyze */
						n->options |= VACOPT_ANALYZE;
					$$ = (Node *) n;
				}
		;

vacuum_option_list:
			vacuum_option_elem								{ $$ = $1; }
			| vacuum_option_list ',' vacuum_option_elem		{ $$ = $1 | $3; }
		;

vacuum_option_elem:
			analyze_keyword		{ $$ = VACOPT_ANALYZE; }
			| VERBOSE			{ $$ = VACOPT_VERBOSE; }
			| FREEZE			{ $$ = VACOPT_FREEZE; }
			| FULL				{ $$ = VACOPT_FULL; }
		;

AnalyzeStmt:
			analyze_keyword opt_verbose
				{
					VacuumStmt *n = makeNode(VacuumStmt);
					n->options = VACOPT_ANALYZE;
					if ($2)
						n->options |= VACOPT_VERBOSE;
					n->freeze_min_age = -1;
					n->freeze_table_age = -1;
					n->relation = NULL;
					n->va_cols = NIL;
					$$ = (Node *)n;
				}
			| analyze_keyword opt_verbose qualified_name opt_name_list
				{
					VacuumStmt *n = makeNode(VacuumStmt);
					n->options = VACOPT_ANALYZE;
					if ($2)
						n->options |= VACOPT_VERBOSE;
					n->freeze_min_age = -1;
					n->freeze_table_age = -1;
					n->relation = $3;
					n->va_cols = $4;
					$$ = (Node *)n;
				}
		;

analyze_keyword:
			ANALYZE									{}
			| ANALYSE /* British */					{}
		;

opt_verbose:
			VERBOSE									{ $$ = TRUE; }
			| /*EMPTY*/								{ $$ = FALSE; }
		;

opt_full:	FULL									{ $$ = TRUE; }
			| /*EMPTY*/								{ $$ = FALSE; }
		;

opt_freeze: FREEZE									{ $$ = TRUE; }
			| /*EMPTY*/								{ $$ = FALSE; }
		;

opt_name_list:
			'(' name_list ')'						{ $$ = $2; }
			| /*EMPTY*/								{ $$ = NIL; }
		;


/*****************************************************************************
 *
 *		QUERY:
 *				EXPLAIN [ANALYZE] [VERBOSE] query
 *				EXPLAIN ( options ) query
 *
 *****************************************************************************/

ExplainStmt:
		EXPLAIN ExplainableStmt
				{
					ExplainStmt *n = makeNode(ExplainStmt);
					n->query = $2;
					n->options = NIL;
					$$ = (Node *) n;
				}
		| EXPLAIN analyze_keyword opt_verbose ExplainableStmt
				{
					ExplainStmt *n = makeNode(ExplainStmt);
					n->query = $4;
					n->options = list_make1(makeDefElem("analyze", NULL));
					if ($3)
						n->options = lappend(n->options,
											 makeDefElem("verbose", NULL));
					$$ = (Node *) n;
				}
		| EXPLAIN VERBOSE ExplainableStmt
				{
					ExplainStmt *n = makeNode(ExplainStmt);
					n->query = $3;
					n->options = list_make1(makeDefElem("verbose", NULL));
					$$ = (Node *) n;
				}
		| EXPLAIN '(' explain_option_list ')' ExplainableStmt
				{
					ExplainStmt *n = makeNode(ExplainStmt);
					n->query = $5;
					n->options = $3;
					$$ = (Node *) n;
				}
		;

ExplainableStmt:
			SelectStmt
			| InsertStmt
			| UpdateStmt
			| DeleteStmt
			| DeclareCursorStmt
			| CreateAsStmt
			| CreateMatViewStmt
			| RefreshMatViewStmt
			| ExecuteStmt					/* by default all are $$=$1 */
		;

explain_option_list:
			explain_option_elem
				{
					$$ = list_make1($1);
				}
			| explain_option_list ',' explain_option_elem
				{
					$$ = lappend($1, $3);
				}
		;

explain_option_elem:
			explain_option_name explain_option_arg
				{
					$$ = makeDefElem($1, $2);
				}
		;

explain_option_name:
			NonReservedWord			{ $$ = $1; }
			| analyze_keyword		{ $$ = "analyze"; }
		;

explain_option_arg:
			opt_boolean_or_string	{ $$ = (Node *) makeString($1); }
			| NumericOnly			{ $$ = (Node *) $1; }
			| /* EMPTY */			{ $$ = NULL; }
		;

/*****************************************************************************
 *
 *		QUERY:
 *				PREPARE <plan_name> [(args, ...)] AS <query>
 *
 *****************************************************************************/

PrepareStmt: PREPARE name prep_type_clause AS PreparableStmt
				{
					PrepareStmt *n = makeNode(PrepareStmt);
					n->name = $2;
					n->argtypes = $3;
					n->query = $5;
					$$ = (Node *) n;
				}
		;

prep_type_clause: '(' type_list ')'			{ $$ = $2; }
				| /* EMPTY */				{ $$ = NIL; }
		;

PreparableStmt:
			SelectStmt
			| InsertStmt
			| UpdateStmt
			| DeleteStmt					/* by default all are $$=$1 */
		;

/*****************************************************************************
 *
 * EXECUTE <plan_name> [(params, ...)]
 * CREATE TABLE <name> AS EXECUTE <plan_name> [(params, ...)]
 *
 *****************************************************************************/

ExecuteStmt: EXECUTE name execute_param_clause
				{
					ExecuteStmt *n = makeNode(ExecuteStmt);
					n->name = $2;
					n->params = $3;
					$$ = (Node *) n;
				}
			| CREATE OptTemp TABLE create_as_target AS
				EXECUTE name execute_param_clause opt_with_data
				{
					CreateTableAsStmt *ctas = makeNode(CreateTableAsStmt);
					ExecuteStmt *n = makeNode(ExecuteStmt);
					n->name = $7;
					n->params = $8;
					ctas->query = (Node *) n;
					ctas->into = $4;
					ctas->relkind = OBJECT_TABLE;
					ctas->is_select_into = false;
					/* cram additional flags into the IntoClause */
					$4->rel->relpersistence = $2;
					$4->skipData = !($9);
					$$ = (Node *) ctas;
				}
		;

execute_param_clause: '(' expr_list ')'				{ $$ = $2; }
					| /* EMPTY */					{ $$ = NIL; }
					;

/*****************************************************************************
 *
 *		QUERY:
 *				DEALLOCATE [PREPARE] <plan_name>
 *
 *****************************************************************************/

DeallocateStmt: DEALLOCATE name
					{
						DeallocateStmt *n = makeNode(DeallocateStmt);
						n->name = $2;
						$$ = (Node *) n;
					}
				| DEALLOCATE PREPARE name
					{
						DeallocateStmt *n = makeNode(DeallocateStmt);
						n->name = $3;
						$$ = (Node *) n;
					}
				| DEALLOCATE ALL
					{
						DeallocateStmt *n = makeNode(DeallocateStmt);
						n->name = NULL;
						$$ = (Node *) n;
					}
				| DEALLOCATE PREPARE ALL
					{
						DeallocateStmt *n = makeNode(DeallocateStmt);
						n->name = NULL;
						$$ = (Node *) n;
					}
		;

/*****************************************************************************
 *
 *		QUERY:
 *				INSERT STATEMENTS
 *
 *****************************************************************************/

InsertStmt:
			opt_with_clause INSERT INTO qualified_name insert_rest returning_clause
				{
					$5->relation = $4;
					$5->returningList = $6;
					$5->withClause = $1;
					$$ = (Node *) $5;
				}
		;

insert_rest:
			SelectStmt
				{
					$$ = makeNode(InsertStmt);
					$$->cols = NIL;
					$$->selectStmt = $1;
				}
			| '(' insert_column_list ')' SelectStmt
				{
					$$ = makeNode(InsertStmt);
					$$->cols = $2;
					$$->selectStmt = $4;
				}
			| DEFAULT VALUES
				{
					$$ = makeNode(InsertStmt);
					$$->cols = NIL;
					$$->selectStmt = NULL;
				}
		;

insert_column_list:
			insert_column_item
					{ $$ = list_make1($1); }
			| insert_column_list ',' insert_column_item
					{ $$ = lappend($1, $3); }
		;

insert_column_item:
			ColId opt_indirection
				{
					$$ = makeNode(ResTarget);
					$$->name = $1;
					$$->indirection = check_indirection($2, yyscanner);
					$$->val = NULL;
					$$->location = @1;
				}
		;

returning_clause:
			RETURNING target_list		{ $$ = $2; }
			| /* EMPTY */				{ $$ = NIL; }
		;


/*****************************************************************************
 *
 *		QUERY:
 *				DELETE STATEMENTS
 *
 *****************************************************************************/

DeleteStmt: opt_with_clause DELETE_P FROM relation_expr_opt_alias
			using_clause where_or_current_clause returning_clause
				{
					DeleteStmt *n = makeNode(DeleteStmt);
					n->relation = $4;
					n->usingClause = $5;
					n->whereClause = $6;
					n->returningList = $7;
					n->withClause = $1;
					$$ = (Node *)n;
				}
		;

using_clause:
				USING from_list						{ $$ = $2; }
			| /*EMPTY*/								{ $$ = NIL; }
		;


/*****************************************************************************
 *
 *		QUERY:
 *				LOCK TABLE
 *
 *****************************************************************************/

LockStmt:	LOCK_P opt_table relation_expr_list opt_lock opt_nowait
				{
					LockStmt *n = makeNode(LockStmt);

					n->relations = $3;
					n->mode = $4;
					n->nowait = $5;
					$$ = (Node *)n;
				}
		;

opt_lock:	IN_P lock_type MODE				{ $$ = $2; }
			| /*EMPTY*/						{ $$ = AccessExclusiveLock; }
		;

lock_type:	ACCESS SHARE					{ $$ = AccessShareLock; }
			| ROW SHARE						{ $$ = RowShareLock; }
			| ROW EXCLUSIVE					{ $$ = RowExclusiveLock; }
			| SHARE UPDATE EXCLUSIVE		{ $$ = ShareUpdateExclusiveLock; }
			| SHARE							{ $$ = ShareLock; }
			| SHARE ROW EXCLUSIVE			{ $$ = ShareRowExclusiveLock; }
			| EXCLUSIVE						{ $$ = ExclusiveLock; }
			| ACCESS EXCLUSIVE				{ $$ = AccessExclusiveLock; }
		;

opt_nowait:	NOWAIT							{ $$ = TRUE; }
			| /*EMPTY*/						{ $$ = FALSE; }
		;


/*****************************************************************************
 *
 *		QUERY:
 *				UpdateStmt (UPDATE)
 *
 *****************************************************************************/

UpdateStmt: opt_with_clause UPDATE relation_expr_opt_alias
			SET set_clause_list
			from_clause
			where_or_current_clause
			returning_clause
				{
					UpdateStmt *n = makeNode(UpdateStmt);
					n->relation = $3;
					n->targetList = $5;
					n->fromClause = $6;
					n->whereClause = $7;
					n->returningList = $8;
					n->withClause = $1;
					$$ = (Node *)n;
				}
		;

set_clause_list:
			set_clause							{ $$ = $1; }
			| set_clause_list ',' set_clause	{ $$ = list_concat($1,$3); }
		;

set_clause:
			single_set_clause						{ $$ = list_make1($1); }
			| multiple_set_clause					{ $$ = $1; }
		;

single_set_clause:
			set_target '=' ctext_expr
				{
					$$ = $1;
					$$->val = (Node *) $3;
				}
		;

multiple_set_clause:
			'(' set_target_list ')' '=' ctext_row
				{
					ListCell *col_cell;
					ListCell *val_cell;

					/*
					 * Break the ctext_row apart, merge individual expressions
					 * into the destination ResTargets.  XXX this approach
					 * cannot work for general row expressions as sources.
					 */
					if (list_length($2) != list_length($5))
						ereport(ERROR,
								(errcode(ERRCODE_SYNTAX_ERROR),
								 errmsg("number of columns does not match number of values"),
								 parser_errposition(@1)));
					forboth(col_cell, $2, val_cell, $5)
					{
						ResTarget *res_col = (ResTarget *) lfirst(col_cell);
						Node *res_val = (Node *) lfirst(val_cell);

						res_col->val = res_val;
					}

					$$ = $2;
				}
		;

set_target:
			ColId opt_indirection
				{
					$$ = makeNode(ResTarget);
					$$->name = $1;
					$$->indirection = check_indirection($2, yyscanner);
					$$->val = NULL;	/* upper production sets this */
					$$->location = @1;
				}
		;

set_target_list:
			set_target								{ $$ = list_make1($1); }
			| set_target_list ',' set_target		{ $$ = lappend($1,$3); }
		;


/*****************************************************************************
 *
 *		QUERY:
 *				CURSOR STATEMENTS
 *
 *****************************************************************************/
DeclareCursorStmt: DECLARE cursor_name cursor_options CURSOR opt_hold FOR SelectStmt
				{
					DeclareCursorStmt *n = makeNode(DeclareCursorStmt);
					n->portalname = $2;
					/* currently we always set FAST_PLAN option */
					n->options = $3 | $5 | CURSOR_OPT_FAST_PLAN;
					n->query = $7;
					$$ = (Node *)n;
				}
		;

cursor_name:	name						{ $$ = $1; }
		;

cursor_options: /*EMPTY*/					{ $$ = 0; }
			| cursor_options NO SCROLL		{ $$ = $1 | CURSOR_OPT_NO_SCROLL; }
			| cursor_options SCROLL			{ $$ = $1 | CURSOR_OPT_SCROLL; }
			| cursor_options BINARY			{ $$ = $1 | CURSOR_OPT_BINARY; }
			| cursor_options INSENSITIVE	{ $$ = $1 | CURSOR_OPT_INSENSITIVE; }
		;

opt_hold: /* EMPTY */						{ $$ = 0; }
			| WITH HOLD						{ $$ = CURSOR_OPT_HOLD; }
			| WITHOUT HOLD					{ $$ = 0; }
		;

/*****************************************************************************
 *
 *		QUERY:
 *				SELECT STATEMENTS
 *
 *****************************************************************************/

/* A complete SELECT statement looks like this.
 *
 * The rule returns either a single SelectStmt node or a tree of them,
 * representing a set-operation tree.
 *
 * There is an ambiguity when a sub-SELECT is within an a_expr and there
 * are excess parentheses: do the parentheses belong to the sub-SELECT or
 * to the surrounding a_expr?  We don't really care, but bison wants to know.
 * To resolve the ambiguity, we are careful to define the grammar so that
 * the decision is staved off as long as possible: as long as we can keep
 * absorbing parentheses into the sub-SELECT, we will do so, and only when
 * it's no longer possible to do that will we decide that parens belong to
 * the expression.	For example, in "SELECT (((SELECT 2)) + 3)" the extra
 * parentheses are treated as part of the sub-select.  The necessity of doing
 * it that way is shown by "SELECT (((SELECT 2)) UNION SELECT 2)".	Had we
 * parsed "((SELECT 2))" as an a_expr, it'd be too late to go back to the
 * SELECT viewpoint when we see the UNION.
 *
 * This approach is implemented by defining a nonterminal select_with_parens,
 * which represents a SELECT with at least one outer layer of parentheses,
 * and being careful to use select_with_parens, never '(' SelectStmt ')',
 * in the expression grammar.  We will then have shift-reduce conflicts
 * which we can resolve in favor of always treating '(' <select> ')' as
 * a select_with_parens.  To resolve the conflicts, the productions that
 * conflict with the select_with_parens productions are manually given
 * precedences lower than the precedence of ')', thereby ensuring that we
 * shift ')' (and then reduce to select_with_parens) rather than trying to
 * reduce the inner <select> nonterminal to something else.  We use UMINUS
 * precedence for this, which is a fairly arbitrary choice.
 *
 * To be able to define select_with_parens itself without ambiguity, we need
 * a nonterminal select_no_parens that represents a SELECT structure with no
 * outermost parentheses.  This is a little bit tedious, but it works.
 *
 * In non-expression contexts, we use SelectStmt which can represent a SELECT
 * with or without outer parentheses.
 */

SelectStmt: select_no_parens			%prec UMINUS
			| select_with_parens		%prec UMINUS
		;

select_with_parens:
			'(' select_no_parens ')'				{ $$ = $2; }
			| '(' select_with_parens ')'			{ $$ = $2; }
		;

/*
 * This rule parses the equivalent of the standard's <query expression>.
 * The duplicative productions are annoying, but hard to get rid of without
 * creating shift/reduce conflicts.
 *
 *	The locking clause (FOR UPDATE etc) may be before or after LIMIT/OFFSET.
 *	In <=7.2.X, LIMIT/OFFSET had to be after FOR UPDATE
 *	We now support both orderings, but prefer LIMIT/OFFSET before the locking
 * clause.
 *	2002-08-28 bjm
 */
select_no_parens:
			simple_select						{ $$ = $1; }
			| select_clause sort_clause
				{
					insertSelectOptions((SelectStmt *) $1, $2, NIL,
										NULL, NULL, NULL,
										yyscanner);
					$$ = $1;
				}
			| select_clause opt_sort_clause for_locking_clause opt_select_limit
				{
					insertSelectOptions((SelectStmt *) $1, $2, $3,
										list_nth($4, 0), list_nth($4, 1),
										NULL,
										yyscanner);
					$$ = $1;
				}
			| select_clause opt_sort_clause select_limit opt_for_locking_clause
				{
					insertSelectOptions((SelectStmt *) $1, $2, $4,
										list_nth($3, 0), list_nth($3, 1),
										NULL,
										yyscanner);
					$$ = $1;
				}
			| with_clause select_clause
				{
					insertSelectOptions((SelectStmt *) $2, NULL, NIL,
										NULL, NULL,
										$1,
										yyscanner);
					$$ = $2;
				}
			| with_clause select_clause sort_clause
				{
					insertSelectOptions((SelectStmt *) $2, $3, NIL,
										NULL, NULL,
										$1,
										yyscanner);
					$$ = $2;
				}
			| with_clause select_clause opt_sort_clause for_locking_clause opt_select_limit
				{
					insertSelectOptions((SelectStmt *) $2, $3, $4,
										list_nth($5, 0), list_nth($5, 1),
										$1,
										yyscanner);
					$$ = $2;
				}
			| with_clause select_clause opt_sort_clause select_limit opt_for_locking_clause
				{
					insertSelectOptions((SelectStmt *) $2, $3, $5,
										list_nth($4, 0), list_nth($4, 1),
										$1,
										yyscanner);
					$$ = $2;
				}
		;

select_clause:
			simple_select							{ $$ = $1; }
			| select_with_parens					{ $$ = $1; }
		;

/*
 * This rule parses SELECT statements that can appear within set operations,
 * including UNION, INTERSECT and EXCEPT.  '(' and ')' can be used to specify
 * the ordering of the set operations.	Without '(' and ')' we want the
 * operations to be ordered per the precedence specs at the head of this file.
 *
 * As with select_no_parens, simple_select cannot have outer parentheses,
 * but can have parenthesized subclauses.
 *
 * Note that sort clauses cannot be included at this level --- SQL requires
 *		SELECT foo UNION SELECT bar ORDER BY baz
 * to be parsed as
 *		(SELECT foo UNION SELECT bar) ORDER BY baz
 * not
 *		SELECT foo UNION (SELECT bar ORDER BY baz)
 * Likewise for WITH, FOR UPDATE and LIMIT.  Therefore, those clauses are
 * described as part of the select_no_parens production, not simple_select.
 * This does not limit functionality, because you can reintroduce these
 * clauses inside parentheses.
 *
 * NOTE: only the leftmost component SelectStmt should have INTO.
 * However, this is not checked by the grammar; parse analysis must check it.
 */
simple_select:
			SELECT opt_distinct target_list
			into_clause from_clause where_clause
			group_clause having_clause window_clause
				{
					SelectStmt *n = makeNode(SelectStmt);
					n->distinctClause = $2;
					n->targetList = $3;
					n->intoClause = $4;
					n->fromClause = $5;
					n->whereClause = $6;
					n->groupClause = $7;
					n->havingClause = $8;
					n->windowClause = $9;
					$$ = (Node *)n;
				}
			| values_clause							{ $$ = $1; }
			| TABLE relation_expr
				{
					/* same as SELECT * FROM relation_expr */
					ColumnRef *cr = makeNode(ColumnRef);
					ResTarget *rt = makeNode(ResTarget);
					SelectStmt *n = makeNode(SelectStmt);

					cr->fields = list_make1(makeNode(A_Star));
					cr->location = -1;

					rt->name = NULL;
					rt->indirection = NIL;
					rt->val = (Node *)cr;
					rt->location = -1;

					n->targetList = list_make1(rt);
					n->fromClause = list_make1($2);
					$$ = (Node *)n;
				}
			| select_clause UNION opt_all select_clause
				{
					$$ = makeSetOp(SETOP_UNION, $3, $1, $4);
				}
			| select_clause INTERSECT opt_all select_clause
				{
					$$ = makeSetOp(SETOP_INTERSECT, $3, $1, $4);
				}
			| select_clause EXCEPT opt_all select_clause
				{
					$$ = makeSetOp(SETOP_EXCEPT, $3, $1, $4);
				}
		;

/*
 * SQL standard WITH clause looks like:
 *
 * WITH [ RECURSIVE ] <query name> [ (<column>,...) ]
 *		AS (query) [ SEARCH or CYCLE clause ]
 *
 * We don't currently support the SEARCH or CYCLE clause.
 */
with_clause:
		WITH cte_list
			{
				$$ = makeNode(WithClause);
				$$->ctes = $2;
				$$->recursive = false;
				$$->location = @1;
			}
		| WITH RECURSIVE cte_list
			{
				$$ = makeNode(WithClause);
				$$->ctes = $3;
				$$->recursive = true;
				$$->location = @1;
			}
		;

cte_list:
		common_table_expr						{ $$ = list_make1($1); }
		| cte_list ',' common_table_expr		{ $$ = lappend($1, $3); }
		;

common_table_expr:  name opt_name_list AS '(' PreparableStmt ')'
			{
				CommonTableExpr *n = makeNode(CommonTableExpr);
				n->ctename = $1;
				n->aliascolnames = $2;
				n->ctequery = $5;
				n->location = @1;
				$$ = (Node *) n;
			}
		;

opt_with_clause:
		with_clause								{ $$ = $1; }
		| /*EMPTY*/								{ $$ = NULL; }
		;

into_clause:
			INTO OptTempTableName
				{
					$$ = makeNode(IntoClause);
					$$->rel = $2;
					$$->colNames = NIL;
					$$->options = NIL;
					$$->onCommit = ONCOMMIT_NOOP;
					$$->tableSpaceName = NULL;
					$$->viewQuery = NULL;
					$$->skipData = false;
				}
			| /*EMPTY*/
				{ $$ = NULL; }
		;

/*
 * Redundancy here is needed to avoid shift/reduce conflicts,
 * since TEMP is not a reserved word.  See also OptTemp.
 */
OptTempTableName:
			TEMPORARY opt_table qualified_name
				{
					$$ = $3;
					$$->relpersistence = RELPERSISTENCE_TEMP;
				}
			| TEMP opt_table qualified_name
				{
					$$ = $3;
					$$->relpersistence = RELPERSISTENCE_TEMP;
				}
			| LOCAL TEMPORARY opt_table qualified_name
				{
					$$ = $4;
					$$->relpersistence = RELPERSISTENCE_TEMP;
				}
			| LOCAL TEMP opt_table qualified_name
				{
					$$ = $4;
					$$->relpersistence = RELPERSISTENCE_TEMP;
				}
			| GLOBAL TEMPORARY opt_table qualified_name
				{
					ereport(WARNING,
							(errmsg("GLOBAL is deprecated in temporary table creation"),
							 parser_errposition(@1)));
					$$ = $4;
					$$->relpersistence = RELPERSISTENCE_TEMP;
				}
			| GLOBAL TEMP opt_table qualified_name
				{
					ereport(WARNING,
							(errmsg("GLOBAL is deprecated in temporary table creation"),
							 parser_errposition(@1)));
					$$ = $4;
					$$->relpersistence = RELPERSISTENCE_TEMP;
				}
			| UNLOGGED opt_table qualified_name
				{
					$$ = $3;
					$$->relpersistence = RELPERSISTENCE_UNLOGGED;
				}
			| TABLE qualified_name
				{
					$$ = $2;
					$$->relpersistence = RELPERSISTENCE_PERMANENT;
				}
			| qualified_name
				{
					$$ = $1;
					$$->relpersistence = RELPERSISTENCE_PERMANENT;
				}
		;

opt_table:	TABLE									{}
			| /*EMPTY*/								{}
		;

opt_all:	ALL										{ $$ = TRUE; }
			| DISTINCT								{ $$ = FALSE; }
			| /*EMPTY*/								{ $$ = FALSE; }
		;

/* We use (NIL) as a placeholder to indicate that all target expressions
 * should be placed in the DISTINCT list during parsetree analysis.
 */
opt_distinct:
			DISTINCT								{ $$ = list_make1(NIL); }
			| DISTINCT ON '(' expr_list ')'			{ $$ = $4; }
			| ALL									{ $$ = NIL; }
			| /*EMPTY*/								{ $$ = NIL; }
		;

opt_sort_clause:
			sort_clause								{ $$ = $1;}
			| /*EMPTY*/								{ $$ = NIL; }
		;

sort_clause:
			ORDER BY sortby_list					{ $$ = $3; }
		;

sortby_list:
			sortby									{ $$ = list_make1($1); }
			| sortby_list ',' sortby				{ $$ = lappend($1, $3); }
		;

sortby:		a_expr USING qual_all_Op opt_nulls_order
				{
					$$ = makeNode(SortBy);
					$$->node = $1;
					$$->sortby_dir = SORTBY_USING;
					$$->sortby_nulls = $4;
					$$->useOp = $3;
					$$->location = @3;
				}
			| a_expr opt_asc_desc opt_nulls_order
				{
					$$ = makeNode(SortBy);
					$$->node = $1;
					$$->sortby_dir = $2;
					$$->sortby_nulls = $3;
					$$->useOp = NIL;
					$$->location = -1;		/* no operator */
				}
		;


within_group_clause:
             WITHIN GROUP_P '(' sort_clause ')'       { $$ = $4; }
             | /*EMPTY*/                            { $$ = NULL; }
         ;

select_limit:
			limit_clause offset_clause			{ $$ = list_make2($2, $1); }
			| offset_clause limit_clause		{ $$ = list_make2($1, $2); }
			| limit_clause						{ $$ = list_make2(NULL, $1); }
			| offset_clause						{ $$ = list_make2($1, NULL); }
		;

opt_select_limit:
			select_limit						{ $$ = $1; }
			| /* EMPTY */						{ $$ = list_make2(NULL,NULL); }
		;

limit_clause:
			LIMIT select_limit_value
				{ $$ = $2; }
			| LIMIT select_limit_value ',' select_offset_value
				{
					/* Disabled because it was too confusing, bjm 2002-02-18 */
					ereport(ERROR,
							(errcode(ERRCODE_SYNTAX_ERROR),
							 errmsg("LIMIT #,# syntax is not supported"),
							 errhint("Use separate LIMIT and OFFSET clauses."),
							 parser_errposition(@1)));
				}
			/* SQL:2008 syntax */
			| FETCH first_or_next opt_select_fetch_first_value row_or_rows ONLY
				{ $$ = $3; }
		;

offset_clause:
			OFFSET select_offset_value
				{ $$ = $2; }
			/* SQL:2008 syntax */
			| OFFSET select_offset_value2 row_or_rows
				{ $$ = $2; }
		;

select_limit_value:
			a_expr									{ $$ = $1; }
			| ALL
				{
					/* LIMIT ALL is represented as a NULL constant */
					$$ = makeNullAConst(@1);
				}
		;

select_offset_value:
			a_expr									{ $$ = $1; }
		;

/*
 * Allowing full expressions without parentheses causes various parsing
 * problems with the trailing ROW/ROWS key words.  SQL only calls for
 * constants, so we allow the rest only with parentheses.  If omitted,
 * default to 1.
 */
opt_select_fetch_first_value:
			SignedIconst						{ $$ = makeIntConst($1, @1); }
			| '(' a_expr ')'					{ $$ = $2; }
			| /*EMPTY*/							{ $$ = makeIntConst(1, -1); }
		;

/*
 * Again, the trailing ROW/ROWS in this case prevent the full expression
 * syntax.  c_expr is the best we can do.
 */
select_offset_value2:
			c_expr									{ $$ = $1; }
		;

/* noise words */
row_or_rows: ROW									{ $$ = 0; }
			| ROWS									{ $$ = 0; }
		;

first_or_next: FIRST_P								{ $$ = 0; }
			| NEXT									{ $$ = 0; }
		;


group_clause:
			GROUP_P BY expr_list					{ $$ = $3; }
			| /*EMPTY*/								{ $$ = NIL; }
		;

having_clause:
			HAVING a_expr							{ $$ = $2; }
			| /*EMPTY*/								{ $$ = NULL; }
		;

for_locking_clause:
			for_locking_items						{ $$ = $1; }
			| FOR READ ONLY							{ $$ = NIL; }
		;

opt_for_locking_clause:
			for_locking_clause						{ $$ = $1; }
			| /* EMPTY */							{ $$ = NIL; }
		;

for_locking_items:
			for_locking_item						{ $$ = list_make1($1); }
			| for_locking_items for_locking_item	{ $$ = lappend($1, $2); }
		;

for_locking_item:
			for_locking_strength locked_rels_list opt_nowait
				{
					LockingClause *n = makeNode(LockingClause);
					n->lockedRels = $2;
					n->strength = $1;
					n->noWait = $3;
					$$ = (Node *) n;
				}
		;

for_locking_strength:
			FOR UPDATE 							{ $$ = LCS_FORUPDATE; }
			| FOR NO KEY UPDATE 				{ $$ = LCS_FORNOKEYUPDATE; }
			| FOR SHARE 						{ $$ = LCS_FORSHARE; }
			| FOR KEY SHARE 					{ $$ = LCS_FORKEYSHARE; }
		;

locked_rels_list:
			OF qualified_name_list					{ $$ = $2; }
			| /* EMPTY */							{ $$ = NIL; }
		;


values_clause:
			VALUES ctext_row
				{
					SelectStmt *n = makeNode(SelectStmt);
					n->valuesLists = list_make1($2);
					$$ = (Node *) n;
				}
			| values_clause ',' ctext_row
				{
					SelectStmt *n = (SelectStmt *) $1;
					n->valuesLists = lappend(n->valuesLists, $3);
					$$ = (Node *) n;
				}
		;


/*****************************************************************************
 *
 *	clauses common to all Optimizable Stmts:
 *		from_clause		- allow list of both JOIN expressions and table names
 *		where_clause	- qualifications for joins or restrictions
 *
 *****************************************************************************/

from_clause:
			FROM from_list							{ $$ = $2; }
			| /*EMPTY*/								{ $$ = NIL; }
		;

from_list:
			table_ref								{ $$ = list_make1($1); }
			| from_list ',' table_ref				{ $$ = lappend($1, $3); }
		;

/*
 * table_ref is where an alias clause can be attached.
 */
table_ref:	relation_expr opt_alias_clause
				{
					$1->alias = $2;
					$$ = (Node *) $1;
				}
			| func_table func_alias_clause
				{
					RangeFunction *n = makeNode(RangeFunction);
					n->lateral = false;
					n->funccallnode = $1;
					n->alias = linitial($2);
					n->coldeflist = lsecond($2);
					$$ = (Node *) n;
				}
			| LATERAL_P func_table func_alias_clause
				{
					RangeFunction *n = makeNode(RangeFunction);
					n->lateral = true;
					n->funccallnode = $2;
					n->alias = linitial($3);
					n->coldeflist = lsecond($3);
					$$ = (Node *) n;
				}
			| select_with_parens opt_alias_clause
				{
					RangeSubselect *n = makeNode(RangeSubselect);
					n->lateral = false;
					n->subquery = $1;
					n->alias = $2;
					/*
					 * The SQL spec does not permit a subselect
					 * (<derived_table>) without an alias clause,
					 * so we don't either.  This avoids the problem
					 * of needing to invent a unique refname for it.
					 * That could be surmounted if there's sufficient
					 * popular demand, but for now let's just implement
					 * the spec and see if anyone complains.
					 * However, it does seem like a good idea to emit
					 * an error message that's better than "syntax error".
					 */
					if ($2 == NULL)
					{
						if (IsA($1, SelectStmt) &&
							((SelectStmt *) $1)->valuesLists)
							ereport(ERROR,
									(errcode(ERRCODE_SYNTAX_ERROR),
									 errmsg("VALUES in FROM must have an alias"),
									 errhint("For example, FROM (VALUES ...) [AS] foo."),
									 parser_errposition(@1)));
						else
							ereport(ERROR,
									(errcode(ERRCODE_SYNTAX_ERROR),
									 errmsg("subquery in FROM must have an alias"),
									 errhint("For example, FROM (SELECT ...) [AS] foo."),
									 parser_errposition(@1)));
					}
					$$ = (Node *) n;
				}
			| LATERAL_P select_with_parens opt_alias_clause
				{
					RangeSubselect *n = makeNode(RangeSubselect);
					n->lateral = true;
					n->subquery = $2;
					n->alias = $3;
					/* same coment as above */
					if ($3 == NULL)
					{
						if (IsA($2, SelectStmt) &&
							((SelectStmt *) $2)->valuesLists)
							ereport(ERROR,
									(errcode(ERRCODE_SYNTAX_ERROR),
									 errmsg("VALUES in FROM must have an alias"),
									 errhint("For example, FROM (VALUES ...) [AS] foo."),
									 parser_errposition(@2)));
						else
							ereport(ERROR,
									(errcode(ERRCODE_SYNTAX_ERROR),
									 errmsg("subquery in FROM must have an alias"),
									 errhint("For example, FROM (SELECT ...) [AS] foo."),
									 parser_errposition(@2)));
					}
					$$ = (Node *) n;
				}
			| joined_table
				{
					$$ = (Node *) $1;
				}
			| '(' joined_table ')' alias_clause
				{
					$2->alias = $4;
					$$ = (Node *) $2;
				}
		;


/*
 * It may seem silly to separate joined_table from table_ref, but there is
 * method in SQL's madness: if you don't do it this way you get reduce-
 * reduce conflicts, because it's not clear to the parser generator whether
 * to expect alias_clause after ')' or not.  For the same reason we must
 * treat 'JOIN' and 'join_type JOIN' separately, rather than allowing
 * join_type to expand to empty; if we try it, the parser generator can't
 * figure out when to reduce an empty join_type right after table_ref.
 *
 * Note that a CROSS JOIN is the same as an unqualified
 * INNER JOIN, and an INNER JOIN/ON has the same shape
 * but a qualification expression to limit membership.
 * A NATURAL JOIN implicitly matches column names between
 * tables and the shape is determined by which columns are
 * in common. We'll collect columns during the later transformations.
 */

joined_table:
			'(' joined_table ')'
				{
					$$ = $2;
				}
			| table_ref CROSS JOIN table_ref
				{
					/* CROSS JOIN is same as unqualified inner join */
					JoinExpr *n = makeNode(JoinExpr);
					n->jointype = JOIN_INNER;
					n->isNatural = FALSE;
					n->larg = $1;
					n->rarg = $4;
					n->usingClause = NIL;
					n->quals = NULL;
					$$ = n;
				}
			| table_ref join_type JOIN table_ref join_qual
				{
					JoinExpr *n = makeNode(JoinExpr);
					n->jointype = $2;
					n->isNatural = FALSE;
					n->larg = $1;
					n->rarg = $4;
					if ($5 != NULL && IsA($5, List))
						n->usingClause = (List *) $5; /* USING clause */
					else
						n->quals = $5; /* ON clause */
					$$ = n;
				}
			| table_ref JOIN table_ref join_qual
				{
					/* letting join_type reduce to empty doesn't work */
					JoinExpr *n = makeNode(JoinExpr);
					n->jointype = JOIN_INNER;
					n->isNatural = FALSE;
					n->larg = $1;
					n->rarg = $3;
					if ($4 != NULL && IsA($4, List))
						n->usingClause = (List *) $4; /* USING clause */
					else
						n->quals = $4; /* ON clause */
					$$ = n;
				}
			| table_ref NATURAL join_type JOIN table_ref
				{
					JoinExpr *n = makeNode(JoinExpr);
					n->jointype = $3;
					n->isNatural = TRUE;
					n->larg = $1;
					n->rarg = $5;
					n->usingClause = NIL; /* figure out which columns later... */
					n->quals = NULL; /* fill later */
					$$ = n;
				}
			| table_ref NATURAL JOIN table_ref
				{
					/* letting join_type reduce to empty doesn't work */
					JoinExpr *n = makeNode(JoinExpr);
					n->jointype = JOIN_INNER;
					n->isNatural = TRUE;
					n->larg = $1;
					n->rarg = $4;
					n->usingClause = NIL; /* figure out which columns later... */
					n->quals = NULL; /* fill later */
					$$ = n;
				}
		;

alias_clause:
			AS ColId '(' name_list ')'
				{
					$$ = makeNode(Alias);
					$$->aliasname = $2;
					$$->colnames = $4;
				}
			| AS ColId
				{
					$$ = makeNode(Alias);
					$$->aliasname = $2;
				}
			| ColId '(' name_list ')'
				{
					$$ = makeNode(Alias);
					$$->aliasname = $1;
					$$->colnames = $3;
				}
			| ColId
				{
					$$ = makeNode(Alias);
					$$->aliasname = $1;
				}
		;

opt_alias_clause: alias_clause						{ $$ = $1; }
			| /*EMPTY*/								{ $$ = NULL; }
		;

/*
 * func_alias_clause can include both an Alias and a coldeflist, so we make it
 * return a 2-element list that gets disassembled by calling production.
 */
func_alias_clause:
			alias_clause
				{
					$$ = list_make2($1, NIL);
				}
			| AS '(' TableFuncElementList ')'
				{
					$$ = list_make2(NULL, $3);
				}
			| AS ColId '(' TableFuncElementList ')'
				{
					Alias *a = makeNode(Alias);
					a->aliasname = $2;
					$$ = list_make2(a, $4);
				}
			| ColId '(' TableFuncElementList ')'
				{
					Alias *a = makeNode(Alias);
					a->aliasname = $1;
					$$ = list_make2(a, $3);
				}
			| /*EMPTY*/
				{
					$$ = list_make2(NULL, NIL);
				}
		;

join_type:	FULL join_outer							{ $$ = JOIN_FULL; }
			| LEFT join_outer						{ $$ = JOIN_LEFT; }
			| RIGHT join_outer						{ $$ = JOIN_RIGHT; }
			| INNER_P								{ $$ = JOIN_INNER; }
		;

/* OUTER is just noise... */
join_outer: OUTER_P									{ $$ = NULL; }
			| /*EMPTY*/								{ $$ = NULL; }
		;

/* JOIN qualification clauses
 * Possibilities are:
 *	USING ( column list ) allows only unqualified column names,
 *						  which must match between tables.
 *	ON expr allows more general qualifications.
 *
 * We return USING as a List node, while an ON-expr will not be a List.
 */

join_qual:	USING '(' name_list ')'					{ $$ = (Node *) $3; }
			| ON a_expr								{ $$ = $2; }
		;


relation_expr:
			qualified_name
				{
					/* default inheritance */
					$$ = $1;
					$$->inhOpt = INH_DEFAULT;
					$$->alias = NULL;
				}
			| qualified_name '*'
				{
					/* inheritance query */
					$$ = $1;
					$$->inhOpt = INH_YES;
					$$->alias = NULL;
				}
			| ONLY qualified_name
				{
					/* no inheritance */
					$$ = $2;
					$$->inhOpt = INH_NO;
					$$->alias = NULL;
				}
			| ONLY '(' qualified_name ')'
				{
					/* no inheritance, SQL99-style syntax */
					$$ = $3;
					$$->inhOpt = INH_NO;
					$$->alias = NULL;
				}
		;


relation_expr_list:
			relation_expr							{ $$ = list_make1($1); }
			| relation_expr_list ',' relation_expr	{ $$ = lappend($1, $3); }
		;


/*
 * Given "UPDATE foo set set ...", we have to decide without looking any
 * further ahead whether the first "set" is an alias or the UPDATE's SET
 * keyword.  Since "set" is allowed as a column name both interpretations
 * are feasible.  We resolve the shift/reduce conflict by giving the first
 * relation_expr_opt_alias production a higher precedence than the SET token
 * has, causing the parser to prefer to reduce, in effect assuming that the
 * SET is not an alias.
 */
relation_expr_opt_alias: relation_expr					%prec UMINUS
				{
					$$ = $1;
				}
			| relation_expr ColId
				{
					Alias *alias = makeNode(Alias);
					alias->aliasname = $2;
					$1->alias = alias;
					$$ = $1;
				}
			| relation_expr AS ColId
				{
					Alias *alias = makeNode(Alias);
					alias->aliasname = $3;
					$1->alias = alias;
					$$ = $1;
				}
		;


func_table: func_expr								{ $$ = $1; }
		;


where_clause:
			WHERE a_expr							{ $$ = $2; }
			| /*EMPTY*/								{ $$ = NULL; }
		;

/* variant for UPDATE and DELETE */
where_or_current_clause:
			WHERE a_expr							{ $$ = $2; }
			| WHERE CURRENT_P OF cursor_name
				{
					CurrentOfExpr *n = makeNode(CurrentOfExpr);
					/* cvarno is filled in by parse analysis */
					n->cursor_name = $4;
					n->cursor_param = 0;
					$$ = (Node *) n;
				}
			| /*EMPTY*/								{ $$ = NULL; }
		;


OptTableFuncElementList:
			TableFuncElementList				{ $$ = $1; }
			| /*EMPTY*/							{ $$ = NIL; }
		;

TableFuncElementList:
			TableFuncElement
				{
					$$ = list_make1($1);
				}
			| TableFuncElementList ',' TableFuncElement
				{
					$$ = lappend($1, $3);
				}
		;

TableFuncElement:	ColId Typename opt_collate_clause
				{
					ColumnDef *n = makeNode(ColumnDef);
					n->colname = $1;
					n->typeName = $2;
					n->inhcount = 0;
					n->is_local = true;
					n->is_not_null = false;
					n->is_from_type = false;
					n->storage = 0;
					n->raw_default = NULL;
					n->cooked_default = NULL;
					n->collClause = (CollateClause *) $3;
					n->collOid = InvalidOid;
					n->constraints = NIL;
					$$ = (Node *)n;
				}
		;

/*****************************************************************************
 *
 *	Type syntax
 *		SQL introduces a large amount of type-specific syntax.
 *		Define individual clauses to handle these cases, and use
 *		 the generic case to handle regular type-extensible Postgres syntax.
 *		- thomas 1997-10-10
 *
 *****************************************************************************/

Typename:	SimpleTypename opt_array_bounds
				{
					$$ = $1;
					$$->arrayBounds = $2;
				}
			| SETOF SimpleTypename opt_array_bounds
				{
					$$ = $2;
					$$->arrayBounds = $3;
					$$->setof = TRUE;
				}
			/* SQL standard syntax, currently only one-dimensional */
			| SimpleTypename ARRAY '[' Iconst ']'
				{
					$$ = $1;
					$$->arrayBounds = list_make1(makeInteger($4));
				}
			| SETOF SimpleTypename ARRAY '[' Iconst ']'
				{
					$$ = $2;
					$$->arrayBounds = list_make1(makeInteger($5));
					$$->setof = TRUE;
				}
			| SimpleTypename ARRAY
				{
					$$ = $1;
					$$->arrayBounds = list_make1(makeInteger(-1));
				}
			| SETOF SimpleTypename ARRAY
				{
					$$ = $2;
					$$->arrayBounds = list_make1(makeInteger(-1));
					$$->setof = TRUE;
				}
		;

opt_array_bounds:
			opt_array_bounds '[' ']'
					{  $$ = lappend($1, makeInteger(-1)); }
			| opt_array_bounds '[' Iconst ']'
					{  $$ = lappend($1, makeInteger($3)); }
			| /*EMPTY*/
					{  $$ = NIL; }
		;

SimpleTypename:
			GenericType								{ $$ = $1; }
			| Numeric								{ $$ = $1; }
			| Bit									{ $$ = $1; }
			| Character								{ $$ = $1; }
			| ConstDatetime							{ $$ = $1; }
			| ConstInterval opt_interval
				{
					$$ = $1;
					$$->typmods = $2;
				}
			| ConstInterval '(' Iconst ')' opt_interval
				{
					$$ = $1;
					if ($5 != NIL)
					{
						if (list_length($5) != 1)
							ereport(ERROR,
									(errcode(ERRCODE_SYNTAX_ERROR),
									 errmsg("interval precision specified twice"),
									 parser_errposition(@1)));
						$$->typmods = lappend($5, makeIntConst($3, @3));
					}
					else
						$$->typmods = list_make2(makeIntConst(INTERVAL_FULL_RANGE, -1),
												 makeIntConst($3, @3));
				}
		;

/* We have a separate ConstTypename to allow defaulting fixed-length
 * types such as CHAR() and BIT() to an unspecified length.
 * SQL9x requires that these default to a length of one, but this
 * makes no sense for constructs like CHAR 'hi' and BIT '0101',
 * where there is an obvious better choice to make.
 * Note that ConstInterval is not included here since it must
 * be pushed up higher in the rules to accommodate the postfix
 * options (e.g. INTERVAL '1' YEAR). Likewise, we have to handle
 * the generic-type-name case in AExprConst to avoid premature
 * reduce/reduce conflicts against function names.
 */
ConstTypename:
			Numeric									{ $$ = $1; }
			| ConstBit								{ $$ = $1; }
			| ConstCharacter						{ $$ = $1; }
			| ConstDatetime							{ $$ = $1; }
		;

/*
 * GenericType covers all type names that don't have special syntax mandated
 * by the standard, including qualified names.  We also allow type modifiers.
 * To avoid parsing conflicts against function invocations, the modifiers
 * have to be shown as expr_list here, but parse analysis will only accept
 * constants for them.
 */
GenericType:
			type_function_name opt_type_modifiers
				{
					$$ = makeTypeName($1);
					$$->typmods = $2;
					$$->location = @1;
				}
			| type_function_name attrs opt_type_modifiers
				{
					$$ = makeTypeNameFromNameList(lcons(makeString($1), $2));
					$$->typmods = $3;
					$$->location = @1;
				}
		;

opt_type_modifiers: '(' expr_list ')'				{ $$ = $2; }
					| /* EMPTY */					{ $$ = NIL; }
		;

/*
 * SQL numeric data types
 */
Numeric:	INT_P
				{
					$$ = SystemTypeName("int4");
					$$->location = @1;
				}
			| INTEGER
				{
					$$ = SystemTypeName("int4");
					$$->location = @1;
				}
			| SMALLINT
				{
					$$ = SystemTypeName("int2");
					$$->location = @1;
				}
			| BIGINT
				{
					$$ = SystemTypeName("int8");
					$$->location = @1;
				}
			| REAL
				{
					$$ = SystemTypeName("float4");
					$$->location = @1;
				}
			| FLOAT_P opt_float
				{
					$$ = $2;
					$$->location = @1;
				}
			| DOUBLE_P PRECISION
				{
					$$ = SystemTypeName("float8");
					$$->location = @1;
				}
			| DECIMAL_P opt_type_modifiers
				{
					$$ = SystemTypeName("numeric");
					$$->typmods = $2;
					$$->location = @1;
				}
			| DEC opt_type_modifiers
				{
					$$ = SystemTypeName("numeric");
					$$->typmods = $2;
					$$->location = @1;
				}
			| NUMERIC opt_type_modifiers
				{
					$$ = SystemTypeName("numeric");
					$$->typmods = $2;
					$$->location = @1;
				}
			| BOOLEAN_P
				{
					$$ = SystemTypeName("bool");
					$$->location = @1;
				}
		;

opt_float:	'(' Iconst ')'
				{
					/*
					 * Check FLOAT() precision limits assuming IEEE floating
					 * types - thomas 1997-09-18
					 */
					if ($2 < 1)
						ereport(ERROR,
								(errcode(ERRCODE_INVALID_PARAMETER_VALUE),
								 errmsg("precision for type float must be at least 1 bit"),
								 parser_errposition(@2)));
					else if ($2 <= 24)
						$$ = SystemTypeName("float4");
					else if ($2 <= 53)
						$$ = SystemTypeName("float8");
					else
						ereport(ERROR,
								(errcode(ERRCODE_INVALID_PARAMETER_VALUE),
								 errmsg("precision for type float must be less than 54 bits"),
								 parser_errposition(@2)));
				}
			| /*EMPTY*/
				{
					$$ = SystemTypeName("float8");
				}
		;

/*
 * SQL bit-field data types
 * The following implements BIT() and BIT VARYING().
 */
Bit:		BitWithLength
				{
					$$ = $1;
				}
			| BitWithoutLength
				{
					$$ = $1;
				}
		;

/* ConstBit is like Bit except "BIT" defaults to unspecified length */
/* See notes for ConstCharacter, which addresses same issue for "CHAR" */
ConstBit:	BitWithLength
				{
					$$ = $1;
				}
			| BitWithoutLength
				{
					$$ = $1;
					$$->typmods = NIL;
				}
		;

BitWithLength:
			BIT opt_varying '(' expr_list ')'
				{
					char *typname;

					typname = $2 ? "varbit" : "bit";
					$$ = SystemTypeName(typname);
					$$->typmods = $4;
					$$->location = @1;
				}
		;

BitWithoutLength:
			BIT opt_varying
				{
					/* bit defaults to bit(1), varbit to no limit */
					if ($2)
					{
						$$ = SystemTypeName("varbit");
					}
					else
					{
						$$ = SystemTypeName("bit");
						$$->typmods = list_make1(makeIntConst(1, -1));
					}
					$$->location = @1;
				}
		;


/*
 * SQL character data types
 * The following implements CHAR() and VARCHAR().
 */
Character:  CharacterWithLength
				{
					$$ = $1;
				}
			| CharacterWithoutLength
				{
					$$ = $1;
				}
		;

ConstCharacter:  CharacterWithLength
				{
					$$ = $1;
				}
			| CharacterWithoutLength
				{
					/* Length was not specified so allow to be unrestricted.
					 * This handles problems with fixed-length (bpchar) strings
					 * which in column definitions must default to a length
					 * of one, but should not be constrained if the length
					 * was not specified.
					 */
					$$ = $1;
					$$->typmods = NIL;
				}
		;

CharacterWithLength:  character '(' Iconst ')' opt_charset
				{
					if (($5 != NULL) && (strcmp($5, "sql_text") != 0))
					{
						char *type;

						type = palloc(strlen($1) + 1 + strlen($5) + 1);
						strcpy(type, $1);
						strcat(type, "_");
						strcat(type, $5);
						$1 = type;
					}

					$$ = SystemTypeName($1);
					$$->typmods = list_make1(makeIntConst($3, @3));
					$$->location = @1;
				}
		;

CharacterWithoutLength:	 character opt_charset
				{
					if (($2 != NULL) && (strcmp($2, "sql_text") != 0))
					{
						char *type;

						type = palloc(strlen($1) + 1 + strlen($2) + 1);
						strcpy(type, $1);
						strcat(type, "_");
						strcat(type, $2);
						$1 = type;
					}

					$$ = SystemTypeName($1);

					/* char defaults to char(1), varchar to no limit */
					if (strcmp($1, "bpchar") == 0)
						$$->typmods = list_make1(makeIntConst(1, -1));

					$$->location = @1;
				}
		;

character:	CHARACTER opt_varying
										{ $$ = $2 ? "varchar": "bpchar"; }
			| CHAR_P opt_varying
										{ $$ = $2 ? "varchar": "bpchar"; }
			| VARCHAR
										{ $$ = "varchar"; }
			| NATIONAL CHARACTER opt_varying
										{ $$ = $3 ? "varchar": "bpchar"; }
			| NATIONAL CHAR_P opt_varying
										{ $$ = $3 ? "varchar": "bpchar"; }
			| NCHAR opt_varying
										{ $$ = $2 ? "varchar": "bpchar"; }
		;

opt_varying:
			VARYING									{ $$ = TRUE; }
			| /*EMPTY*/								{ $$ = FALSE; }
		;

opt_charset:
			CHARACTER SET ColId						{ $$ = $3; }
			| /*EMPTY*/								{ $$ = NULL; }
		;

/*
 * SQL date/time types
 */
ConstDatetime:
			TIMESTAMP '(' Iconst ')' opt_timezone
				{
					if ($5)
						$$ = SystemTypeName("timestamptz");
					else
						$$ = SystemTypeName("timestamp");
					$$->typmods = list_make1(makeIntConst($3, @3));
					$$->location = @1;
				}
			| TIMESTAMP opt_timezone
				{
					if ($2)
						$$ = SystemTypeName("timestamptz");
					else
						$$ = SystemTypeName("timestamp");
					$$->location = @1;
				}
			| TIME '(' Iconst ')' opt_timezone
				{
					if ($5)
						$$ = SystemTypeName("timetz");
					else
						$$ = SystemTypeName("time");
					$$->typmods = list_make1(makeIntConst($3, @3));
					$$->location = @1;
				}
			| TIME opt_timezone
				{
					if ($2)
						$$ = SystemTypeName("timetz");
					else
						$$ = SystemTypeName("time");
					$$->location = @1;
				}
		;

ConstInterval:
			INTERVAL
				{
					$$ = SystemTypeName("interval");
					$$->location = @1;
				}
		;

opt_timezone:
			WITH_TIME ZONE							{ $$ = TRUE; }
			| WITHOUT TIME ZONE						{ $$ = FALSE; }
			| /*EMPTY*/								{ $$ = FALSE; }
		;

opt_interval:
			YEAR_P
				{ $$ = list_make1(makeIntConst(INTERVAL_MASK(YEAR), @1)); }
			| MONTH_P
				{ $$ = list_make1(makeIntConst(INTERVAL_MASK(MONTH), @1)); }
			| DAY_P
				{ $$ = list_make1(makeIntConst(INTERVAL_MASK(DAY), @1)); }
			| HOUR_P
				{ $$ = list_make1(makeIntConst(INTERVAL_MASK(HOUR), @1)); }
			| MINUTE_P
				{ $$ = list_make1(makeIntConst(INTERVAL_MASK(MINUTE), @1)); }
			| interval_second
				{ $$ = $1; }
			| YEAR_P TO MONTH_P
				{
					$$ = list_make1(makeIntConst(INTERVAL_MASK(YEAR) |
												 INTERVAL_MASK(MONTH), @1));
				}
			| DAY_P TO HOUR_P
				{
					$$ = list_make1(makeIntConst(INTERVAL_MASK(DAY) |
												 INTERVAL_MASK(HOUR), @1));
				}
			| DAY_P TO MINUTE_P
				{
					$$ = list_make1(makeIntConst(INTERVAL_MASK(DAY) |
												 INTERVAL_MASK(HOUR) |
												 INTERVAL_MASK(MINUTE), @1));
				}
			| DAY_P TO interval_second
				{
					$$ = $3;
					linitial($$) = makeIntConst(INTERVAL_MASK(DAY) |
												INTERVAL_MASK(HOUR) |
												INTERVAL_MASK(MINUTE) |
												INTERVAL_MASK(SECOND), @1);
				}
			| HOUR_P TO MINUTE_P
				{
					$$ = list_make1(makeIntConst(INTERVAL_MASK(HOUR) |
												 INTERVAL_MASK(MINUTE), @1));
				}
			| HOUR_P TO interval_second
				{
					$$ = $3;
					linitial($$) = makeIntConst(INTERVAL_MASK(HOUR) |
												INTERVAL_MASK(MINUTE) |
												INTERVAL_MASK(SECOND), @1);
				}
			| MINUTE_P TO interval_second
				{
					$$ = $3;
					linitial($$) = makeIntConst(INTERVAL_MASK(MINUTE) |
												INTERVAL_MASK(SECOND), @1);
				}
			| /*EMPTY*/
				{ $$ = NIL; }
		;

interval_second:
			SECOND_P
				{
					$$ = list_make1(makeIntConst(INTERVAL_MASK(SECOND), @1));
				}
			| SECOND_P '(' Iconst ')'
				{
					$$ = list_make2(makeIntConst(INTERVAL_MASK(SECOND), @1),
									makeIntConst($3, @3));
				}
		;


/*****************************************************************************
 *
 *	expression grammar
 *
 *****************************************************************************/

/*
 * General expressions
 * This is the heart of the expression syntax.
 *
 * We have two expression types: a_expr is the unrestricted kind, and
 * b_expr is a subset that must be used in some places to avoid shift/reduce
 * conflicts.  For example, we can't do BETWEEN as "BETWEEN a_expr AND a_expr"
 * because that use of AND conflicts with AND as a boolean operator.  So,
 * b_expr is used in BETWEEN and we remove boolean keywords from b_expr.
 *
 * Note that '(' a_expr ')' is a b_expr, so an unrestricted expression can
 * always be used by surrounding it with parens.
 *
 * c_expr is all the productions that are common to a_expr and b_expr;
 * it's factored out just to eliminate redundant coding.
 */
a_expr:		c_expr									{ $$ = $1; }
			| a_expr TYPECAST Typename
					{ $$ = makeTypeCast($1, $3, @2); }
			| a_expr COLLATE any_name
				{
					CollateClause *n = makeNode(CollateClause);
					n->arg = $1;
					n->collname = $3;
					n->location = @2;
					$$ = (Node *) n;
				}
			| a_expr AT TIME ZONE a_expr			%prec AT
				{
					FuncCall *n = makeNode(FuncCall);
					n->funcname = SystemFuncName("timezone");
					n->args = list_make2($5, $1);
					n->agg_order = NIL;
					n->agg_star = FALSE;
					n->agg_distinct = FALSE;
					n->func_variadic = FALSE;
					n->over = NULL;
					n->location = @2;
					$$ = (Node *) n;
				}
		/*
		 * These operators must be called out explicitly in order to make use
		 * of bison's automatic operator-precedence handling.  All other
		 * operator names are handled by the generic productions using "Op",
		 * below; and all those operators will have the same precedence.
		 *
		 * If you add more explicitly-known operators, be sure to add them
		 * also to b_expr and to the MathOp list above.
		 */
			| '+' a_expr					%prec UMINUS
				{ $$ = (Node *) makeSimpleA_Expr(AEXPR_OP, "+", NULL, $2, @1); }
			| '-' a_expr					%prec UMINUS
				{ $$ = doNegate($2, @1); }
			| a_expr '+' a_expr
				{ $$ = (Node *) makeSimpleA_Expr(AEXPR_OP, "+", $1, $3, @2); }
			| a_expr '-' a_expr
				{ $$ = (Node *) makeSimpleA_Expr(AEXPR_OP, "-", $1, $3, @2); }
			| a_expr '*' a_expr
				{ $$ = (Node *) makeSimpleA_Expr(AEXPR_OP, "*", $1, $3, @2); }
			| a_expr '/' a_expr
				{ $$ = (Node *) makeSimpleA_Expr(AEXPR_OP, "/", $1, $3, @2); }
			| a_expr '%' a_expr
				{ $$ = (Node *) makeSimpleA_Expr(AEXPR_OP, "%", $1, $3, @2); }
			| a_expr '^' a_expr
				{ $$ = (Node *) makeSimpleA_Expr(AEXPR_OP, "^", $1, $3, @2); }
			| a_expr '<' a_expr
				{ $$ = (Node *) makeSimpleA_Expr(AEXPR_OP, "<", $1, $3, @2); }
			| a_expr '>' a_expr
				{ $$ = (Node *) makeSimpleA_Expr(AEXPR_OP, ">", $1, $3, @2); }
			| a_expr '=' a_expr
				{ $$ = (Node *) makeSimpleA_Expr(AEXPR_OP, "=", $1, $3, @2); }

			| a_expr qual_Op a_expr				%prec Op
				{ $$ = (Node *) makeA_Expr(AEXPR_OP, $2, $1, $3, @2); }
			| qual_Op a_expr					%prec Op
				{ $$ = (Node *) makeA_Expr(AEXPR_OP, $1, NULL, $2, @1); }
			| a_expr qual_Op					%prec POSTFIXOP
				{ $$ = (Node *) makeA_Expr(AEXPR_OP, $2, $1, NULL, @2); }

			| a_expr AND a_expr
				{ $$ = (Node *) makeA_Expr(AEXPR_AND, NIL, $1, $3, @2); }
			| a_expr OR a_expr
				{ $$ = (Node *) makeA_Expr(AEXPR_OR, NIL, $1, $3, @2); }
			| NOT a_expr
				{ $$ = (Node *) makeA_Expr(AEXPR_NOT, NIL, NULL, $2, @1); }

			| a_expr LIKE a_expr
				{ $$ = (Node *) makeSimpleA_Expr(AEXPR_OP, "~~", $1, $3, @2); }
			| a_expr LIKE a_expr ESCAPE a_expr
				{
					FuncCall *n = makeNode(FuncCall);
					n->funcname = SystemFuncName("like_escape");
					n->args = list_make2($3, $5);
					n->agg_order = NIL;
					n->agg_star = FALSE;
					n->agg_distinct = FALSE;
					n->func_variadic = FALSE;
					n->over = NULL;
					n->location = @2;
					$$ = (Node *) makeSimpleA_Expr(AEXPR_OP, "~~", $1, (Node *) n, @2);
				}
			| a_expr NOT LIKE a_expr
				{ $$ = (Node *) makeSimpleA_Expr(AEXPR_OP, "!~~", $1, $4, @2); }
			| a_expr NOT LIKE a_expr ESCAPE a_expr
				{
					FuncCall *n = makeNode(FuncCall);
					n->funcname = SystemFuncName("like_escape");
					n->args = list_make2($4, $6);
					n->agg_order = NIL;
					n->agg_star = FALSE;
					n->agg_distinct = FALSE;
					n->func_variadic = FALSE;
					n->over = NULL;
					n->location = @2;
					$$ = (Node *) makeSimpleA_Expr(AEXPR_OP, "!~~", $1, (Node *) n, @2);
				}
			| a_expr ILIKE a_expr
				{ $$ = (Node *) makeSimpleA_Expr(AEXPR_OP, "~~*", $1, $3, @2); }
			| a_expr ILIKE a_expr ESCAPE a_expr
				{
					FuncCall *n = makeNode(FuncCall);
					n->funcname = SystemFuncName("like_escape");
					n->args = list_make2($3, $5);
					n->agg_order = NIL;
					n->agg_star = FALSE;
					n->agg_distinct = FALSE;
					n->func_variadic = FALSE;
					n->over = NULL;
					n->location = @2;
					$$ = (Node *) makeSimpleA_Expr(AEXPR_OP, "~~*", $1, (Node *) n, @2);
				}
			| a_expr NOT ILIKE a_expr
				{ $$ = (Node *) makeSimpleA_Expr(AEXPR_OP, "!~~*", $1, $4, @2); }
			| a_expr NOT ILIKE a_expr ESCAPE a_expr
				{
					FuncCall *n = makeNode(FuncCall);
					n->funcname = SystemFuncName("like_escape");
					n->args = list_make2($4, $6);
					n->agg_order = NIL;
					n->agg_star = FALSE;
					n->agg_distinct = FALSE;
					n->func_variadic = FALSE;
					n->over = NULL;
					n->location = @2;
					$$ = (Node *) makeSimpleA_Expr(AEXPR_OP, "!~~*", $1, (Node *) n, @2);
				}

			| a_expr SIMILAR TO a_expr				%prec SIMILAR
				{
					FuncCall *n = makeNode(FuncCall);
					n->funcname = SystemFuncName("similar_escape");
					n->args = list_make2($4, makeNullAConst(-1));
					n->agg_order = NIL;
					n->agg_star = FALSE;
					n->agg_distinct = FALSE;
					n->func_variadic = FALSE;
					n->over = NULL;
					n->location = @2;
					$$ = (Node *) makeSimpleA_Expr(AEXPR_OP, "~", $1, (Node *) n, @2);
				}
			| a_expr SIMILAR TO a_expr ESCAPE a_expr
				{
					FuncCall *n = makeNode(FuncCall);
					n->funcname = SystemFuncName("similar_escape");
					n->args = list_make2($4, $6);
					n->agg_order = NIL;
					n->agg_star = FALSE;
					n->agg_distinct = FALSE;
					n->func_variadic = FALSE;
					n->over = NULL;
					n->location = @2;
					$$ = (Node *) makeSimpleA_Expr(AEXPR_OP, "~", $1, (Node *) n, @2);
				}
			| a_expr NOT SIMILAR TO a_expr			%prec SIMILAR
				{
					FuncCall *n = makeNode(FuncCall);
					n->funcname = SystemFuncName("similar_escape");
					n->args = list_make2($5, makeNullAConst(-1));
					n->agg_order = NIL;
					n->agg_star = FALSE;
					n->agg_distinct = FALSE;
					n->func_variadic = FALSE;
					n->over = NULL;
					n->location = @2;
					$$ = (Node *) makeSimpleA_Expr(AEXPR_OP, "!~", $1, (Node *) n, @2);
				}
			| a_expr NOT SIMILAR TO a_expr ESCAPE a_expr
				{
					FuncCall *n = makeNode(FuncCall);
					n->funcname = SystemFuncName("similar_escape");
					n->args = list_make2($5, $7);
					n->agg_order = NIL;
					n->agg_star = FALSE;
					n->agg_distinct = FALSE;
					n->func_variadic = FALSE;
					n->over = NULL;
					n->location = @2;
					$$ = (Node *) makeSimpleA_Expr(AEXPR_OP, "!~", $1, (Node *) n, @2);
				}

			/* NullTest clause
			 * Define SQL-style Null test clause.
			 * Allow two forms described in the standard:
			 *	a IS NULL
			 *	a IS NOT NULL
			 * Allow two SQL extensions
			 *	a ISNULL
			 *	a NOTNULL
			 */
			| a_expr IS NULL_P							%prec IS
				{
					NullTest *n = makeNode(NullTest);
					n->arg = (Expr *) $1;
					n->nulltesttype = IS_NULL;
					$$ = (Node *)n;
				}
			| a_expr ISNULL
				{
					NullTest *n = makeNode(NullTest);
					n->arg = (Expr *) $1;
					n->nulltesttype = IS_NULL;
					$$ = (Node *)n;
				}
			| a_expr IS NOT NULL_P						%prec IS
				{
					NullTest *n = makeNode(NullTest);
					n->arg = (Expr *) $1;
					n->nulltesttype = IS_NOT_NULL;
					$$ = (Node *)n;
				}
			| a_expr NOTNULL
				{
					NullTest *n = makeNode(NullTest);
					n->arg = (Expr *) $1;
					n->nulltesttype = IS_NOT_NULL;
					$$ = (Node *)n;
				}
			| row OVERLAPS row
				{
					$$ = (Node *)makeOverlaps($1, $3, @2, yyscanner);
				}
			| a_expr IS TRUE_P							%prec IS
				{
					BooleanTest *b = makeNode(BooleanTest);
					b->arg = (Expr *) $1;
					b->booltesttype = IS_TRUE;
					$$ = (Node *)b;
				}
			| a_expr IS NOT TRUE_P						%prec IS
				{
					BooleanTest *b = makeNode(BooleanTest);
					b->arg = (Expr *) $1;
					b->booltesttype = IS_NOT_TRUE;
					$$ = (Node *)b;
				}
			| a_expr IS FALSE_P							%prec IS
				{
					BooleanTest *b = makeNode(BooleanTest);
					b->arg = (Expr *) $1;
					b->booltesttype = IS_FALSE;
					$$ = (Node *)b;
				}
			| a_expr IS NOT FALSE_P						%prec IS
				{
					BooleanTest *b = makeNode(BooleanTest);
					b->arg = (Expr *) $1;
					b->booltesttype = IS_NOT_FALSE;
					$$ = (Node *)b;
				}
			| a_expr IS UNKNOWN							%prec IS
				{
					BooleanTest *b = makeNode(BooleanTest);
					b->arg = (Expr *) $1;
					b->booltesttype = IS_UNKNOWN;
					$$ = (Node *)b;
				}
			| a_expr IS NOT UNKNOWN						%prec IS
				{
					BooleanTest *b = makeNode(BooleanTest);
					b->arg = (Expr *) $1;
					b->booltesttype = IS_NOT_UNKNOWN;
					$$ = (Node *)b;
				}
			| a_expr IS DISTINCT FROM a_expr			%prec IS
				{
					$$ = (Node *) makeSimpleA_Expr(AEXPR_DISTINCT, "=", $1, $5, @2);
				}
			| a_expr IS NOT DISTINCT FROM a_expr		%prec IS
				{
					$$ = (Node *) makeA_Expr(AEXPR_NOT, NIL, NULL,
									(Node *) makeSimpleA_Expr(AEXPR_DISTINCT,
															  "=", $1, $6, @2),
											 @2);

				}
			| a_expr IS OF '(' type_list ')'			%prec IS
				{
					$$ = (Node *) makeSimpleA_Expr(AEXPR_OF, "=", $1, (Node *) $5, @2);
				}
			| a_expr IS NOT OF '(' type_list ')'		%prec IS
				{
					$$ = (Node *) makeSimpleA_Expr(AEXPR_OF, "<>", $1, (Node *) $6, @2);
				}
			/*
			 *	Ideally we would not use hard-wired operators below but
			 *	instead use opclasses.  However, mixed data types and other
			 *	issues make this difficult:
			 *	http://archives.postgresql.org/pgsql-hackers/2008-08/msg01142.php
			 */
			| a_expr BETWEEN opt_asymmetric b_expr AND b_expr		%prec BETWEEN
				{
					$$ = (Node *) makeA_Expr(AEXPR_AND, NIL,
						(Node *) makeSimpleA_Expr(AEXPR_OP, ">=", $1, $4, @2),
						(Node *) makeSimpleA_Expr(AEXPR_OP, "<=", $1, $6, @2),
											 @2);
				}
			| a_expr NOT BETWEEN opt_asymmetric b_expr AND b_expr	%prec BETWEEN
				{
					$$ = (Node *) makeA_Expr(AEXPR_OR, NIL,
						(Node *) makeSimpleA_Expr(AEXPR_OP, "<", $1, $5, @2),
						(Node *) makeSimpleA_Expr(AEXPR_OP, ">", $1, $7, @2),
											 @2);
				}
			| a_expr BETWEEN SYMMETRIC b_expr AND b_expr			%prec BETWEEN
				{
					$$ = (Node *) makeA_Expr(AEXPR_OR, NIL,
						(Node *) makeA_Expr(AEXPR_AND, NIL,
							(Node *) makeSimpleA_Expr(AEXPR_OP, ">=", $1, $4, @2),
							(Node *) makeSimpleA_Expr(AEXPR_OP, "<=", $1, $6, @2),
											@2),
						(Node *) makeA_Expr(AEXPR_AND, NIL,
							(Node *) makeSimpleA_Expr(AEXPR_OP, ">=", $1, $6, @2),
							(Node *) makeSimpleA_Expr(AEXPR_OP, "<=", $1, $4, @2),
											@2),
											 @2);
				}
			| a_expr NOT BETWEEN SYMMETRIC b_expr AND b_expr		%prec BETWEEN
				{
					$$ = (Node *) makeA_Expr(AEXPR_AND, NIL,
						(Node *) makeA_Expr(AEXPR_OR, NIL,
							(Node *) makeSimpleA_Expr(AEXPR_OP, "<", $1, $5, @2),
							(Node *) makeSimpleA_Expr(AEXPR_OP, ">", $1, $7, @2),
											@2),
						(Node *) makeA_Expr(AEXPR_OR, NIL,
							(Node *) makeSimpleA_Expr(AEXPR_OP, "<", $1, $7, @2),
							(Node *) makeSimpleA_Expr(AEXPR_OP, ">", $1, $5, @2),
											@2),
											 @2);
				}
			| a_expr IN_P in_expr
				{
					/* in_expr returns a SubLink or a list of a_exprs */
					if (IsA($3, SubLink))
					{
						/* generate foo = ANY (subquery) */
						SubLink *n = (SubLink *) $3;
						n->subLinkType = ANY_SUBLINK;
						n->testexpr = $1;
						n->operName = list_make1(makeString("="));
						n->location = @2;
						$$ = (Node *)n;
					}
					else
					{
						/* generate scalar IN expression */
						$$ = (Node *) makeSimpleA_Expr(AEXPR_IN, "=", $1, $3, @2);
					}
				}
			| a_expr NOT IN_P in_expr
				{
					/* in_expr returns a SubLink or a list of a_exprs */
					if (IsA($4, SubLink))
					{
						/* generate NOT (foo = ANY (subquery)) */
						/* Make an = ANY node */
						SubLink *n = (SubLink *) $4;
						n->subLinkType = ANY_SUBLINK;
						n->testexpr = $1;
						n->operName = list_make1(makeString("="));
						n->location = @3;
						/* Stick a NOT on top */
						$$ = (Node *) makeA_Expr(AEXPR_NOT, NIL, NULL, (Node *) n, @2);
					}
					else
					{
						/* generate scalar NOT IN expression */
						$$ = (Node *) makeSimpleA_Expr(AEXPR_IN, "<>", $1, $4, @2);
					}
				}
			| a_expr subquery_Op sub_type select_with_parens	%prec Op
				{
					SubLink *n = makeNode(SubLink);
					n->subLinkType = $3;
					n->testexpr = $1;
					n->operName = $2;
					n->subselect = $4;
					n->location = @2;
					$$ = (Node *)n;
				}
			| a_expr subquery_Op sub_type '(' a_expr ')'		%prec Op
				{
					if ($3 == ANY_SUBLINK)
						$$ = (Node *) makeA_Expr(AEXPR_OP_ANY, $2, $1, $5, @2);
					else
						$$ = (Node *) makeA_Expr(AEXPR_OP_ALL, $2, $1, $5, @2);
				}
			| UNIQUE select_with_parens
				{
					/* Not sure how to get rid of the parentheses
					 * but there are lots of shift/reduce errors without them.
					 *
					 * Should be able to implement this by plopping the entire
					 * select into a node, then transforming the target expressions
					 * from whatever they are into count(*), and testing the
					 * entire result equal to one.
					 * But, will probably implement a separate node in the executor.
					 */
					ereport(ERROR,
							(errcode(ERRCODE_FEATURE_NOT_SUPPORTED),
							 errmsg("UNIQUE predicate is not yet implemented"),
							 parser_errposition(@1)));
				}
			| a_expr IS DOCUMENT_P					%prec IS
				{
					$$ = makeXmlExpr(IS_DOCUMENT, NULL, NIL,
									 list_make1($1), @2);
				}
			| a_expr IS NOT DOCUMENT_P				%prec IS
				{
					$$ = (Node *) makeA_Expr(AEXPR_NOT, NIL, NULL,
											 makeXmlExpr(IS_DOCUMENT, NULL, NIL,
														 list_make1($1), @2),
											 @2);
				}
		;

/*
 * Restricted expressions
 *
 * b_expr is a subset of the complete expression syntax defined by a_expr.
 *
 * Presently, AND, NOT, IS, and IN are the a_expr keywords that would
 * cause trouble in the places where b_expr is used.  For simplicity, we
 * just eliminate all the boolean-keyword-operator productions from b_expr.
 */
b_expr:		c_expr
				{ $$ = $1; }
			| b_expr TYPECAST Typename
				{ $$ = makeTypeCast($1, $3, @2); }
			| '+' b_expr					%prec UMINUS
				{ $$ = (Node *) makeSimpleA_Expr(AEXPR_OP, "+", NULL, $2, @1); }
			| '-' b_expr					%prec UMINUS
				{ $$ = doNegate($2, @1); }
			| b_expr '+' b_expr
				{ $$ = (Node *) makeSimpleA_Expr(AEXPR_OP, "+", $1, $3, @2); }
			| b_expr '-' b_expr
				{ $$ = (Node *) makeSimpleA_Expr(AEXPR_OP, "-", $1, $3, @2); }
			| b_expr '*' b_expr
				{ $$ = (Node *) makeSimpleA_Expr(AEXPR_OP, "*", $1, $3, @2); }
			| b_expr '/' b_expr
				{ $$ = (Node *) makeSimpleA_Expr(AEXPR_OP, "/", $1, $3, @2); }
			| b_expr '%' b_expr
				{ $$ = (Node *) makeSimpleA_Expr(AEXPR_OP, "%", $1, $3, @2); }
			| b_expr '^' b_expr
				{ $$ = (Node *) makeSimpleA_Expr(AEXPR_OP, "^", $1, $3, @2); }
			| b_expr '<' b_expr
				{ $$ = (Node *) makeSimpleA_Expr(AEXPR_OP, "<", $1, $3, @2); }
			| b_expr '>' b_expr
				{ $$ = (Node *) makeSimpleA_Expr(AEXPR_OP, ">", $1, $3, @2); }
			| b_expr '=' b_expr
				{ $$ = (Node *) makeSimpleA_Expr(AEXPR_OP, "=", $1, $3, @2); }
			| b_expr qual_Op b_expr				%prec Op
				{ $$ = (Node *) makeA_Expr(AEXPR_OP, $2, $1, $3, @2); }
			| qual_Op b_expr					%prec Op
				{ $$ = (Node *) makeA_Expr(AEXPR_OP, $1, NULL, $2, @1); }
			| b_expr qual_Op					%prec POSTFIXOP
				{ $$ = (Node *) makeA_Expr(AEXPR_OP, $2, $1, NULL, @2); }
			| b_expr IS DISTINCT FROM b_expr		%prec IS
				{
					$$ = (Node *) makeSimpleA_Expr(AEXPR_DISTINCT, "=", $1, $5, @2);
				}
			| b_expr IS NOT DISTINCT FROM b_expr	%prec IS
				{
					$$ = (Node *) makeA_Expr(AEXPR_NOT, NIL,
						NULL, (Node *) makeSimpleA_Expr(AEXPR_DISTINCT, "=", $1, $6, @2), @2);
				}
			| b_expr IS OF '(' type_list ')'		%prec IS
				{
					$$ = (Node *) makeSimpleA_Expr(AEXPR_OF, "=", $1, (Node *) $5, @2);
				}
			| b_expr IS NOT OF '(' type_list ')'	%prec IS
				{
					$$ = (Node *) makeSimpleA_Expr(AEXPR_OF, "<>", $1, (Node *) $6, @2);
				}
			| b_expr IS DOCUMENT_P					%prec IS
				{
					$$ = makeXmlExpr(IS_DOCUMENT, NULL, NIL,
									 list_make1($1), @2);
				}
			| b_expr IS NOT DOCUMENT_P				%prec IS
				{
					$$ = (Node *) makeA_Expr(AEXPR_NOT, NIL, NULL,
											 makeXmlExpr(IS_DOCUMENT, NULL, NIL,
														 list_make1($1), @2),
											 @2);
				}
		;

/*
 * Productions that can be used in both a_expr and b_expr.
 *
 * Note: productions that refer recursively to a_expr or b_expr mostly
 * cannot appear here.	However, it's OK to refer to a_exprs that occur
 * inside parentheses, such as function arguments; that cannot introduce
 * ambiguity to the b_expr syntax.
 */
c_expr:		columnref								{ $$ = $1; }
			| AexprConst							{ $$ = $1; }
			| PARAM opt_indirection
				{
					ParamRef *p = makeNode(ParamRef);
					p->number = $1;
					p->location = @1;
					if ($2)
					{
						A_Indirection *n = makeNode(A_Indirection);
						n->arg = (Node *) p;
						n->indirection = check_indirection($2, yyscanner);
						$$ = (Node *) n;
					}
					else
						$$ = (Node *) p;
				}
			| '(' a_expr ')' opt_indirection
				{
					if ($4)
					{
						A_Indirection *n = makeNode(A_Indirection);
						n->arg = $2;
						n->indirection = check_indirection($4, yyscanner);
						$$ = (Node *)n;
					}
					else
						$$ = $2;
				}
			| case_expr
				{ $$ = $1; }
			| func_expr
				{ $$ = $1; }
			| select_with_parens			%prec UMINUS
				{
					SubLink *n = makeNode(SubLink);
					n->subLinkType = EXPR_SUBLINK;
					n->testexpr = NULL;
					n->operName = NIL;
					n->subselect = $1;
					n->location = @1;
					$$ = (Node *)n;
				}
			| select_with_parens indirection
				{
					/*
					 * Because the select_with_parens nonterminal is designed
					 * to "eat" as many levels of parens as possible, the
					 * '(' a_expr ')' opt_indirection production above will
					 * fail to match a sub-SELECT with indirection decoration;
					 * the sub-SELECT won't be regarded as an a_expr as long
					 * as there are parens around it.  To support applying
					 * subscripting or field selection to a sub-SELECT result,
					 * we need this redundant-looking production.
					 */
					SubLink *n = makeNode(SubLink);
					A_Indirection *a = makeNode(A_Indirection);
					n->subLinkType = EXPR_SUBLINK;
					n->testexpr = NULL;
					n->operName = NIL;
					n->subselect = $1;
					n->location = @1;
					a->arg = (Node *)n;
					a->indirection = check_indirection($2, yyscanner);
					$$ = (Node *)a;
				}
			| EXISTS select_with_parens
				{
					SubLink *n = makeNode(SubLink);
					n->subLinkType = EXISTS_SUBLINK;
					n->testexpr = NULL;
					n->operName = NIL;
					n->subselect = $2;
					n->location = @1;
					$$ = (Node *)n;
				}
			| ARRAY select_with_parens
				{
					SubLink *n = makeNode(SubLink);
					n->subLinkType = ARRAY_SUBLINK;
					n->testexpr = NULL;
					n->operName = NIL;
					n->subselect = $2;
					n->location = @1;
					$$ = (Node *)n;
				}
			| ARRAY array_expr
				{
					A_ArrayExpr *n = (A_ArrayExpr *) $2;
					Assert(IsA(n, A_ArrayExpr));
					/* point outermost A_ArrayExpr to the ARRAY keyword */
					n->location = @1;
					$$ = (Node *)n;
				}
			| row
				{
					RowExpr *r = makeNode(RowExpr);
					r->args = $1;
					r->row_typeid = InvalidOid;	/* not analyzed yet */
					r->colnames = NIL;	/* to be filled in during analysis */
					r->location = @1;
					$$ = (Node *)r;
				}
		;

/*
 * func_expr is split out from c_expr just so that we have a classification
 * for "everything that is a function call or looks like one".  This isn't
 * very important, but it saves us having to document which variants are
 * legal in the backwards-compatible functional-index syntax for CREATE INDEX.
 * (Note that many of the special SQL functions wouldn't actually make any
 * sense as functional index entries, but we ignore that consideration here.)
 */
func_expr:	func_name '(' ')' within_group_clause filter_clause over_clause
				{
					FuncCall *n = makeNode(FuncCall);
					n->funcname = $1;
					n->args = NIL;
					n->agg_order = $4;
					n->agg_star = FALSE;
					n->agg_distinct = FALSE;
					n->func_variadic = FALSE;
					n->has_within_group = $4 ? TRUE: FALSE;
					n->agg_filter = $5;
					n->over = $6;
					n->location = @1;
					$$ = (Node *)n;
				}
			| func_name '(' func_arg_list ')' within_group_clause filter_clause over_clause
				{
					FuncCall *n = makeNode(FuncCall);
					n->funcname = $1;
					n->args = $3;
					n->agg_order = $5;
					n->agg_star = FALSE;
					n->agg_distinct = FALSE;
					n->func_variadic = FALSE;
					n->has_within_group = $5 ? TRUE : FALSE;
					n->agg_filter = $6;
					n->over = $7;
					n->location = @1;
					$$ = (Node *)n;
				}
			| func_name '(' VARIADIC func_arg_expr ')' within_group_clause filter_clause over_clause
				{
					FuncCall *n = makeNode(FuncCall);
					n->funcname = $1;
					n->args = list_make1($4);
					n->agg_order = $6;
					n->agg_star = FALSE;
					n->agg_distinct = FALSE;
					n->func_variadic = TRUE;
					n->has_within_group = $6 ? TRUE: FALSE;
					n->agg_filter = $7;
					n->over = $8;
					n->location = @1;
					$$ = (Node *)n;
				}
			| func_name '(' func_arg_list ',' VARIADIC func_arg_expr ')' within_group_clause filter_clause over_clause
				{
					FuncCall *n = makeNode(FuncCall);
					n->funcname = $1;
					n->args = lappend($3, $6);
					n->agg_order = $8;
					n->agg_star = FALSE;
					n->agg_distinct = FALSE;
					n->func_variadic = TRUE;
					n->has_within_group = $8 ? TRUE: FALSE;
					n->agg_filter = $9;
					n->over = $10;
					n->location = @1;
					$$ = (Node *)n;
				}
			| func_name '(' func_arg_list sort_clause ')' within_group_clause filter_clause over_clause
				{
					if($4 && $6)
					{
						ereport(ERROR,
								(errcode(ERRCODE_SYNTAX_ERROR),
								errmsg("Cannot have WITHIN GROUP and ORDER BY together"),
							parser_errposition(@5)));
					}

					FuncCall *n = makeNode(FuncCall);
					n->funcname = $1;
					n->args = $3;
					n->agg_order = $4;
					n->agg_star = FALSE;
					n->agg_distinct = FALSE;
					n->func_variadic = FALSE;
					n->has_within_group = $6 ? TRUE: FALSE;
					n->agg_filter = $7;
					n->over = $8;
					n->location = @1;
					$$ = (Node *)n;
				}
			| func_name '(' ALL func_arg_list opt_sort_clause ')' within_group_clause filter_clause over_clause
				{
					if($5 && $7)
					{
						ereport(ERROR,
								(errcode(ERRCODE_SYNTAX_ERROR),
								errmsg("Cannot have WITHIN GROUP and ORDER BY together"),
							parser_errposition(@5)));
					}

					FuncCall *n = makeNode(FuncCall);
					n->funcname = $1;
					n->args = $4;
					n->agg_order = $5 ? $5 : $7;
					n->agg_star = FALSE;
					n->agg_distinct = FALSE;
					/* Ideally we'd mark the FuncCall node to indicate
					 * "must be an aggregate", but there's no provision
					 * for that in FuncCall at the moment.
					 */
					n->func_variadic = FALSE;
					n->has_within_group = $7 ? TRUE: FALSE;
					n->agg_filter = $8;
					n->over = $9;
					n->location = @1;
					$$ = (Node *)n;
				}
			| func_name '(' DISTINCT func_arg_list opt_sort_clause ')' within_group_clause filter_clause over_clause
				{
					if($5 && $7)
					{
						ereport(ERROR,
<<<<<<< HEAD
								(errcode(ERRCODE_SYNTAX_ERROR),
 								errmsg("Cannot have WITHIN GROUP and ORDER BY together"),
=======
									(errcode(ERRCODE_SYNTAX_ERROR),
									errmsg("Cannot have WITHIN GROUP and ORDER BY together"),
>>>>>>> 58e31d88
							parser_errposition(@5)));
					}

					FuncCall *n = makeNode(FuncCall);
					n->funcname = $1;
					n->args = $4;
					n->agg_order = $5 ? $5 : $7;
					n->agg_star = FALSE;
					n->agg_distinct = TRUE;
					n->func_variadic = FALSE;
					n->has_within_group = $7 ? TRUE: FALSE;
					n->agg_filter = $8;
					n->over = $9;
					n->location = @1;
					$$ = (Node *)n;
				}
			| func_name '(' '*' ')' within_group_clause filter_clause over_clause
				{
					/*
					 * We consider AGGREGATE(*) to invoke a parameterless
					 * aggregate.  This does the right thing for COUNT(*),
					 * and there are no other aggregates in SQL that accept
					 * '*' as parameter.
					 *
					 * The FuncCall node is also marked agg_star = true,
					 * so that later processing can detect what the argument
					 * really was.
					 */
					FuncCall *n = makeNode(FuncCall);
					n->funcname = $1;
					n->args = NIL;
					n->agg_order = $5;
					n->agg_star = TRUE;
					n->agg_distinct = FALSE;
					n->func_variadic = FALSE;
					n->has_within_group = $5 ? TRUE: FALSE;
					n->agg_filter = $6;
					n->over = $7;
					n->location = @1;
					$$ = (Node *)n;
				}
			| COLLATION FOR '(' a_expr ')'
				{
					FuncCall *n = makeNode(FuncCall);
					n->funcname = SystemFuncName("pg_collation_for");
					n->args = list_make1($4);
					n->agg_order = NIL;
					n->agg_star = FALSE;
					n->agg_distinct = FALSE;
					n->func_variadic = FALSE;
					n->over = NULL;
					n->location = @1;
					$$ = (Node *)n;
				}
			| CURRENT_DATE
				{
					/*
					 * Translate as "'now'::text::date".
					 *
					 * We cannot use "'now'::date" because coerce_type() will
					 * immediately reduce that to a constant representing
					 * today's date.  We need to delay the conversion until
					 * runtime, else the wrong things will happen when
					 * CURRENT_DATE is used in a column default value or rule.
					 *
					 * This could be simplified if we had a way to generate
					 * an expression tree representing runtime application
					 * of type-input conversion functions.  (As of PG 7.3
					 * that is actually possible, but not clear that we want
					 * to rely on it.)
					 */
					Node *n;
					n = makeStringConstCast("now", @1, SystemTypeName("text"));
					$$ = makeTypeCast(n, SystemTypeName("date"), -1);
				}
			| CURRENT_TIME
				{
					/*
					 * Translate as "'now'::text::timetz".
					 * See comments for CURRENT_DATE.
					 */
					Node *n;
					n = makeStringConstCast("now", @1, SystemTypeName("text"));
					$$ = makeTypeCast(n, SystemTypeName("timetz"), -1);
				}
			| CURRENT_TIME '(' Iconst ')'
				{
					/*
					 * Translate as "'now'::text::timetz(n)".
					 * See comments for CURRENT_DATE.
					 */
					Node *n;
					TypeName *d;
					n = makeStringConstCast("now", @1, SystemTypeName("text"));
					d = SystemTypeName("timetz");
					d->typmods = list_make1(makeIntConst($3, @3));
					$$ = makeTypeCast(n, d, -1);
				}
			| CURRENT_TIMESTAMP
				{
					/*
					 * Translate as "now()", since we have a function that
					 * does exactly what is needed.
					 */
					FuncCall *n = makeNode(FuncCall);
					n->funcname = SystemFuncName("now");
					n->args = NIL;
					n->agg_order = NIL;
					n->agg_star = FALSE;
					n->agg_distinct = FALSE;
					n->func_variadic = FALSE;
					n->over = NULL;
					n->location = @1;
					$$ = (Node *)n;
				}
			| CURRENT_TIMESTAMP '(' Iconst ')'
				{
					/*
					 * Translate as "'now'::text::timestamptz(n)".
					 * See comments for CURRENT_DATE.
					 */
					Node *n;
					TypeName *d;
					n = makeStringConstCast("now", @1, SystemTypeName("text"));
					d = SystemTypeName("timestamptz");
					d->typmods = list_make1(makeIntConst($3, @3));
					$$ = makeTypeCast(n, d, -1);
				}
			| LOCALTIME
				{
					/*
					 * Translate as "'now'::text::time".
					 * See comments for CURRENT_DATE.
					 */
					Node *n;
					n = makeStringConstCast("now", @1, SystemTypeName("text"));
					$$ = makeTypeCast((Node *)n, SystemTypeName("time"), -1);
				}
			| LOCALTIME '(' Iconst ')'
				{
					/*
					 * Translate as "'now'::text::time(n)".
					 * See comments for CURRENT_DATE.
					 */
					Node *n;
					TypeName *d;
					n = makeStringConstCast("now", @1, SystemTypeName("text"));
					d = SystemTypeName("time");
					d->typmods = list_make1(makeIntConst($3, @3));
					$$ = makeTypeCast((Node *)n, d, -1);
				}
			| LOCALTIMESTAMP
				{
					/*
					 * Translate as "'now'::text::timestamp".
					 * See comments for CURRENT_DATE.
					 */
					Node *n;
					n = makeStringConstCast("now", @1, SystemTypeName("text"));
					$$ = makeTypeCast(n, SystemTypeName("timestamp"), -1);
				}
			| LOCALTIMESTAMP '(' Iconst ')'
				{
					/*
					 * Translate as "'now'::text::timestamp(n)".
					 * See comments for CURRENT_DATE.
					 */
					Node *n;
					TypeName *d;
					n = makeStringConstCast("now", @1, SystemTypeName("text"));
					d = SystemTypeName("timestamp");
					d->typmods = list_make1(makeIntConst($3, @3));
					$$ = makeTypeCast(n, d, -1);
				}
			| CURRENT_ROLE
				{
					FuncCall *n = makeNode(FuncCall);
					n->funcname = SystemFuncName("current_user");
					n->args = NIL;
					n->agg_order = NIL;
					n->agg_star = FALSE;
					n->agg_distinct = FALSE;
					n->func_variadic = FALSE;
					n->over = NULL;
					n->location = @1;
					$$ = (Node *)n;
				}
			| CURRENT_USER
				{
					FuncCall *n = makeNode(FuncCall);
					n->funcname = SystemFuncName("current_user");
					n->args = NIL;
					n->agg_order = NIL;
					n->agg_star = FALSE;
					n->agg_distinct = FALSE;
					n->func_variadic = FALSE;
					n->over = NULL;
					n->location = @1;
					$$ = (Node *)n;
				}
			| SESSION_USER
				{
					FuncCall *n = makeNode(FuncCall);
					n->funcname = SystemFuncName("session_user");
					n->args = NIL;
					n->agg_order = NIL;
					n->agg_star = FALSE;
					n->agg_distinct = FALSE;
					n->func_variadic = FALSE;
					n->over = NULL;
					n->location = @1;
					$$ = (Node *)n;
				}
			| USER
				{
					FuncCall *n = makeNode(FuncCall);
					n->funcname = SystemFuncName("current_user");
					n->args = NIL;
					n->agg_order = NIL;
					n->agg_star = FALSE;
					n->agg_distinct = FALSE;
					n->func_variadic = FALSE;
					n->over = NULL;
					n->location = @1;
					$$ = (Node *)n;
				}
			| CURRENT_CATALOG
				{
					FuncCall *n = makeNode(FuncCall);
					n->funcname = SystemFuncName("current_database");
					n->args = NIL;
					n->agg_order = NIL;
					n->agg_star = FALSE;
					n->agg_distinct = FALSE;
					n->func_variadic = FALSE;
					n->over = NULL;
					n->location = @1;
					$$ = (Node *)n;
				}
			| CURRENT_SCHEMA
				{
					FuncCall *n = makeNode(FuncCall);
					n->funcname = SystemFuncName("current_schema");
					n->args = NIL;
					n->agg_order = NIL;
					n->agg_star = FALSE;
					n->agg_distinct = FALSE;
					n->func_variadic = FALSE;
					n->over = NULL;
					n->location = @1;
					$$ = (Node *)n;
				}
			| CAST '(' a_expr AS Typename ')'
				{ $$ = makeTypeCast($3, $5, @1); }
			| EXTRACT '(' extract_list ')'
				{
					FuncCall *n = makeNode(FuncCall);
					n->funcname = SystemFuncName("date_part");
					n->args = $3;
					n->agg_order = NIL;
					n->agg_star = FALSE;
					n->agg_distinct = FALSE;
					n->func_variadic = FALSE;
					n->over = NULL;
					n->location = @1;
					$$ = (Node *)n;
				}
			| OVERLAY '(' overlay_list ')'
				{
					/* overlay(A PLACING B FROM C FOR D) is converted to
					 * overlay(A, B, C, D)
					 * overlay(A PLACING B FROM C) is converted to
					 * overlay(A, B, C)
					 */
					FuncCall *n = makeNode(FuncCall);
					n->funcname = SystemFuncName("overlay");
					n->args = $3;
					n->agg_order = NIL;
					n->agg_star = FALSE;
					n->agg_distinct = FALSE;
					n->func_variadic = FALSE;
					n->over = NULL;
					n->location = @1;
					$$ = (Node *)n;
				}
			| POSITION '(' position_list ')'
				{
					/* position(A in B) is converted to position(B, A) */
					FuncCall *n = makeNode(FuncCall);
					n->funcname = SystemFuncName("position");
					n->args = $3;
					n->agg_order = NIL;
					n->agg_star = FALSE;
					n->agg_distinct = FALSE;
					n->func_variadic = FALSE;
					n->over = NULL;
					n->location = @1;
					$$ = (Node *)n;
				}
			| SUBSTRING '(' substr_list ')'
				{
					/* substring(A from B for C) is converted to
					 * substring(A, B, C) - thomas 2000-11-28
					 */
					FuncCall *n = makeNode(FuncCall);
					n->funcname = SystemFuncName("substring");
					n->args = $3;
					n->agg_order = NIL;
					n->agg_star = FALSE;
					n->agg_distinct = FALSE;
					n->func_variadic = FALSE;
					n->over = NULL;
					n->location = @1;
					$$ = (Node *)n;
				}
			| TREAT '(' a_expr AS Typename ')'
				{
					/* TREAT(expr AS target) converts expr of a particular type to target,
					 * which is defined to be a subtype of the original expression.
					 * In SQL99, this is intended for use with structured UDTs,
					 * but let's make this a generally useful form allowing stronger
					 * coercions than are handled by implicit casting.
					 */
					FuncCall *n = makeNode(FuncCall);
					/* Convert SystemTypeName() to SystemFuncName() even though
					 * at the moment they result in the same thing.
					 */
					n->funcname = SystemFuncName(((Value *)llast($5->names))->val.str);
					n->args = list_make1($3);
					n->agg_order = NIL;
					n->agg_star = FALSE;
					n->agg_distinct = FALSE;
					n->func_variadic = FALSE;
					n->over = NULL;
					n->location = @1;
					$$ = (Node *)n;
				}
			| TRIM '(' BOTH trim_list ')'
				{
					/* various trim expressions are defined in SQL
					 * - thomas 1997-07-19
					 */
					FuncCall *n = makeNode(FuncCall);
					n->funcname = SystemFuncName("btrim");
					n->args = $4;
					n->agg_order = NIL;
					n->agg_star = FALSE;
					n->agg_distinct = FALSE;
					n->func_variadic = FALSE;
					n->over = NULL;
					n->location = @1;
					$$ = (Node *)n;
				}
			| TRIM '(' LEADING trim_list ')'
				{
					FuncCall *n = makeNode(FuncCall);
					n->funcname = SystemFuncName("ltrim");
					n->args = $4;
					n->agg_order = NIL;
					n->agg_star = FALSE;
					n->agg_distinct = FALSE;
					n->func_variadic = FALSE;
					n->over = NULL;
					n->location = @1;
					$$ = (Node *)n;
				}
			| TRIM '(' TRAILING trim_list ')'
				{
					FuncCall *n = makeNode(FuncCall);
					n->funcname = SystemFuncName("rtrim");
					n->args = $4;
					n->agg_order = NIL;
					n->agg_star = FALSE;
					n->agg_distinct = FALSE;
					n->func_variadic = FALSE;
					n->over = NULL;
					n->location = @1;
					$$ = (Node *)n;
				}
			| TRIM '(' trim_list ')'
				{
					FuncCall *n = makeNode(FuncCall);
					n->funcname = SystemFuncName("btrim");
					n->args = $3;
					n->agg_order = NIL;
					n->agg_star = FALSE;
					n->agg_distinct = FALSE;
					n->func_variadic = FALSE;
					n->over = NULL;
					n->location = @1;
					$$ = (Node *)n;
				}
			| NULLIF '(' a_expr ',' a_expr ')'
				{
					$$ = (Node *) makeSimpleA_Expr(AEXPR_NULLIF, "=", $3, $5, @1);
				}
			| COALESCE '(' expr_list ')'
				{
					CoalesceExpr *c = makeNode(CoalesceExpr);
					c->args = $3;
					c->location = @1;
					$$ = (Node *)c;
				}
			| GREATEST '(' expr_list ')'
				{
					MinMaxExpr *v = makeNode(MinMaxExpr);
					v->args = $3;
					v->op = IS_GREATEST;
					v->location = @1;
					$$ = (Node *)v;
				}
			| LEAST '(' expr_list ')'
				{
					MinMaxExpr *v = makeNode(MinMaxExpr);
					v->args = $3;
					v->op = IS_LEAST;
					v->location = @1;
					$$ = (Node *)v;
				}
			| XMLCONCAT '(' expr_list ')'
				{
					$$ = makeXmlExpr(IS_XMLCONCAT, NULL, NIL, $3, @1);
				}
			| XMLELEMENT '(' NAME_P ColLabel ')'
				{
					$$ = makeXmlExpr(IS_XMLELEMENT, $4, NIL, NIL, @1);
				}
			| XMLELEMENT '(' NAME_P ColLabel ',' xml_attributes ')'
				{
					$$ = makeXmlExpr(IS_XMLELEMENT, $4, $6, NIL, @1);
				}
			| XMLELEMENT '(' NAME_P ColLabel ',' expr_list ')'
				{
					$$ = makeXmlExpr(IS_XMLELEMENT, $4, NIL, $6, @1);
				}
			| XMLELEMENT '(' NAME_P ColLabel ',' xml_attributes ',' expr_list ')'
				{
					$$ = makeXmlExpr(IS_XMLELEMENT, $4, $6, $8, @1);
				}
			| XMLEXISTS '(' c_expr xmlexists_argument ')'
				{
					/* xmlexists(A PASSING [BY REF] B [BY REF]) is
					 * converted to xmlexists(A, B)*/
					FuncCall *n = makeNode(FuncCall);
					n->funcname = SystemFuncName("xmlexists");
					n->args = list_make2($3, $4);
					n->agg_order = NIL;
					n->agg_star = FALSE;
					n->agg_distinct = FALSE;
					n->func_variadic = FALSE;
					n->over = NULL;
					n->location = @1;
					$$ = (Node *)n;
				}
			| XMLFOREST '(' xml_attribute_list ')'
				{
					$$ = makeXmlExpr(IS_XMLFOREST, NULL, $3, NIL, @1);
				}
			| XMLPARSE '(' document_or_content a_expr xml_whitespace_option ')'
				{
					XmlExpr *x = (XmlExpr *)
						makeXmlExpr(IS_XMLPARSE, NULL, NIL,
									list_make2($4, makeBoolAConst($5, -1)),
									@1);
					x->xmloption = $3;
					$$ = (Node *)x;
				}
			| XMLPI '(' NAME_P ColLabel ')'
				{
					$$ = makeXmlExpr(IS_XMLPI, $4, NULL, NIL, @1);
				}
			| XMLPI '(' NAME_P ColLabel ',' a_expr ')'
				{
					$$ = makeXmlExpr(IS_XMLPI, $4, NULL, list_make1($6), @1);
				}
			| XMLROOT '(' a_expr ',' xml_root_version opt_xml_root_standalone ')'
				{
					$$ = makeXmlExpr(IS_XMLROOT, NULL, NIL,
									 list_make3($3, $5, $6), @1);
				}
			| XMLSERIALIZE '(' document_or_content a_expr AS SimpleTypename ')'
				{
					XmlSerialize *n = makeNode(XmlSerialize);
					n->xmloption = $3;
					n->expr = $4;
					n->typeName = $6;
					n->location = @1;
					$$ = (Node *)n;
				}
		;

/*
 * SQL/XML support
 */
xml_root_version: VERSION_P a_expr
				{ $$ = $2; }
			| VERSION_P NO VALUE_P
				{ $$ = makeNullAConst(-1); }
		;

opt_xml_root_standalone: ',' STANDALONE_P YES_P
				{ $$ = makeIntConst(XML_STANDALONE_YES, -1); }
			| ',' STANDALONE_P NO
				{ $$ = makeIntConst(XML_STANDALONE_NO, -1); }
			| ',' STANDALONE_P NO VALUE_P
				{ $$ = makeIntConst(XML_STANDALONE_NO_VALUE, -1); }
			| /*EMPTY*/
				{ $$ = makeIntConst(XML_STANDALONE_OMITTED, -1); }
		;

xml_attributes: XMLATTRIBUTES '(' xml_attribute_list ')'	{ $$ = $3; }
		;

xml_attribute_list:	xml_attribute_el					{ $$ = list_make1($1); }
			| xml_attribute_list ',' xml_attribute_el	{ $$ = lappend($1, $3); }
		;

xml_attribute_el: a_expr AS ColLabel
				{
					$$ = makeNode(ResTarget);
					$$->name = $3;
					$$->indirection = NIL;
					$$->val = (Node *) $1;
					$$->location = @1;
				}
			| a_expr
				{
					$$ = makeNode(ResTarget);
					$$->name = NULL;
					$$->indirection = NIL;
					$$->val = (Node *) $1;
					$$->location = @1;
				}
		;

document_or_content: DOCUMENT_P						{ $$ = XMLOPTION_DOCUMENT; }
			| CONTENT_P								{ $$ = XMLOPTION_CONTENT; }
		;

xml_whitespace_option: PRESERVE WHITESPACE_P		{ $$ = TRUE; }
			| STRIP_P WHITESPACE_P					{ $$ = FALSE; }
			| /*EMPTY*/								{ $$ = FALSE; }
		;

/* We allow several variants for SQL and other compatibility. */
xmlexists_argument:
			PASSING c_expr
				{
					$$ = $2;
				}
			| PASSING c_expr BY REF
				{
					$$ = $2;
				}
			| PASSING BY REF c_expr
				{
					$$ = $4;
				}
			| PASSING BY REF c_expr BY REF
				{
					$$ = $4;
				}
		;


/*
 * Window Definitions
 */
window_clause:
			WINDOW window_definition_list			{ $$ = $2; }
			| /*EMPTY*/								{ $$ = NIL; }
		 ;

window_definition_list:
			window_definition						{ $$ = list_make1($1); }
			| window_definition_list ',' window_definition
													{ $$ = lappend($1, $3); }
		;

window_definition:
			ColId AS window_specification
				{
					WindowDef *n = $3;
					n->name = $1;
					$$ = n;
				}
		;

filter_clause:
             FILTER '(' WHERE a_expr ')'            { $$ = $4; }
             | /*EMPTY*/                            { $$ = NULL; }
         ;

over_clause: OVER window_specification
				{ $$ = $2; }
			| OVER ColId
				{
					WindowDef *n = makeNode(WindowDef);
					n->name = $2;
					n->refname = NULL;
					n->partitionClause = NIL;
					n->orderClause = NIL;
					n->frameOptions = FRAMEOPTION_DEFAULTS;
					n->startOffset = NULL;
					n->endOffset = NULL;
					n->location = @2;
					$$ = n;
				}
			| /*EMPTY*/
				{ $$ = NULL; }
		;

window_specification: '(' opt_existing_window_name opt_partition_clause
						opt_sort_clause opt_frame_clause ')'
				{
					WindowDef *n = makeNode(WindowDef);
					n->name = NULL;
					n->refname = $2;
					n->partitionClause = $3;
					n->orderClause = $4;
					/* copy relevant fields of opt_frame_clause */
					n->frameOptions = $5->frameOptions;
					n->startOffset = $5->startOffset;
					n->endOffset = $5->endOffset;
					n->location = @1;
					$$ = n;
				}
		;

/*
 * If we see PARTITION, RANGE, or ROWS as the first token after the '('
 * of a window_specification, we want the assumption to be that there is
 * no existing_window_name; but those keywords are unreserved and so could
 * be ColIds.  We fix this by making them have the same precedence as IDENT
 * and giving the empty production here a slightly higher precedence, so
 * that the shift/reduce conflict is resolved in favor of reducing the rule.
 * These keywords are thus precluded from being an existing_window_name but
 * are not reserved for any other purpose.
 */
opt_existing_window_name: ColId						{ $$ = $1; }
			| /*EMPTY*/				%prec Op		{ $$ = NULL; }
		;

opt_partition_clause: PARTITION BY expr_list		{ $$ = $3; }
			| /*EMPTY*/								{ $$ = NIL; }
		;

/*
 * For frame clauses, we return a WindowDef, but only some fields are used:
 * frameOptions, startOffset, and endOffset.
 *
 * This is only a subset of the full SQL:2008 frame_clause grammar.
 * We don't support <window frame exclusion> yet.
 */
opt_frame_clause:
			RANGE frame_extent
				{
					WindowDef *n = $2;
					n->frameOptions |= FRAMEOPTION_NONDEFAULT | FRAMEOPTION_RANGE;
					if (n->frameOptions & (FRAMEOPTION_START_VALUE_PRECEDING |
										   FRAMEOPTION_END_VALUE_PRECEDING))
						ereport(ERROR,
								(errcode(ERRCODE_FEATURE_NOT_SUPPORTED),
								 errmsg("RANGE PRECEDING is only supported with UNBOUNDED"),
								 parser_errposition(@1)));
					if (n->frameOptions & (FRAMEOPTION_START_VALUE_FOLLOWING |
										   FRAMEOPTION_END_VALUE_FOLLOWING))
						ereport(ERROR,
								(errcode(ERRCODE_FEATURE_NOT_SUPPORTED),
								 errmsg("RANGE FOLLOWING is only supported with UNBOUNDED"),
								 parser_errposition(@1)));
					$$ = n;
				}
			| ROWS frame_extent
				{
					WindowDef *n = $2;
					n->frameOptions |= FRAMEOPTION_NONDEFAULT | FRAMEOPTION_ROWS;
					$$ = n;
				}
			| /*EMPTY*/
				{
					WindowDef *n = makeNode(WindowDef);
					n->frameOptions = FRAMEOPTION_DEFAULTS;
					n->startOffset = NULL;
					n->endOffset = NULL;
					$$ = n;
				}
		;

frame_extent: frame_bound
				{
					WindowDef *n = $1;
					/* reject invalid cases */
					if (n->frameOptions & FRAMEOPTION_START_UNBOUNDED_FOLLOWING)
						ereport(ERROR,
								(errcode(ERRCODE_WINDOWING_ERROR),
								 errmsg("frame start cannot be UNBOUNDED FOLLOWING"),
								 parser_errposition(@1)));
					if (n->frameOptions & FRAMEOPTION_START_VALUE_FOLLOWING)
						ereport(ERROR,
								(errcode(ERRCODE_WINDOWING_ERROR),
								 errmsg("frame starting from following row cannot end with current row"),
								 parser_errposition(@1)));
					n->frameOptions |= FRAMEOPTION_END_CURRENT_ROW;
					$$ = n;
				}
			| BETWEEN frame_bound AND frame_bound
				{
					WindowDef *n1 = $2;
					WindowDef *n2 = $4;
					/* form merged options */
					int		frameOptions = n1->frameOptions;
					/* shift converts START_ options to END_ options */
					frameOptions |= n2->frameOptions << 1;
					frameOptions |= FRAMEOPTION_BETWEEN;
					/* reject invalid cases */
					if (frameOptions & FRAMEOPTION_START_UNBOUNDED_FOLLOWING)
						ereport(ERROR,
								(errcode(ERRCODE_WINDOWING_ERROR),
								 errmsg("frame start cannot be UNBOUNDED FOLLOWING"),
								 parser_errposition(@2)));
					if (frameOptions & FRAMEOPTION_END_UNBOUNDED_PRECEDING)
						ereport(ERROR,
								(errcode(ERRCODE_WINDOWING_ERROR),
								 errmsg("frame end cannot be UNBOUNDED PRECEDING"),
								 parser_errposition(@4)));
					if ((frameOptions & FRAMEOPTION_START_CURRENT_ROW) &&
						(frameOptions & FRAMEOPTION_END_VALUE_PRECEDING))
						ereport(ERROR,
								(errcode(ERRCODE_WINDOWING_ERROR),
								 errmsg("frame starting from current row cannot have preceding rows"),
								 parser_errposition(@4)));
					if ((frameOptions & FRAMEOPTION_START_VALUE_FOLLOWING) &&
						(frameOptions & (FRAMEOPTION_END_VALUE_PRECEDING |
										 FRAMEOPTION_END_CURRENT_ROW)))
						ereport(ERROR,
								(errcode(ERRCODE_WINDOWING_ERROR),
								 errmsg("frame starting from following row cannot have preceding rows"),
								 parser_errposition(@4)));
					n1->frameOptions = frameOptions;
					n1->endOffset = n2->startOffset;
					$$ = n1;
				}
		;

/*
 * This is used for both frame start and frame end, with output set up on
 * the assumption it's frame start; the frame_extent productions must reject
 * invalid cases.
 */
frame_bound:
			UNBOUNDED PRECEDING
				{
					WindowDef *n = makeNode(WindowDef);
					n->frameOptions = FRAMEOPTION_START_UNBOUNDED_PRECEDING;
					n->startOffset = NULL;
					n->endOffset = NULL;
					$$ = n;
				}
			| UNBOUNDED FOLLOWING
				{
					WindowDef *n = makeNode(WindowDef);
					n->frameOptions = FRAMEOPTION_START_UNBOUNDED_FOLLOWING;
					n->startOffset = NULL;
					n->endOffset = NULL;
					$$ = n;
				}
			| CURRENT_P ROW
				{
					WindowDef *n = makeNode(WindowDef);
					n->frameOptions = FRAMEOPTION_START_CURRENT_ROW;
					n->startOffset = NULL;
					n->endOffset = NULL;
					$$ = n;
				}
			| a_expr PRECEDING
				{
					WindowDef *n = makeNode(WindowDef);
					n->frameOptions = FRAMEOPTION_START_VALUE_PRECEDING;
					n->startOffset = $1;
					n->endOffset = NULL;
					$$ = n;
				}
			| a_expr FOLLOWING
				{
					WindowDef *n = makeNode(WindowDef);
					n->frameOptions = FRAMEOPTION_START_VALUE_FOLLOWING;
					n->startOffset = $1;
					n->endOffset = NULL;
					$$ = n;
				}
		;


/*
 * Supporting nonterminals for expressions.
 */

/* Explicit row production.
 *
 * SQL99 allows an optional ROW keyword, so we can now do single-element rows
 * without conflicting with the parenthesized a_expr production.  Without the
 * ROW keyword, there must be more than one a_expr inside the parens.
 */
row:		ROW '(' expr_list ')'					{ $$ = $3; }
			| ROW '(' ')'							{ $$ = NIL; }
			| '(' expr_list ',' a_expr ')'			{ $$ = lappend($2, $4); }
		;

sub_type:	ANY										{ $$ = ANY_SUBLINK; }
			| SOME									{ $$ = ANY_SUBLINK; }
			| ALL									{ $$ = ALL_SUBLINK; }
		;

all_Op:		Op										{ $$ = $1; }
			| MathOp								{ $$ = $1; }
		;

MathOp:		 '+'									{ $$ = "+"; }
			| '-'									{ $$ = "-"; }
			| '*'									{ $$ = "*"; }
			| '/'									{ $$ = "/"; }
			| '%'									{ $$ = "%"; }
			| '^'									{ $$ = "^"; }
			| '<'									{ $$ = "<"; }
			| '>'									{ $$ = ">"; }
			| '='									{ $$ = "="; }
		;

qual_Op:	Op
					{ $$ = list_make1(makeString($1)); }
			| OPERATOR '(' any_operator ')'
					{ $$ = $3; }
		;

qual_all_Op:
			all_Op
					{ $$ = list_make1(makeString($1)); }
			| OPERATOR '(' any_operator ')'
					{ $$ = $3; }
		;

subquery_Op:
			all_Op
					{ $$ = list_make1(makeString($1)); }
			| OPERATOR '(' any_operator ')'
					{ $$ = $3; }
			| LIKE
					{ $$ = list_make1(makeString("~~")); }
			| NOT LIKE
					{ $$ = list_make1(makeString("!~~")); }
			| ILIKE
					{ $$ = list_make1(makeString("~~*")); }
			| NOT ILIKE
					{ $$ = list_make1(makeString("!~~*")); }
/* cannot put SIMILAR TO here, because SIMILAR TO is a hack.
 * the regular expression is preprocessed by a function (similar_escape),
 * and the ~ operator for posix regular expressions is used.
 *        x SIMILAR TO y     ->    x ~ similar_escape(y)
 * this transformation is made on the fly by the parser upwards.
 * however the SubLink structure which handles any/some/all stuff
 * is not ready for such a thing.
 */
			;

expr_list:	a_expr
				{
					$$ = list_make1($1);
				}
			| expr_list ',' a_expr
				{
					$$ = lappend($1, $3);
				}
		;

/* function arguments can have names */
func_arg_list:  func_arg_expr
				{
					$$ = list_make1($1);
				}
			| func_arg_list ',' func_arg_expr
				{
					$$ = lappend($1, $3);
				}
		;

func_arg_expr:  a_expr
				{
					$$ = $1;
				}
			| param_name COLON_EQUALS a_expr
				{
					NamedArgExpr *na = makeNode(NamedArgExpr);
					na->name = $1;
					na->arg = (Expr *) $3;
					na->argnumber = -1;		/* until determined */
					na->location = @1;
					$$ = (Node *) na;
				}
		;

type_list:	Typename								{ $$ = list_make1($1); }
			| type_list ',' Typename				{ $$ = lappend($1, $3); }
		;

array_expr: '[' expr_list ']'
				{
					$$ = makeAArrayExpr($2, @1);
				}
			| '[' array_expr_list ']'
				{
					$$ = makeAArrayExpr($2, @1);
				}
			| '[' ']'
				{
					$$ = makeAArrayExpr(NIL, @1);
				}
		;

array_expr_list: array_expr							{ $$ = list_make1($1); }
			| array_expr_list ',' array_expr		{ $$ = lappend($1, $3); }
		;


extract_list:
			extract_arg FROM a_expr
				{
					$$ = list_make2(makeStringConst($1, @1), $3);
				}
			| /*EMPTY*/								{ $$ = NIL; }
		;

/* Allow delimited string Sconst in extract_arg as an SQL extension.
 * - thomas 2001-04-12
 */
extract_arg:
			IDENT									{ $$ = $1; }
			| YEAR_P								{ $$ = "year"; }
			| MONTH_P								{ $$ = "month"; }
			| DAY_P									{ $$ = "day"; }
			| HOUR_P								{ $$ = "hour"; }
			| MINUTE_P								{ $$ = "minute"; }
			| SECOND_P								{ $$ = "second"; }
			| Sconst								{ $$ = $1; }
		;

/* OVERLAY() arguments
 * SQL99 defines the OVERLAY() function:
 * o overlay(text placing text from int for int)
 * o overlay(text placing text from int)
 * and similarly for binary strings
 */
overlay_list:
			a_expr overlay_placing substr_from substr_for
				{
					$$ = list_make4($1, $2, $3, $4);
				}
			| a_expr overlay_placing substr_from
				{
					$$ = list_make3($1, $2, $3);
				}
		;

overlay_placing:
			PLACING a_expr
				{ $$ = $2; }
		;

/* position_list uses b_expr not a_expr to avoid conflict with general IN */

position_list:
			b_expr IN_P b_expr						{ $$ = list_make2($3, $1); }
			| /*EMPTY*/								{ $$ = NIL; }
		;

/* SUBSTRING() arguments
 * SQL9x defines a specific syntax for arguments to SUBSTRING():
 * o substring(text from int for int)
 * o substring(text from int) get entire string from starting point "int"
 * o substring(text for int) get first "int" characters of string
 * o substring(text from pattern) get entire string matching pattern
 * o substring(text from pattern for escape) same with specified escape char
 * We also want to support generic substring functions which accept
 * the usual generic list of arguments. So we will accept both styles
 * here, and convert the SQL9x style to the generic list for further
 * processing. - thomas 2000-11-28
 */
substr_list:
			a_expr substr_from substr_for
				{
					$$ = list_make3($1, $2, $3);
				}
			| a_expr substr_for substr_from
				{
					/* not legal per SQL99, but might as well allow it */
					$$ = list_make3($1, $3, $2);
				}
			| a_expr substr_from
				{
					$$ = list_make2($1, $2);
				}
			| a_expr substr_for
				{
					/*
					 * Since there are no cases where this syntax allows
					 * a textual FOR value, we forcibly cast the argument
					 * to int4.  The possible matches in pg_proc are
					 * substring(text,int4) and substring(text,text),
					 * and we don't want the parser to choose the latter,
					 * which it is likely to do if the second argument
					 * is unknown or doesn't have an implicit cast to int4.
					 */
					$$ = list_make3($1, makeIntConst(1, -1),
									makeTypeCast($2,
												 SystemTypeName("int4"), -1));
				}
			| expr_list
				{
					$$ = $1;
				}
			| /*EMPTY*/
				{ $$ = NIL; }
		;

substr_from:
			FROM a_expr								{ $$ = $2; }
		;

substr_for: FOR a_expr								{ $$ = $2; }
		;

trim_list:	a_expr FROM expr_list					{ $$ = lappend($3, $1); }
			| FROM expr_list						{ $$ = $2; }
			| expr_list								{ $$ = $1; }
		;

in_expr:	select_with_parens
				{
					SubLink *n = makeNode(SubLink);
					n->subselect = $1;
					/* other fields will be filled later */
					$$ = (Node *)n;
				}
			| '(' expr_list ')'						{ $$ = (Node *)$2; }
		;

/*
 * Define SQL-style CASE clause.
 * - Full specification
 *	CASE WHEN a = b THEN c ... ELSE d END
 * - Implicit argument
 *	CASE a WHEN b THEN c ... ELSE d END
 */
case_expr:	CASE case_arg when_clause_list case_default END_P
				{
					CaseExpr *c = makeNode(CaseExpr);
					c->casetype = InvalidOid; /* not analyzed yet */
					c->arg = (Expr *) $2;
					c->args = $3;
					c->defresult = (Expr *) $4;
					c->location = @1;
					$$ = (Node *)c;
				}
		;

when_clause_list:
			/* There must be at least one */
			when_clause								{ $$ = list_make1($1); }
			| when_clause_list when_clause			{ $$ = lappend($1, $2); }
		;

when_clause:
			WHEN a_expr THEN a_expr
				{
					CaseWhen *w = makeNode(CaseWhen);
					w->expr = (Expr *) $2;
					w->result = (Expr *) $4;
					w->location = @1;
					$$ = (Node *)w;
				}
		;

case_default:
			ELSE a_expr								{ $$ = $2; }
			| /*EMPTY*/								{ $$ = NULL; }
		;

case_arg:	a_expr									{ $$ = $1; }
			| /*EMPTY*/								{ $$ = NULL; }
		;

columnref:	ColId
				{
					$$ = makeColumnRef($1, NIL, @1, yyscanner);
				}
			| ColId indirection
				{
					$$ = makeColumnRef($1, $2, @1, yyscanner);
				}
		;

indirection_el:
			'.' attr_name
				{
					$$ = (Node *) makeString($2);
				}
			| '.' '*'
				{
					$$ = (Node *) makeNode(A_Star);
				}
			| '[' a_expr ']'
				{
					A_Indices *ai = makeNode(A_Indices);
					ai->lidx = NULL;
					ai->uidx = $2;
					$$ = (Node *) ai;
				}
			| '[' a_expr ':' a_expr ']'
				{
					A_Indices *ai = makeNode(A_Indices);
					ai->lidx = $2;
					ai->uidx = $4;
					$$ = (Node *) ai;
				}
		;

indirection:
			indirection_el							{ $$ = list_make1($1); }
			| indirection indirection_el			{ $$ = lappend($1, $2); }
		;

opt_indirection:
			/*EMPTY*/								{ $$ = NIL; }
			| opt_indirection indirection_el		{ $$ = lappend($1, $2); }
		;

opt_asymmetric: ASYMMETRIC
			| /*EMPTY*/
		;

/*
 * The SQL spec defines "contextually typed value expressions" and
 * "contextually typed row value constructors", which for our purposes
 * are the same as "a_expr" and "row" except that DEFAULT can appear at
 * the top level.
 */

ctext_expr:
			a_expr					{ $$ = (Node *) $1; }
			| DEFAULT
				{
					SetToDefault *n = makeNode(SetToDefault);
					n->location = @1;
					$$ = (Node *) n;
				}
		;

ctext_expr_list:
			ctext_expr								{ $$ = list_make1($1); }
			| ctext_expr_list ',' ctext_expr		{ $$ = lappend($1, $3); }
		;

/*
 * We should allow ROW '(' ctext_expr_list ')' too, but that seems to require
 * making VALUES a fully reserved word, which will probably break more apps
 * than allowing the noise-word is worth.
 */
ctext_row: '(' ctext_expr_list ')'					{ $$ = $2; }
		;


/*****************************************************************************
 *
 *	target list for SELECT
 *
 *****************************************************************************/

target_list:
			target_el								{ $$ = list_make1($1); }
			| target_list ',' target_el				{ $$ = lappend($1, $3); }
		;

target_el:	a_expr AS ColLabel
				{
					$$ = makeNode(ResTarget);
					$$->name = $3;
					$$->indirection = NIL;
					$$->val = (Node *)$1;
					$$->location = @1;
				}
			/*
			 * We support omitting AS only for column labels that aren't
			 * any known keyword.  There is an ambiguity against postfix
			 * operators: is "a ! b" an infix expression, or a postfix
			 * expression and a column label?  We prefer to resolve this
			 * as an infix expression, which we accomplish by assigning
			 * IDENT a precedence higher than POSTFIXOP.
			 */
			| a_expr IDENT
				{
					$$ = makeNode(ResTarget);
					$$->name = $2;
					$$->indirection = NIL;
					$$->val = (Node *)$1;
					$$->location = @1;
				}
			| a_expr
				{
					$$ = makeNode(ResTarget);
					$$->name = NULL;
					$$->indirection = NIL;
					$$->val = (Node *)$1;
					$$->location = @1;
				}
			| '*'
				{
					ColumnRef *n = makeNode(ColumnRef);
					n->fields = list_make1(makeNode(A_Star));
					n->location = @1;

					$$ = makeNode(ResTarget);
					$$->name = NULL;
					$$->indirection = NIL;
					$$->val = (Node *)n;
					$$->location = @1;
				}
		;


/*****************************************************************************
 *
 *	Names and constants
 *
 *****************************************************************************/

qualified_name_list:
			qualified_name							{ $$ = list_make1($1); }
			| qualified_name_list ',' qualified_name { $$ = lappend($1, $3); }
		;

/*
 * The production for a qualified relation name has to exactly match the
 * production for a qualified func_name, because in a FROM clause we cannot
 * tell which we are parsing until we see what comes after it ('(' for a
 * func_name, something else for a relation). Therefore we allow 'indirection'
 * which may contain subscripts, and reject that case in the C code.
 */
qualified_name:
			ColId
				{
					$$ = makeRangeVar(NULL, $1, @1);
				}
			| ColId indirection
				{
					check_qualified_name($2, yyscanner);
					$$ = makeRangeVar(NULL, NULL, @1);
					switch (list_length($2))
					{
						case 1:
							$$->catalogname = NULL;
							$$->schemaname = $1;
							$$->relname = strVal(linitial($2));
							break;
						case 2:
							$$->catalogname = $1;
							$$->schemaname = strVal(linitial($2));
							$$->relname = strVal(lsecond($2));
							break;
						default:
							ereport(ERROR,
									(errcode(ERRCODE_SYNTAX_ERROR),
									 errmsg("improper qualified name (too many dotted names): %s",
											NameListToString(lcons(makeString($1), $2))),
									 parser_errposition(@1)));
							break;
					}
				}
		;

name_list:	name
					{ $$ = list_make1(makeString($1)); }
			| name_list ',' name
					{ $$ = lappend($1, makeString($3)); }
		;


name:		ColId									{ $$ = $1; };

database_name:
			ColId									{ $$ = $1; };

access_method:
			ColId									{ $$ = $1; };

attr_name:	ColLabel								{ $$ = $1; };

index_name: ColId									{ $$ = $1; };

file_name:	Sconst									{ $$ = $1; };

/*
 * The production for a qualified func_name has to exactly match the
 * production for a qualified columnref, because we cannot tell which we
 * are parsing until we see what comes after it ('(' or Sconst for a func_name,
 * anything else for a columnref).  Therefore we allow 'indirection' which
 * may contain subscripts, and reject that case in the C code.  (If we
 * ever implement SQL99-like methods, such syntax may actually become legal!)
 */
func_name:	type_function_name
					{ $$ = list_make1(makeString($1)); }
			| ColId indirection
					{
						$$ = check_func_name(lcons(makeString($1), $2),
											 yyscanner);
					}
		;


/*
 * Constants
 */
AexprConst: Iconst
				{
					$$ = makeIntConst($1, @1);
				}
			| FCONST
				{
					$$ = makeFloatConst($1, @1);
				}
			| Sconst
				{
					$$ = makeStringConst($1, @1);
				}
			| BCONST
				{
					$$ = makeBitStringConst($1, @1);
				}
			| XCONST
				{
					/* This is a bit constant per SQL99:
					 * Without Feature F511, "BIT data type",
					 * a <general literal> shall not be a
					 * <bit string literal> or a <hex string literal>.
					 */
					$$ = makeBitStringConst($1, @1);
				}
			| func_name Sconst
				{
					/* generic type 'literal' syntax */
					TypeName *t = makeTypeNameFromNameList($1);
					t->location = @1;
					$$ = makeStringConstCast($2, @2, t);
				}
			| func_name '(' func_arg_list ')' Sconst
				{
					/* generic syntax with a type modifier */
					TypeName *t = makeTypeNameFromNameList($1);
					ListCell *lc;

					/*
					 * We must use func_arg_list in the production to avoid
					 * reduce/reduce conflicts, but we don't actually wish
					 * to allow NamedArgExpr in this context.
					 */
					foreach(lc, $3)
					{
						NamedArgExpr *arg = (NamedArgExpr *) lfirst(lc);

						if (IsA(arg, NamedArgExpr))
							ereport(ERROR,
									(errcode(ERRCODE_SYNTAX_ERROR),
									 errmsg("type modifier cannot have parameter name"),
									 parser_errposition(arg->location)));
					}
					t->typmods = $3;
					t->location = @1;
					$$ = makeStringConstCast($5, @5, t);
				}
			| ConstTypename Sconst
				{
					$$ = makeStringConstCast($2, @2, $1);
				}
			| ConstInterval Sconst opt_interval
				{
					TypeName *t = $1;
					t->typmods = $3;
					$$ = makeStringConstCast($2, @2, t);
				}
			| ConstInterval '(' Iconst ')' Sconst opt_interval
				{
					TypeName *t = $1;
					if ($6 != NIL)
					{
						if (list_length($6) != 1)
							ereport(ERROR,
									(errcode(ERRCODE_SYNTAX_ERROR),
									 errmsg("interval precision specified twice"),
									 parser_errposition(@1)));
						t->typmods = lappend($6, makeIntConst($3, @3));
					}
					else
						t->typmods = list_make2(makeIntConst(INTERVAL_FULL_RANGE, -1),
												makeIntConst($3, @3));
					$$ = makeStringConstCast($5, @5, t);
				}
			| TRUE_P
				{
					$$ = makeBoolAConst(TRUE, @1);
				}
			| FALSE_P
				{
					$$ = makeBoolAConst(FALSE, @1);
				}
			| NULL_P
				{
					$$ = makeNullAConst(@1);
				}
		;

Iconst:		ICONST									{ $$ = $1; };
Sconst:		SCONST									{ $$ = $1; };
RoleId:		NonReservedWord							{ $$ = $1; };

SignedIconst: Iconst								{ $$ = $1; }
			| '+' Iconst							{ $$ = + $2; }
			| '-' Iconst							{ $$ = - $2; }
		;

/*
 * Name classification hierarchy.
 *
 * IDENT is the lexeme returned by the lexer for identifiers that match
 * no known keyword.  In most cases, we can accept certain keywords as
 * names, not only IDENTs.	We prefer to accept as many such keywords
 * as possible to minimize the impact of "reserved words" on programmers.
 * So, we divide names into several possible classes.  The classification
 * is chosen in part to make keywords acceptable as names wherever possible.
 */

/* Column identifier --- names that can be column, table, etc names.
 */
ColId:		IDENT									{ $$ = $1; }
			| unreserved_keyword					{ $$ = pstrdup($1); }
			| col_name_keyword						{ $$ = pstrdup($1); }
		;

/* Type/function identifier --- names that can be type or function names.
 */
type_function_name:	IDENT							{ $$ = $1; }
			| unreserved_keyword					{ $$ = pstrdup($1); }
			| type_func_name_keyword				{ $$ = pstrdup($1); }
		;

/* Any not-fully-reserved word --- these names can be, eg, role names.
 */
NonReservedWord:	IDENT							{ $$ = $1; }
			| unreserved_keyword					{ $$ = pstrdup($1); }
			| col_name_keyword						{ $$ = pstrdup($1); }
			| type_func_name_keyword				{ $$ = pstrdup($1); }
		;

/* Column label --- allowed labels in "AS" clauses.
 * This presently includes *all* Postgres keywords.
 */
ColLabel:	IDENT									{ $$ = $1; }
			| unreserved_keyword					{ $$ = pstrdup($1); }
			| col_name_keyword						{ $$ = pstrdup($1); }
			| type_func_name_keyword				{ $$ = pstrdup($1); }
			| reserved_keyword						{ $$ = pstrdup($1); }
		;


/*
 * Keyword category lists.  Generally, every keyword present in
 * the Postgres grammar should appear in exactly one of these lists.
 *
 * Put a new keyword into the first list that it can go into without causing
 * shift or reduce conflicts.  The earlier lists define "less reserved"
 * categories of keywords.
 *
 * Make sure that each keyword's category in kwlist.h matches where
 * it is listed here.  (Someday we may be able to generate these lists and
 * kwlist.h's table from a common master list.)
 */

/* "Unreserved" keywords --- available for use as any kind of name.
 */
unreserved_keyword:
			  ABORT_P
			| ABSOLUTE_P
			| ACCESS
			| ACTION
			| ADD_P
			| ADMIN
			| AFTER
			| AGGREGATE
			| ALSO
			| ALTER
			| ALWAYS
			| ASSERTION
			| ASSIGNMENT
			| AT
			| ATTRIBUTE
			| BACKWARD
			| BEFORE
			| BEGIN_P
			| BY
			| CACHE
			| CALLED
			| CASCADE
			| CASCADED
			| CATALOG_P
			| CHAIN
			| CHARACTERISTICS
			| CHECKPOINT
			| CLASS
			| CLOSE
			| CLUSTER
			| COMMENT
			| COMMENTS
			| COMMIT
			| COMMITTED
			| CONFIGURATION
			| CONNECTION
			| CONSTRAINTS
			| CONTENT_P
			| CONTINUE_P
			| CONVERSION_P
			| COPY
			| COST
			| CSV
			| CURRENT_P
			| CURSOR
			| CYCLE
			| DATA_P
			| DATABASE
			| DAY_P
			| DEALLOCATE
			| DECLARE
			| DEFAULTS
			| DEFERRED
			| DEFINER
			| DELETE_P
			| DELIMITER
			| DELIMITERS
			| DICTIONARY
			| DISABLE_P
			| DISCARD
			| DOCUMENT_P
			| DOMAIN_P
			| DOUBLE_P
			| DROP
			| EACH
			| ENABLE_P
			| ENCODING
			| ENCRYPTED
			| ENUM_P
			| ESCAPE
			| EVENT
			| EXCLUDE
			| EXCLUDING
			| EXCLUSIVE
			| EXECUTE
			| EXPLAIN
			| EXTENSION
			| EXTERNAL
			| FAMILY
			| FIRST_P
			| FOLLOWING
			| FORCE
			| FORWARD
			| FUNCTION
			| FUNCTIONS
			| GLOBAL
			| GRANTED
			| HANDLER
			| HEADER_P
			| HOLD
			| HOUR_P
			| IDENTITY_P
			| IF_P
			| IMMEDIATE
			| IMMUTABLE
			| IMPLICIT_P
			| INCLUDING
			| INCREMENT
			| INDEX
			| INDEXES
			| INHERIT
			| INHERITS
			| INLINE_P
			| INPUT_P
			| INSENSITIVE
			| INSERT
			| INSTEAD
			| INVOKER
			| ISOLATION
			| KEY
			| LABEL
			| LANGUAGE
			| LARGE_P
			| LAST_P
			| LC_COLLATE_P
			| LC_CTYPE_P
			| LEAKPROOF
			| LEVEL
			| LISTEN
			| LOAD
			| LOCAL
			| LOCATION
			| LOCK_P
			| MAPPING
			| MATCH
			| MATERIALIZED
			| MAXVALUE
			| MINUTE_P
			| MINVALUE
			| MODE
			| MONTH_P
			| MOVE
			| NAME_P
			| NAMES
			| NEXT
			| NO
			| NOTHING
			| NOTIFY
			| NOWAIT
			| NULLS_P
			| OBJECT_P
			| OF
			| OFF
			| OIDS
			| OPERATOR
			| OPTION
			| OPTIONS
			| OWNED
			| OWNER
			| PARSER
			| PARTIAL
			| PARTITION
			| PASSING
			| PASSWORD
			| PLANS
			| PRECEDING
			| PREPARE
			| PREPARED
			| PRESERVE
			| PRIOR
			| PRIVILEGES
			| PROCEDURAL
			| PROCEDURE
			| PROGRAM
			| QUOTE
			| RANGE
			| READ
			| REASSIGN
			| RECHECK
			| RECURSIVE
			| REF
			| REFRESH
			| REINDEX
			| RELATIVE_P
			| RELEASE
			| RENAME
			| REPEATABLE
			| REPLACE
			| REPLICA
			| RESET
			| RESTART
			| RESTRICT
			| RETURNS
			| REVOKE
			| ROLE
			| ROLLBACK
			| ROWS
			| RULE
			| SAVEPOINT
			| SCHEMA
			| SCROLL
			| SEARCH
			| SECOND_P
			| SECURITY
			| SEQUENCE
			| SEQUENCES
			| SERIALIZABLE
			| SERVER
			| SESSION
			| SET
			| SHARE
			| SHOW
			| SIMPLE
			| SNAPSHOT
			| STABLE
			| STANDALONE_P
			| START
			| STATEMENT
			| STATISTICS
			| STDIN
			| STDOUT
			| STORAGE
			| STRICT_P
			| STRIP_P
			| SYSID
			| SYSTEM_P
			| TABLES
			| TABLESPACE
			| TEMP
			| TEMPLATE
			| TEMPORARY
			| TEXT_P
			| TRANSACTION
			| TRIGGER
			| TRUNCATE
			| TRUSTED
			| TYPE_P
			| TYPES_P
			| UNBOUNDED
			| UNCOMMITTED
			| UNENCRYPTED
			| UNKNOWN
			| UNLISTEN
			| UNLOGGED
			| UNTIL
			| UPDATE
			| VACUUM
			| VALID
			| VALIDATE
			| VALIDATOR
			| VALUE_P
			| VARYING
			| VERSION_P
			| VIEW
			| VOLATILE
			| WHITESPACE_P
			| WITHOUT
			| WORK
			| WRAPPER
			| WRITE
			| XML_P
			| YEAR_P
			| YES_P
			| ZONE
		;

/* Column identifier --- keywords that can be column, table, etc names.
 *
 * Many of these keywords will in fact be recognized as type or function
 * names too; but they have special productions for the purpose, and so
 * can't be treated as "generic" type or function names.
 *
 * The type names appearing here are not usable as function names
 * because they can be followed by '(' in typename productions, which
 * looks too much like a function call for an LR(1) parser.
 */
col_name_keyword:
			  BETWEEN
			| BIGINT
			| BIT
			| BOOLEAN_P
			| CHAR_P
			| CHARACTER
			| COALESCE
			| DEC
			| DECIMAL_P
			| EXISTS
			| EXTRACT
			| FLOAT_P
			| GREATEST
			| INOUT
			| INT_P
			| INTEGER
			| INTERVAL
			| LEAST
			| NATIONAL
			| NCHAR
			| NONE
			| NULLIF
			| NUMERIC
			| OUT_P
			| OVERLAY
			| POSITION
			| PRECISION
			| REAL
			| ROW
			| SETOF
			| SMALLINT
			| SUBSTRING
			| TIME
			| TIMESTAMP
			| TREAT
			| TRIM
			| VALUES
			| VARCHAR
			| XMLATTRIBUTES
			| XMLCONCAT
			| XMLELEMENT
			| XMLEXISTS
			| XMLFOREST
			| XMLPARSE
			| XMLPI
			| XMLROOT
			| XMLSERIALIZE
		;

/* Type/function identifier --- keywords that can be type or function names.
 *
 * Most of these are keywords that are used as operators in expressions;
 * in general such keywords can't be column names because they would be
 * ambiguous with variables, but they are unambiguous as function identifiers.
 *
 * Do not include POSITION, SUBSTRING, etc here since they have explicit
 * productions in a_expr to support the goofy SQL9x argument syntax.
 * - thomas 2000-11-28
 */
type_func_name_keyword:
			  AUTHORIZATION
			| BINARY
			| COLLATION
			| CONCURRENTLY
			| CROSS
			| CURRENT_SCHEMA
			| FILTER
			| FREEZE
			| FULL
			| ILIKE
			| INNER_P
			| IS
			| ISNULL
			| JOIN
			| LEFT
			| LIKE
			| NATURAL
			| NOTNULL
			| OUTER_P
			| OVER
			| OVERLAPS
			| RIGHT
			| SIMILAR
			| VERBOSE
			| WITHIN
		;

/* Reserved keyword --- these keywords are usable only as a ColLabel.
 *
 * Keywords appear here if they could not be distinguished from variable,
 * type, or function names in some contexts.  Don't put things here unless
 * forced to.
 */
reserved_keyword:
			  ALL
			| ANALYSE
			| ANALYZE
			| AND
			| ANY
			| ARRAY
			| AS
			| ASC
			| ASYMMETRIC
			| BOTH
			| CASE
			| CAST
			| CHECK
			| COLLATE
			| COLUMN
			| CONSTRAINT
			| CREATE
			| CURRENT_CATALOG
			| CURRENT_DATE
			| CURRENT_ROLE
			| CURRENT_TIME
			| CURRENT_TIMESTAMP
			| CURRENT_USER
			| DEFAULT
			| DEFERRABLE
			| DESC
			| DISTINCT
			| DO
			| ELSE
			| END_P
			| EXCEPT
			| FALSE_P
			| FETCH
			| FOR
			| FOREIGN
			| FROM
			| GRANT
			| GROUP_P
			| HAVING
			| IN_P
			| INITIALLY
			| INTERSECT
			| INTO
			| LATERAL_P
			| LEADING
			| LIMIT
			| LOCALTIME
			| LOCALTIMESTAMP
			| NOT
			| NULL_P
			| OFFSET
			| ON
			| ONLY
			| OR
			| ORDER
			| PLACING
			| PRIMARY
			| REFERENCES
			| RETURNING
			| SELECT
			| SESSION_USER
			| SOME
			| SYMMETRIC
			| TABLE
			| THEN
			| TO
			| TRAILING
			| TRUE_P
			| UNION
			| UNIQUE
			| USER
			| USING
			| VARIADIC
			| WHEN
			| WHERE
			| WINDOW
			| WITH
		;

%%

/*
 * The signature of this function is required by bison.  However, we
 * ignore the passed yylloc and instead use the last token position
 * available from the scanner.
 */
static void
base_yyerror(YYLTYPE *yylloc, core_yyscan_t yyscanner, const char *msg)
{
	parser_yyerror(msg);
}

static Node *
makeColumnRef(char *colname, List *indirection,
			  int location, core_yyscan_t yyscanner)
{
	/*
	 * Generate a ColumnRef node, with an A_Indirection node added if there
	 * is any subscripting in the specified indirection list.  However,
	 * any field selection at the start of the indirection list must be
	 * transposed into the "fields" part of the ColumnRef node.
	 */
	ColumnRef  *c = makeNode(ColumnRef);
	int		nfields = 0;
	ListCell *l;

	c->location = location;
	foreach(l, indirection)
	{
		if (IsA(lfirst(l), A_Indices))
		{
			A_Indirection *i = makeNode(A_Indirection);

			if (nfields == 0)
			{
				/* easy case - all indirection goes to A_Indirection */
				c->fields = list_make1(makeString(colname));
				i->indirection = check_indirection(indirection, yyscanner);
			}
			else
			{
				/* got to split the list in two */
				i->indirection = check_indirection(list_copy_tail(indirection,
																  nfields),
												   yyscanner);
				indirection = list_truncate(indirection, nfields);
				c->fields = lcons(makeString(colname), indirection);
			}
			i->arg = (Node *) c;
			return (Node *) i;
		}
		else if (IsA(lfirst(l), A_Star))
		{
			/* We only allow '*' at the end of a ColumnRef */
			if (lnext(l) != NULL)
				parser_yyerror("improper use of \"*\"");
		}
		nfields++;
	}
	/* No subscripting, so all indirection gets added to field list */
	c->fields = lcons(makeString(colname), indirection);
	return (Node *) c;
}

static Node *
makeTypeCast(Node *arg, TypeName *typename, int location)
{
	TypeCast *n = makeNode(TypeCast);
	n->arg = arg;
	n->typeName = typename;
	n->location = location;
	return (Node *) n;
}

static Node *
makeStringConst(char *str, int location)
{
	A_Const *n = makeNode(A_Const);

	n->val.type = T_String;
	n->val.val.str = str;
	n->location = location;

	return (Node *)n;
}

static Node *
makeStringConstCast(char *str, int location, TypeName *typename)
{
	Node *s = makeStringConst(str, location);

	return makeTypeCast(s, typename, -1);
}

static Node *
makeIntConst(int val, int location)
{
	A_Const *n = makeNode(A_Const);

	n->val.type = T_Integer;
	n->val.val.ival = val;
	n->location = location;

	return (Node *)n;
}

static Node *
makeFloatConst(char *str, int location)
{
	A_Const *n = makeNode(A_Const);

	n->val.type = T_Float;
	n->val.val.str = str;
	n->location = location;

	return (Node *)n;
}

static Node *
makeBitStringConst(char *str, int location)
{
	A_Const *n = makeNode(A_Const);

	n->val.type = T_BitString;
	n->val.val.str = str;
	n->location = location;

	return (Node *)n;
}

static Node *
makeNullAConst(int location)
{
	A_Const *n = makeNode(A_Const);

	n->val.type = T_Null;
	n->location = location;

	return (Node *)n;
}

static Node *
makeAConst(Value *v, int location)
{
	Node *n;

	switch (v->type)
	{
		case T_Float:
			n = makeFloatConst(v->val.str, location);
			break;

		case T_Integer:
			n = makeIntConst(v->val.ival, location);
			break;

		case T_String:
		default:
			n = makeStringConst(v->val.str, location);
			break;
	}

	return n;
}

/* makeBoolAConst()
 * Create an A_Const string node and put it inside a boolean cast.
 */
static Node *
makeBoolAConst(bool state, int location)
{
	A_Const *n = makeNode(A_Const);

	n->val.type = T_String;
	n->val.val.str = (state ? "t" : "f");
	n->location = location;

	return makeTypeCast((Node *)n, SystemTypeName("bool"), -1);
}

/* makeOverlaps()
 * Create and populate a FuncCall node to support the OVERLAPS operator.
 */
static FuncCall *
makeOverlaps(List *largs, List *rargs, int location, core_yyscan_t yyscanner)
{
	FuncCall *n = makeNode(FuncCall);

	n->funcname = SystemFuncName("overlaps");
	if (list_length(largs) == 1)
		largs = lappend(largs, largs);
	else if (list_length(largs) != 2)
		ereport(ERROR,
				(errcode(ERRCODE_SYNTAX_ERROR),
				 errmsg("wrong number of parameters on left side of OVERLAPS expression"),
				 parser_errposition(location)));
	if (list_length(rargs) == 1)
		rargs = lappend(rargs, rargs);
	else if (list_length(rargs) != 2)
		ereport(ERROR,
				(errcode(ERRCODE_SYNTAX_ERROR),
				 errmsg("wrong number of parameters on right side of OVERLAPS expression"),
				 parser_errposition(location)));
	n->args = list_concat(largs, rargs);
	n->agg_order = NIL;
	n->agg_star = FALSE;
	n->agg_distinct = FALSE;
	n->func_variadic = FALSE;
	n->over = NULL;
	n->location = location;
	return n;
}

/* check_qualified_name --- check the result of qualified_name production
 *
 * It's easiest to let the grammar production for qualified_name allow
 * subscripts and '*', which we then must reject here.
 */
static void
check_qualified_name(List *names, core_yyscan_t yyscanner)
{
	ListCell   *i;

	foreach(i, names)
	{
		if (!IsA(lfirst(i), String))
			parser_yyerror("syntax error");
	}
}

/* check_func_name --- check the result of func_name production
 *
 * It's easiest to let the grammar production for func_name allow subscripts
 * and '*', which we then must reject here.
 */
static List *
check_func_name(List *names, core_yyscan_t yyscanner)
{
	ListCell   *i;

	foreach(i, names)
	{
		if (!IsA(lfirst(i), String))
			parser_yyerror("syntax error");
	}
	return names;
}

/* check_indirection --- check the result of indirection production
 *
 * We only allow '*' at the end of the list, but it's hard to enforce that
 * in the grammar, so do it here.
 */
static List *
check_indirection(List *indirection, core_yyscan_t yyscanner)
{
	ListCell *l;

	foreach(l, indirection)
	{
		if (IsA(lfirst(l), A_Star))
		{
			if (lnext(l) != NULL)
				parser_yyerror("improper use of \"*\"");
		}
	}
	return indirection;
}

/* extractArgTypes()
 * Given a list of FunctionParameter nodes, extract a list of just the
 * argument types (TypeNames) for input parameters only.  This is what
 * is needed to look up an existing function, which is what is wanted by
 * the productions that use this call.
 */
static List *
extractArgTypes(List *parameters)
{
	List	   *result = NIL;
	ListCell   *i;

	foreach(i, parameters)
	{
		FunctionParameter *p = (FunctionParameter *) lfirst(i);

		if (p->mode != FUNC_PARAM_OUT && p->mode != FUNC_PARAM_TABLE)
			result = lappend(result, p->argType);
	}
	return result;
}

/* insertSelectOptions()
 * Insert ORDER BY, etc into an already-constructed SelectStmt.
 *
 * This routine is just to avoid duplicating code in SelectStmt productions.
 */
static void
insertSelectOptions(SelectStmt *stmt,
					List *sortClause, List *lockingClause,
					Node *limitOffset, Node *limitCount,
					WithClause *withClause,
					core_yyscan_t yyscanner)
{
	Assert(IsA(stmt, SelectStmt));

	/*
	 * Tests here are to reject constructs like
	 *	(SELECT foo ORDER BY bar) ORDER BY baz
	 */
	if (sortClause)
	{
		if (stmt->sortClause)
			ereport(ERROR,
					(errcode(ERRCODE_SYNTAX_ERROR),
					 errmsg("multiple ORDER BY clauses not allowed"),
					 parser_errposition(exprLocation((Node *) sortClause))));
		stmt->sortClause = sortClause;
	}
	/* We can handle multiple locking clauses, though */
	stmt->lockingClause = list_concat(stmt->lockingClause, lockingClause);
	if (limitOffset)
	{
		if (stmt->limitOffset)
			ereport(ERROR,
					(errcode(ERRCODE_SYNTAX_ERROR),
					 errmsg("multiple OFFSET clauses not allowed"),
					 parser_errposition(exprLocation(limitOffset))));
		stmt->limitOffset = limitOffset;
	}
	if (limitCount)
	{
		if (stmt->limitCount)
			ereport(ERROR,
					(errcode(ERRCODE_SYNTAX_ERROR),
					 errmsg("multiple LIMIT clauses not allowed"),
					 parser_errposition(exprLocation(limitCount))));
		stmt->limitCount = limitCount;
	}
	if (withClause)
	{
		if (stmt->withClause)
			ereport(ERROR,
					(errcode(ERRCODE_SYNTAX_ERROR),
					 errmsg("multiple WITH clauses not allowed"),
					 parser_errposition(exprLocation((Node *) withClause))));
		stmt->withClause = withClause;
	}
}

static Node *
makeSetOp(SetOperation op, bool all, Node *larg, Node *rarg)
{
	SelectStmt *n = makeNode(SelectStmt);

	n->op = op;
	n->all = all;
	n->larg = (SelectStmt *) larg;
	n->rarg = (SelectStmt *) rarg;
	return (Node *) n;
}

/* SystemFuncName()
 * Build a properly-qualified reference to a built-in function.
 */
List *
SystemFuncName(char *name)
{
	return list_make2(makeString("pg_catalog"), makeString(name));
}

/* SystemTypeName()
 * Build a properly-qualified reference to a built-in type.
 *
 * typmod is defaulted, but may be changed afterwards by caller.
 * Likewise for the location.
 */
TypeName *
SystemTypeName(char *name)
{
	return makeTypeNameFromNameList(list_make2(makeString("pg_catalog"),
											   makeString(name)));
}

/* doNegate()
 * Handle negation of a numeric constant.
 *
 * Formerly, we did this here because the optimizer couldn't cope with
 * indexquals that looked like "var = -4" --- it wants "var = const"
 * and a unary minus operator applied to a constant didn't qualify.
 * As of Postgres 7.0, that problem doesn't exist anymore because there
 * is a constant-subexpression simplifier in the optimizer.  However,
 * there's still a good reason for doing this here, which is that we can
 * postpone committing to a particular internal representation for simple
 * negative constants.	It's better to leave "-123.456" in string form
 * until we know what the desired type is.
 */
static Node *
doNegate(Node *n, int location)
{
	if (IsA(n, A_Const))
	{
		A_Const *con = (A_Const *)n;

		/* report the constant's location as that of the '-' sign */
		con->location = location;

		if (con->val.type == T_Integer)
		{
			con->val.val.ival = -con->val.val.ival;
			return n;
		}
		if (con->val.type == T_Float)
		{
			doNegateFloat(&con->val);
			return n;
		}
	}

	return (Node *) makeSimpleA_Expr(AEXPR_OP, "-", NULL, n, location);
}

static void
doNegateFloat(Value *v)
{
	char   *oldval = v->val.str;

	Assert(IsA(v, Float));
	if (*oldval == '+')
		oldval++;
	if (*oldval == '-')
		v->val.str = oldval+1;	/* just strip the '-' */
	else
	{
		char   *newval = (char *) palloc(strlen(oldval) + 2);

		*newval = '-';
		strcpy(newval+1, oldval);
		v->val.str = newval;
	}
}

static Node *
makeAArrayExpr(List *elements, int location)
{
	A_ArrayExpr *n = makeNode(A_ArrayExpr);

	n->elements = elements;
	n->location = location;
	return (Node *) n;
}

static Node *
makeXmlExpr(XmlExprOp op, char *name, List *named_args, List *args,
			int location)
{
	XmlExpr		*x = makeNode(XmlExpr);

	x->op = op;
	x->name = name;
	/*
	 * named_args is a list of ResTarget; it'll be split apart into separate
	 * expression and name lists in transformXmlExpr().
	 */
	x->named_args = named_args;
	x->arg_names = NIL;
	x->args = args;
	/* xmloption, if relevant, must be filled in by caller */
	/* type and typmod will be filled in during parse analysis */
	x->type = InvalidOid;			/* marks the node as not analyzed */
	x->location = location;
	return (Node *) x;
}

/*
 * Merge the input and output parameters of a table function.
 */
static List *
mergeTableFuncParameters(List *func_args, List *columns)
{
	ListCell   *lc;

	/* Explicit OUT and INOUT parameters shouldn't be used in this syntax */
	foreach(lc, func_args)
	{
		FunctionParameter *p = (FunctionParameter *) lfirst(lc);

		if (p->mode != FUNC_PARAM_IN && p->mode != FUNC_PARAM_VARIADIC)
			ereport(ERROR,
					(errcode(ERRCODE_SYNTAX_ERROR),
					 errmsg("OUT and INOUT arguments aren't allowed in TABLE functions")));
	}

	return list_concat(func_args, columns);
}

/*
 * Determine return type of a TABLE function.  A single result column
 * returns setof that column's type; otherwise return setof record.
 */
static TypeName *
TableFuncTypeName(List *columns)
{
	TypeName *result;

	if (list_length(columns) == 1)
	{
		FunctionParameter *p = (FunctionParameter *) linitial(columns);

		result = (TypeName *) copyObject(p->argType);
	}
	else
		result = SystemTypeName("record");

	result->setof = true;

	return result;
}

/*
 * Convert a list of (dotted) names to a RangeVar (like
 * makeRangeVarFromNameList, but with position support).  The
 * "AnyName" refers to the any_name production in the grammar.
 */
static RangeVar *
makeRangeVarFromAnyName(List *names, int position, core_yyscan_t yyscanner)
{
	RangeVar *r = makeNode(RangeVar);

	switch (list_length(names))
	{
		case 1:
			r->catalogname = NULL;
			r->schemaname = NULL;
			r->relname = strVal(linitial(names));
			break;
		case 2:
			r->catalogname = NULL;
			r->schemaname = strVal(linitial(names));
			r->relname = strVal(lsecond(names));
			break;
		case 3:
			r->catalogname = strVal(linitial(names));;
			r->schemaname = strVal(lsecond(names));
			r->relname = strVal(lthird(names));
			break;
		default:
			ereport(ERROR,
					(errcode(ERRCODE_SYNTAX_ERROR),
					 errmsg("improper qualified name (too many dotted names): %s",
							NameListToString(names)),
					 parser_errposition(position)));
			break;
	}

	r->relpersistence = RELPERSISTENCE_PERMANENT;
	r->location = position;

	return r;
}

/* Separate Constraint nodes from COLLATE clauses in a ColQualList */
static void
SplitColQualList(List *qualList,
				 List **constraintList, CollateClause **collClause,
				 core_yyscan_t yyscanner)
{
	ListCell   *cell;
	ListCell   *prev;
	ListCell   *next;

	*collClause = NULL;
	prev = NULL;
	for (cell = list_head(qualList); cell; cell = next)
	{
		Node   *n = (Node *) lfirst(cell);

		next = lnext(cell);
		if (IsA(n, Constraint))
		{
			/* keep it in list */
			prev = cell;
			continue;
		}
		if (IsA(n, CollateClause))
		{
			CollateClause *c = (CollateClause *) n;

			if (*collClause)
				ereport(ERROR,
						(errcode(ERRCODE_SYNTAX_ERROR),
						 errmsg("multiple COLLATE clauses not allowed"),
						 parser_errposition(c->location)));
			*collClause = c;
		}
		else
			elog(ERROR, "unexpected node type %d", (int) n->type);
		/* remove non-Constraint nodes from qualList */
		qualList = list_delete_cell(qualList, cell, prev);
	}
	*constraintList = qualList;
}

/*
 * Process result of ConstraintAttributeSpec, and set appropriate bool flags
 * in the output command node.  Pass NULL for any flags the particular
 * command doesn't support.
 */
static void
processCASbits(int cas_bits, int location, const char *constrType,
			   bool *deferrable, bool *initdeferred, bool *not_valid,
			   bool *no_inherit, core_yyscan_t yyscanner)
{
	/* defaults */
	if (deferrable)
		*deferrable = false;
	if (initdeferred)
		*initdeferred = false;
	if (not_valid)
		*not_valid = false;

	if (cas_bits & (CAS_DEFERRABLE | CAS_INITIALLY_DEFERRED))
	{
		if (deferrable)
			*deferrable = true;
		else
			ereport(ERROR,
					(errcode(ERRCODE_FEATURE_NOT_SUPPORTED),
					 /* translator: %s is CHECK, UNIQUE, or similar */
					 errmsg("%s constraints cannot be marked DEFERRABLE",
							constrType),
					 parser_errposition(location)));
	}

	if (cas_bits & CAS_INITIALLY_DEFERRED)
	{
		if (initdeferred)
			*initdeferred = true;
		else
			ereport(ERROR,
					(errcode(ERRCODE_FEATURE_NOT_SUPPORTED),
					 /* translator: %s is CHECK, UNIQUE, or similar */
					 errmsg("%s constraints cannot be marked DEFERRABLE",
							constrType),
					 parser_errposition(location)));
	}

	if (cas_bits & CAS_NOT_VALID)
	{
		if (not_valid)
			*not_valid = true;
		else
			ereport(ERROR,
					(errcode(ERRCODE_FEATURE_NOT_SUPPORTED),
					 /* translator: %s is CHECK, UNIQUE, or similar */
					 errmsg("%s constraints cannot be marked NOT VALID",
							constrType),
					 parser_errposition(location)));
	}

	if (cas_bits & CAS_NO_INHERIT)
	{
		if (no_inherit)
			*no_inherit = true;
		else
			ereport(ERROR,
					(errcode(ERRCODE_FEATURE_NOT_SUPPORTED),
					 /* translator: %s is CHECK, UNIQUE, or similar */
					 errmsg("%s constraints cannot be marked NO INHERIT",
							constrType),
					 parser_errposition(location)));
	}
}

/*----------
 * Recursive view transformation
 *
 * Convert
 *
 *     CREATE RECURSIVE VIEW relname (aliases) AS query
 *
 * to
 *
 *     CREATE VIEW relname (aliases) AS
 *         WITH RECURSIVE relname (aliases) AS (query)
 *         SELECT aliases FROM relname
 *
 * Actually, just the WITH ... part, which is then inserted into the original
 * view definition as the query.
 * ----------
 */
static Node *
makeRecursiveViewSelect(char *relname, List *aliases, Node *query)
{
	SelectStmt *s = makeNode(SelectStmt);
	WithClause *w = makeNode(WithClause);
	CommonTableExpr *cte = makeNode(CommonTableExpr);
	List	   *tl = NIL;
	ListCell   *lc;

	/* create common table expression */
	cte->ctename = relname;
	cte->aliascolnames = aliases;
	cte->ctequery = query;
	cte->location = -1;

	/* create WITH clause and attach CTE */
	w->recursive = true;
	w->ctes = list_make1(cte);
	w->location = -1;

	/* create target list for the new SELECT from the alias list of the
	 * recursive view specification */
	foreach (lc, aliases)
	{
		ResTarget *rt = makeNode(ResTarget);

		rt->name = NULL;
		rt->indirection = NIL;
		rt->val = makeColumnRef(strVal(lfirst(lc)), NIL, -1, 0);
		rt->location = -1;

		tl = lappend(tl, rt);
	}

	/* create new SELECT combining WITH clause, target list, and fake FROM
	 * clause */
	s->withClause = w;
	s->targetList = tl;
	s->fromClause = list_make1(makeRangeVar(NULL, relname, -1));

	return (Node *) s;
}

/* parser_init()
 * Initialize to parse one query string
 */
void
parser_init(base_yy_extra_type *yyext)
{
	yyext->parsetree = NIL;		/* in case grammar forgets to set it */
}

/*
 * Must undefine this stuff before including scan.c, since it has different
 * definitions for these macros.
 */
#undef yyerror
#undef yylval
#undef yylloc

#include "scan.c"<|MERGE_RESOLUTION|>--- conflicted
+++ resolved
@@ -11209,14 +11209,9 @@
 					if($5 && $7)
 					{
 						ereport(ERROR,
-<<<<<<< HEAD
 								(errcode(ERRCODE_SYNTAX_ERROR),
- 								errmsg("Cannot have WITHIN GROUP and ORDER BY together"),
-=======
-									(errcode(ERRCODE_SYNTAX_ERROR),
-									errmsg("Cannot have WITHIN GROUP and ORDER BY together"),
->>>>>>> 58e31d88
-							parser_errposition(@5)));
+								errmsg("Cannot have WITHIN GROUP and ORDER BY together"),
+								parser_errposition(@5)));
 					}
 
 					FuncCall *n = makeNode(FuncCall);
