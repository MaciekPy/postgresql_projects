/*-------------------------------------------------------------------------
 *
 * parse_oper.c
 *		handle operator things for parser
 *
 * Portions Copyright (c) 1996-2013, PostgreSQL Global Development Group
 * Portions Copyright (c) 1994, Regents of the University of California
 *
 *
 * IDENTIFICATION
 *	  src/backend/parser/parse_oper.c
 *
 *-------------------------------------------------------------------------
 */

#include "postgres.h"

#include "access/htup_details.h"
#include "catalog/pg_operator.h"
#include "catalog/pg_type.h"
#include "lib/stringinfo.h"
#include "nodes/nodeFuncs.h"
#include "parser/parse_coerce.h"
#include "parser/parse_func.h"
#include "parser/parse_oper.h"
#include "parser/parse_type.h"
#include "utils/builtins.h"
#include "utils/inval.h"
#include "utils/lsyscache.h"
#include "utils/syscache.h"
#include "utils/typcache.h"


/*
 * The lookup key for the operator lookaside hash table.  Unused bits must be
 * zeroes to ensure hashing works consistently --- in particular, oprname
 * must be zero-padded and any unused entries in search_path must be zero.
 *
 * search_path contains the actual search_path with which the entry was
 * derived (minus temp namespace if any), or else the single specified
 * schema OID if we are looking up an explicitly-qualified operator name.
 *
 * search_path has to be fixed-length since the hashtable code insists on
 * fixed-size keys.  If your search path is longer than that, we just punt
 * and don't cache anything.
 */

/* If your search_path is longer than this, sucks to be you ... */
#define MAX_CACHED_PATH_LEN		16

typedef struct OprCacheKey
{
	char		oprname[NAMEDATALEN];
	Oid			left_arg;		/* Left input OID, or 0 if prefix op */
	Oid			right_arg;		/* Right input OID, or 0 if postfix op */
	Oid			search_path[MAX_CACHED_PATH_LEN];
} OprCacheKey;

typedef struct OprCacheEntry
{
	/* the hash lookup key MUST BE FIRST */
	OprCacheKey key;

	Oid			opr_oid;		/* OID of the resolved operator */
} OprCacheEntry;


static Oid	binary_oper_exact(List *opname, Oid arg1, Oid arg2);
static FuncDetailCode oper_select_candidate(int nargs,
					  Oid *input_typeids,
					  FuncCandidateList candidates,
					  Oid *operOid);
static const char *op_signature_string(List *op, char oprkind,
					Oid arg1, Oid arg2);
static void op_error(ParseState *pstate, List *op, char oprkind,
		 Oid arg1, Oid arg2,
		 FuncDetailCode fdresult, int location);
static bool make_oper_cache_key(OprCacheKey *key, List *opname,
					Oid ltypeId, Oid rtypeId);
static Oid	find_oper_cache_entry(OprCacheKey *key);
static void make_oper_cache_entry(OprCacheKey *key, Oid opr_oid);
static void InvalidateOprCacheCallBack(Datum arg, int cacheid, uint32 hashvalue);


/*
 * LookupOperName
 *		Given a possibly-qualified operator name and exact input datatypes,
 *		look up the operator.
 *
 * Pass oprleft = InvalidOid for a prefix op, oprright = InvalidOid for
 * a postfix op.
 *
 * If the operator name is not schema-qualified, it is sought in the current
 * namespace search path.
 *
 * If the operator is not found, we return InvalidOid if noError is true,
 * else raise an error.  pstate and location are used only to report the
 * error position; pass NULL/-1 if not available.
 */
Oid
LookupOperName(ParseState *pstate, List *opername, Oid oprleft, Oid oprright,
			   bool noError, int location)
{
	Oid			result;

	result = OpernameGetOprid(opername, oprleft, oprright);
	if (OidIsValid(result))
		return result;

	/* we don't use op_error here because only an exact match is wanted */
	if (!noError)
	{
		char		oprkind;

		if (!OidIsValid(oprleft))
			oprkind = 'l';
		else if (!OidIsValid(oprright))
			oprkind = 'r';
		else
			oprkind = 'b';

		ereport(ERROR,
				(errcode(ERRCODE_UNDEFINED_FUNCTION),
				 errmsg("operator does not exist: %s",
						op_signature_string(opername, oprkind,
											oprleft, oprright)),
				 parser_errposition(pstate, location)));
	}

	return InvalidOid;
}

/*
 * LookupOperNameTypeNames
 *		Like LookupOperName, but the argument types are specified by
 *		TypeName nodes.
 *
 * Pass oprleft = NULL for a prefix op, oprright = NULL for a postfix op.
 */
Oid
LookupOperNameTypeNames(ParseState *pstate, List *opername,
						TypeName *oprleft, TypeName *oprright,
						bool noError, int location)
{
	Oid			leftoid,
				rightoid;

	if (oprleft == NULL)
		leftoid = InvalidOid;
	else
		leftoid = typenameTypeId(pstate, oprleft);

	if (oprright == NULL)
		rightoid = InvalidOid;
	else
		rightoid = typenameTypeId(pstate, oprright);

	return LookupOperName(pstate, opername, leftoid, rightoid,
						  noError, location);
}

/*
 * get_sort_group_operators - get default sorting/grouping operators for type
 *
 * We fetch the "<", "=", and ">" operators all at once to reduce lookup
 * overhead (knowing that most callers will be interested in at least two).
 * However, a given datatype might have only an "=" operator, if it is
 * hashable but not sortable.  (Other combinations of present and missing
 * operators shouldn't happen, unless the system catalogs are messed up.)
 *
 * If an operator is missing and the corresponding needXX flag is true,
 * throw a standard error message, else return InvalidOid.
 *
 * In addition to the operator OIDs themselves, this function can identify
 * whether the "=" operator is hashable.
 *
 * Callers can pass NULL pointers for any results they don't care to get.
 *
 * Note: the results are guaranteed to be exact or binary-compatible matches,
 * since most callers are not prepared to cope with adding any run-time type
 * coercion steps.
 */
void
get_sort_group_operators(Oid argtype,
						 bool needLT, bool needEQ, bool needGT,
						 Oid *ltOpr, Oid *eqOpr, Oid *gtOpr,
						 bool *isHashable)
{
	TypeCacheEntry *typentry;
	int			cache_flags;
	Oid			lt_opr;
	Oid			eq_opr;
	Oid			gt_opr;
	bool		hashable;

	/*
	 * Look up the operators using the type cache.
	 *
	 * Note: the search algorithm used by typcache.c ensures that the results
	 * are consistent, ie all from matching opclasses.
	 */
	if (isHashable != NULL)
		cache_flags = TYPECACHE_LT_OPR | TYPECACHE_EQ_OPR | TYPECACHE_GT_OPR |
			TYPECACHE_HASH_PROC;
	else
		cache_flags = TYPECACHE_LT_OPR | TYPECACHE_EQ_OPR | TYPECACHE_GT_OPR;

	typentry = lookup_type_cache(argtype, cache_flags);
	lt_opr = typentry->lt_opr;
	eq_opr = typentry->eq_opr;
	gt_opr = typentry->gt_opr;
	hashable = OidIsValid(typentry->hash_proc);

	/* Report errors if needed */
	if ((needLT && !OidIsValid(lt_opr)) ||
		(needGT && !OidIsValid(gt_opr)))
		ereport(ERROR,
				(errcode(ERRCODE_UNDEFINED_FUNCTION),
				 errmsg("could not identify an ordering operator for type %s",
						format_type_be(argtype)),
		 errhint("Use an explicit ordering operator or modify the query.")));
	if (needEQ && !OidIsValid(eq_opr))
		ereport(ERROR,
				(errcode(ERRCODE_UNDEFINED_FUNCTION),
				 errmsg("could not identify an equality operator for type %s",
						format_type_be(argtype))));

	/* Return results as needed */
	if (ltOpr)
		*ltOpr = lt_opr;
	if (eqOpr)
		*eqOpr = eq_opr;
	if (gtOpr)
		*gtOpr = gt_opr;
	if (isHashable)
		*isHashable = hashable;
}


/* given operator tuple, return the operator OID */
Oid
oprid(Operator op)
{
	return HeapTupleGetOid(op);
}

/* given operator tuple, return the underlying function's OID */
Oid
oprfuncid(Operator op)
{
	Form_pg_operator pgopform = (Form_pg_operator) GETSTRUCT(op);

	return pgopform->oprcode;
}


/* binary_oper_exact()
 * Check for an "exact" match to the specified operand types.
 *
 * If one operand is an unknown literal, assume it should be taken to be
 * the same type as the other operand for this purpose.  Also, consider
 * the possibility that the other operand is a domain type that needs to
 * be reduced to its base type to find an "exact" match.
 */
static Oid
binary_oper_exact(List *opname, Oid arg1, Oid arg2)
{
	Oid			result;
	bool		was_unknown = false;

	/* Unspecified type for one of the arguments? then use the other */
	if ((arg1 == UNKNOWNOID) && (arg2 != InvalidOid))
	{
		arg1 = arg2;
		was_unknown = true;
	}
	else if ((arg2 == UNKNOWNOID) && (arg1 != InvalidOid))
	{
		arg2 = arg1;
		was_unknown = true;
	}

	result = OpernameGetOprid(opname, arg1, arg2);
	if (OidIsValid(result))
		return result;

	if (was_unknown)
	{
		/* arg1 and arg2 are the same here, need only look at arg1 */
		Oid			basetype = getBaseType(arg1);

		if (basetype != arg1)
		{
			result = OpernameGetOprid(opname, basetype, basetype);
			if (OidIsValid(result))
				return result;
		}
	}

	return InvalidOid;
}


/* oper_select_candidate()
 *		Given the input argtype array and one or more candidates
 *		for the operator, attempt to resolve the conflict.
 *
 * Returns FUNCDETAIL_NOTFOUND, FUNCDETAIL_MULTIPLE, or FUNCDETAIL_NORMAL.
 * In the success case the Oid of the best candidate is stored in *operOid.
 *
 * Note that the caller has already determined that there is no candidate
 * exactly matching the input argtype(s).  Incompatible candidates are not yet
 * pruned away, however.
 */
static FuncDetailCode
oper_select_candidate(int nargs,
					  Oid *input_typeids,
					  FuncCandidateList candidates,
					  Oid *operOid)		/* output argument */
{
	int			ncandidates;

	/*
	 * Delete any candidates that cannot actually accept the given input
	 * types, whether directly or by coercion.
	 */
	ncandidates = func_match_argtypes(nargs, input_typeids,
									  candidates, &candidates);

	/* Done if no candidate or only one candidate survives */
	if (ncandidates == 0)
	{
		*operOid = InvalidOid;
		return FUNCDETAIL_NOTFOUND;
	}
	if (ncandidates == 1)
	{
		*operOid = candidates->oid;
		return FUNCDETAIL_NORMAL;
	}

	/*
	 * Use the same heuristics as for ambiguous functions to resolve the
	 * conflict.
	 */
	candidates = func_select_candidate(nargs, input_typeids, candidates);

	if (candidates)
	{
		*operOid = candidates->oid;
		return FUNCDETAIL_NORMAL;
	}

	*operOid = InvalidOid;
	return FUNCDETAIL_MULTIPLE; /* failed to select a best candidate */
}


/* oper() -- search for a binary operator
 * Given operator name, types of arg1 and arg2, return oper struct.
 *
 * IMPORTANT: the returned operator (if any) is only promised to be
 * coercion-compatible with the input datatypes.  Do not use this if
 * you need an exact- or binary-compatible match; see compatible_oper.
 *
 * If no matching operator found, return NULL if noError is true,
 * raise an error if it is false.  pstate and location are used only to report
 * the error position; pass NULL/-1 if not available.
 *
 * NOTE: on success, the returned object is a syscache entry.  The caller
 * must ReleaseSysCache() the entry when done with it.
 */
Operator
oper(ParseState *pstate, List *opname, Oid ltypeId, Oid rtypeId,
	 bool noError, int location)
{
	Oid			operOid;
	OprCacheKey key;
	bool		key_ok;
	FuncDetailCode fdresult = FUNCDETAIL_NOTFOUND;
	HeapTuple	tup = NULL;

	/*
	 * Try to find the mapping in the lookaside cache.
	 */
	key_ok = make_oper_cache_key(&key, opname, ltypeId, rtypeId);
	if (key_ok)
	{
		operOid = find_oper_cache_entry(&key);
		if (OidIsValid(operOid))
		{
			tup = SearchSysCache1(OPEROID, ObjectIdGetDatum(operOid));
			if (HeapTupleIsValid(tup))
				return (Operator) tup;
		}
	}

	/*
	 * First try for an "exact" match.
	 */
	operOid = binary_oper_exact(opname, ltypeId, rtypeId);
	if (!OidIsValid(operOid))
	{
		/*
		 * Otherwise, search for the most suitable candidate.
		 */
		FuncCandidateList clist;

		/* Get binary operators of given name */
		clist = OpernameGetCandidates(opname, 'b');

		/* No operators found? Then fail... */
		if (clist != NULL)
		{
			/*
			 * Unspecified type for one of the arguments? then use the other
			 * (XXX this is probably dead code?)
			 */
			Oid			inputOids[2];

			if (rtypeId == InvalidOid)
				rtypeId = ltypeId;
			else if (ltypeId == InvalidOid)
				ltypeId = rtypeId;
			inputOids[0] = ltypeId;
			inputOids[1] = rtypeId;
			fdresult = oper_select_candidate(2, inputOids, clist, &operOid);
		}
	}

	if (OidIsValid(operOid))
		tup = SearchSysCache1(OPEROID, ObjectIdGetDatum(operOid));

	if (HeapTupleIsValid(tup))
	{
		if (key_ok)
			make_oper_cache_entry(&key, operOid);
	}
	else if (!noError)
		op_error(pstate, opname, 'b', ltypeId, rtypeId, fdresult, location);

	return (Operator) tup;
}

/* compatible_oper()
 *	given an opname and input datatypes, find a compatible binary operator
 *
 *	This is tighter than oper() because it will not return an operator that
 *	requires coercion of the input datatypes (but binary-compatible operators
 *	are accepted).	Otherwise, the semantics are the same.
 */
Operator
compatible_oper(ParseState *pstate, List *op, Oid arg1, Oid arg2,
				bool noError, int location)
{
	Operator	optup;
	Form_pg_operator opform;

	/* oper() will find the best available match */
	optup = oper(pstate, op, arg1, arg2, noError, location);
	if (optup == (Operator) NULL)
		return (Operator) NULL; /* must be noError case */

	/* but is it good enough? */
	opform = (Form_pg_operator) GETSTRUCT(optup);
	if (IsBinaryCoercible(arg1, opform->oprleft) &&
		IsBinaryCoercible(arg2, opform->oprright))
		return optup;

	/* nope... */
	ReleaseSysCache(optup);

	if (!noError)
		ereport(ERROR,
				(errcode(ERRCODE_UNDEFINED_FUNCTION),
				 errmsg("operator requires run-time type coercion: %s",
						op_signature_string(op, 'b', arg1, arg2)),
				 parser_errposition(pstate, location)));

	return (Operator) NULL;
}

/* compatible_oper_opid() -- get OID of a binary operator
 *
 * This is a convenience routine that extracts only the operator OID
 * from the result of compatible_oper().  InvalidOid is returned if the
 * lookup fails and noError is true.
 */
Oid
compatible_oper_opid(List *op, Oid arg1, Oid arg2, bool noError)
{
	Operator	optup;
	Oid			result;

	optup = compatible_oper(NULL, op, arg1, arg2, noError, -1);
	if (optup != NULL)
	{
		result = oprid(optup);
		ReleaseSysCache(optup);
		return result;
	}
	return InvalidOid;
}


/* right_oper() -- search for a unary right operator (postfix operator)
 * Given operator name and type of arg, return oper struct.
 *
 * IMPORTANT: the returned operator (if any) is only promised to be
 * coercion-compatible with the input datatype.  Do not use this if
 * you need an exact- or binary-compatible match.
 *
 * If no matching operator found, return NULL if noError is true,
 * raise an error if it is false.  pstate and location are used only to report
 * the error position; pass NULL/-1 if not available.
 *
 * NOTE: on success, the returned object is a syscache entry.  The caller
 * must ReleaseSysCache() the entry when done with it.
 */
Operator
right_oper(ParseState *pstate, List *op, Oid arg, bool noError, int location)
{
	Oid			operOid;
	OprCacheKey key;
	bool		key_ok;
	FuncDetailCode fdresult = FUNCDETAIL_NOTFOUND;
	HeapTuple	tup = NULL;

	/*
	 * Try to find the mapping in the lookaside cache.
	 */
	key_ok = make_oper_cache_key(&key, op, arg, InvalidOid);
	if (key_ok)
	{
		operOid = find_oper_cache_entry(&key);
		if (OidIsValid(operOid))
		{
			tup = SearchSysCache1(OPEROID, ObjectIdGetDatum(operOid));
			if (HeapTupleIsValid(tup))
				return (Operator) tup;
		}
	}

	/*
	 * First try for an "exact" match.
	 */
	operOid = OpernameGetOprid(op, arg, InvalidOid);
	if (!OidIsValid(operOid))
	{
		/*
		 * Otherwise, search for the most suitable candidate.
		 */
		FuncCandidateList clist;

		/* Get postfix operators of given name */
		clist = OpernameGetCandidates(op, 'r');

		/* No operators found? Then fail... */
		if (clist != NULL)
		{
			/*
			 * We must run oper_select_candidate even if only one candidate,
			 * otherwise we may falsely return a non-type-compatible operator.
			 */
			fdresult = oper_select_candidate(1, &arg, clist, &operOid);
		}
	}

	if (OidIsValid(operOid))
		tup = SearchSysCache1(OPEROID, ObjectIdGetDatum(operOid));

	if (HeapTupleIsValid(tup))
	{
		if (key_ok)
			make_oper_cache_entry(&key, operOid);
	}
	else if (!noError)
		op_error(pstate, op, 'r', arg, InvalidOid, fdresult, location);

	return (Operator) tup;
}


/* left_oper() -- search for a unary left operator (prefix operator)
 * Given operator name and type of arg, return oper struct.
 *
 * IMPORTANT: the returned operator (if any) is only promised to be
 * coercion-compatible with the input datatype.  Do not use this if
 * you need an exact- or binary-compatible match.
 *
 * If no matching operator found, return NULL if noError is true,
 * raise an error if it is false.  pstate and location are used only to report
 * the error position; pass NULL/-1 if not available.
 *
 * NOTE: on success, the returned object is a syscache entry.  The caller
 * must ReleaseSysCache() the entry when done with it.
 */
Operator
left_oper(ParseState *pstate, List *op, Oid arg, bool noError, int location)
{
	Oid			operOid;
	OprCacheKey key;
	bool		key_ok;
	FuncDetailCode fdresult = FUNCDETAIL_NOTFOUND;
	HeapTuple	tup = NULL;

	/*
	 * Try to find the mapping in the lookaside cache.
	 */
	key_ok = make_oper_cache_key(&key, op, InvalidOid, arg);
	if (key_ok)
	{
		operOid = find_oper_cache_entry(&key);
		if (OidIsValid(operOid))
		{
			tup = SearchSysCache1(OPEROID, ObjectIdGetDatum(operOid));
			if (HeapTupleIsValid(tup))
				return (Operator) tup;
		}
	}

	/*
	 * First try for an "exact" match.
	 */
	operOid = OpernameGetOprid(op, InvalidOid, arg);
	if (!OidIsValid(operOid))
	{
		/*
		 * Otherwise, search for the most suitable candidate.
		 */
		FuncCandidateList clist;

		/* Get prefix operators of given name */
		clist = OpernameGetCandidates(op, 'l');

		/* No operators found? Then fail... */
		if (clist != NULL)
		{
			/*
			 * The returned list has args in the form (0, oprright). Move the
			 * useful data into args[0] to keep oper_select_candidate simple.
			 * XXX we are assuming here that we may scribble on the list!
			 */
			FuncCandidateList clisti;

			for (clisti = clist; clisti != NULL; clisti = clisti->next)
			{
				clisti->args[0] = clisti->args[1];
			}

			/*
			 * We must run oper_select_candidate even if only one candidate,
			 * otherwise we may falsely return a non-type-compatible operator.
			 */
			fdresult = oper_select_candidate(1, &arg, clist, &operOid);
		}
	}

	if (OidIsValid(operOid))
		tup = SearchSysCache1(OPEROID, ObjectIdGetDatum(operOid));

	if (HeapTupleIsValid(tup))
	{
		if (key_ok)
			make_oper_cache_entry(&key, operOid);
	}
	else if (!noError)
		op_error(pstate, op, 'l', InvalidOid, arg, fdresult, location);

	return (Operator) tup;
}

/*
 * op_signature_string
 *		Build a string representing an operator name, including arg type(s).
 *		The result is something like "integer + integer".
 *
 * This is typically used in the construction of operator-not-found error
 * messages.
 */
static const char *
op_signature_string(List *op, char oprkind, Oid arg1, Oid arg2)
{
	StringInfoData argbuf;

	initStringInfo(&argbuf);

	if (oprkind != 'l')
		appendStringInfo(&argbuf, "%s ", format_type_be(arg1));

	appendStringInfoString(&argbuf, NameListToString(op));

	if (oprkind != 'r')
		appendStringInfo(&argbuf, " %s", format_type_be(arg2));

	return argbuf.data;			/* return palloc'd string buffer */
}

/*
 * op_error - utility routine to complain about an unresolvable operator
 */
static void
op_error(ParseState *pstate, List *op, char oprkind,
		 Oid arg1, Oid arg2,
		 FuncDetailCode fdresult, int location)
{
	if (fdresult == FUNCDETAIL_MULTIPLE)
		ereport(ERROR,
				(errcode(ERRCODE_AMBIGUOUS_FUNCTION),
				 errmsg("operator is not unique: %s",
						op_signature_string(op, oprkind, arg1, arg2)),
				 errhint("Could not choose a best candidate operator. "
						 "You might need to add explicit type casts."),
				 parser_errposition(pstate, location)));
	else
		ereport(ERROR,
				(errcode(ERRCODE_UNDEFINED_FUNCTION),
				 errmsg("operator does not exist: %s",
						op_signature_string(op, oprkind, arg1, arg2)),
		  errhint("No operator matches the given name and argument type(s). "
				  "You might need to add explicit type casts."),
				 parser_errposition(pstate, location)));
}

/*
 * make_op()
 *		Operator expression construction.
 *
 * Transform operator expression ensuring type compatibility.
 * This is where some type conversion happens.
 *
 * As with coerce_type, pstate may be NULL if no special unknown-Param
 * processing is wanted.
 */
Expr *
make_op(ParseState *pstate, List *opname, Node *ltree, Node *rtree,
		int location)
{
	Oid			ltypeId,
				rtypeId;
	Operator	tup;
	Form_pg_operator opform;
	Oid			actual_arg_types[2];
	Oid			declared_arg_types[2];
	int			nargs;
	List	   *args;
	Oid			rettype;
	OpExpr	   *result;

	/* Select the operator */
	if (rtree == NULL)
	{
		/* right operator */
		ltypeId = exprType(ltree);
		rtypeId = InvalidOid;
		tup = right_oper(pstate, opname, ltypeId, false, location);
	}
	else if (ltree == NULL)
	{
		/* left operator */
		rtypeId = exprType(rtree);
		ltypeId = InvalidOid;
		tup = left_oper(pstate, opname, rtypeId, false, location);
	}
	else
	{
		/* otherwise, binary operator */
		ltypeId = exprType(ltree);
		rtypeId = exprType(rtree);
		tup = oper(pstate, opname, ltypeId, rtypeId, false, location);
	}

	opform = (Form_pg_operator) GETSTRUCT(tup);

	/* Check it's not a shell */
	if (!RegProcedureIsValid(opform->oprcode))
		ereport(ERROR,
				(errcode(ERRCODE_UNDEFINED_FUNCTION),
				 errmsg("operator is only a shell: %s",
						op_signature_string(opname,
											opform->oprkind,
											opform->oprleft,
											opform->oprright)),
				 parser_errposition(pstate, location)));

	/* Do typecasting and build the expression tree */
	if (rtree == NULL)
	{
		/* right operator */
		args = list_make1(ltree);
		actual_arg_types[0] = ltypeId;
		declared_arg_types[0] = opform->oprleft;
		nargs = 1;
	}
	else if (ltree == NULL)
	{
		/* left operator */
		args = list_make1(rtree);
		actual_arg_types[0] = rtypeId;
		declared_arg_types[0] = opform->oprright;
		nargs = 1;
	}
	else
	{
		/* otherwise, binary operator */
		args = list_make2(ltree, rtree);
		actual_arg_types[0] = ltypeId;
		actual_arg_types[1] = rtypeId;
		declared_arg_types[0] = opform->oprleft;
		declared_arg_types[1] = opform->oprright;
		nargs = 2;
	}

	/*
	 * enforce consistency with polymorphic argument and return types,
	 * possibly adjusting return type or declared_arg_types (which will be
	 * used as the cast destination by make_fn_arguments)
	 */
	rettype = enforce_generic_type_consistency(actual_arg_types,
											   declared_arg_types,
											   nargs,
											   opform->oprresult,
											   false);

	/* perform the necessary typecasting of arguments */
<<<<<<< HEAD
	make_fn_arguments(pstate, args, NULL, actual_arg_types, declared_arg_types);
=======
	make_fn_arguments(pstate, args, NULL, actual_arg_types, declared_arg_types, false);
>>>>>>> 0d2b6a0e

	/* and build the expression node */
	result = makeNode(OpExpr);
	result->opno = oprid(tup);
	result->opfuncid = opform->oprcode;
	result->opresulttype = rettype;
	result->opretset = get_func_retset(opform->oprcode);
	/* opcollid and inputcollid will be set by parse_collate.c */
	result->args = args;
	result->location = location;

	ReleaseSysCache(tup);

	return (Expr *) result;
}

/*
 * make_scalar_array_op()
 *		Build expression tree for "scalar op ANY/ALL (array)" construct.
 */
Expr *
make_scalar_array_op(ParseState *pstate, List *opname,
					 bool useOr,
					 Node *ltree, Node *rtree,
					 int location)
{
	Oid			ltypeId,
				rtypeId,
				atypeId,
				res_atypeId;
	Operator	tup;
	Form_pg_operator opform;
	Oid			actual_arg_types[2];
	Oid			declared_arg_types[2];
	List	   *args;
	Oid			rettype;
	ScalarArrayOpExpr *result;

	ltypeId = exprType(ltree);
	atypeId = exprType(rtree);

	/*
	 * The right-hand input of the operator will be the element type of the
	 * array.  However, if we currently have just an untyped literal on the
	 * right, stay with that and hope we can resolve the operator.
	 */
	if (atypeId == UNKNOWNOID)
		rtypeId = UNKNOWNOID;
	else
	{
		rtypeId = get_base_element_type(atypeId);
		if (!OidIsValid(rtypeId))
			ereport(ERROR,
					(errcode(ERRCODE_WRONG_OBJECT_TYPE),
				   errmsg("op ANY/ALL (array) requires array on right side"),
					 parser_errposition(pstate, location)));
	}

	/* Now resolve the operator */
	tup = oper(pstate, opname, ltypeId, rtypeId, false, location);
	opform = (Form_pg_operator) GETSTRUCT(tup);

	/* Check it's not a shell */
	if (!RegProcedureIsValid(opform->oprcode))
		ereport(ERROR,
				(errcode(ERRCODE_UNDEFINED_FUNCTION),
				 errmsg("operator is only a shell: %s",
						op_signature_string(opname,
											opform->oprkind,
											opform->oprleft,
											opform->oprright)),
				 parser_errposition(pstate, location)));

	args = list_make2(ltree, rtree);
	actual_arg_types[0] = ltypeId;
	actual_arg_types[1] = rtypeId;
	declared_arg_types[0] = opform->oprleft;
	declared_arg_types[1] = opform->oprright;

	/*
	 * enforce consistency with polymorphic argument and return types,
	 * possibly adjusting return type or declared_arg_types (which will be
	 * used as the cast destination by make_fn_arguments)
	 */
	rettype = enforce_generic_type_consistency(actual_arg_types,
											   declared_arg_types,
											   2,
											   opform->oprresult,
											   false);

	/*
	 * Check that operator result is boolean
	 */
	if (rettype != BOOLOID)
		ereport(ERROR,
				(errcode(ERRCODE_WRONG_OBJECT_TYPE),
			 errmsg("op ANY/ALL (array) requires operator to yield boolean"),
				 parser_errposition(pstate, location)));
	if (get_func_retset(opform->oprcode))
		ereport(ERROR,
				(errcode(ERRCODE_WRONG_OBJECT_TYPE),
		  errmsg("op ANY/ALL (array) requires operator not to return a set"),
				 parser_errposition(pstate, location)));

	/*
	 * Now switch back to the array type on the right, arranging for any
	 * needed cast to be applied.  Beware of polymorphic operators here;
	 * enforce_generic_type_consistency may or may not have replaced a
	 * polymorphic type with a real one.
	 */
	if (IsPolymorphicType(declared_arg_types[1]))
	{
		/* assume the actual array type is OK */
		res_atypeId = atypeId;
	}
	else
	{
		res_atypeId = get_array_type(declared_arg_types[1]);
		if (!OidIsValid(res_atypeId))
			ereport(ERROR,
					(errcode(ERRCODE_UNDEFINED_OBJECT),
					 errmsg("could not find array type for data type %s",
							format_type_be(declared_arg_types[1])),
					 parser_errposition(pstate, location)));
	}
	actual_arg_types[1] = atypeId;
	declared_arg_types[1] = res_atypeId;

	/* perform the necessary typecasting of arguments */
<<<<<<< HEAD
	make_fn_arguments(pstate, args, NULL, actual_arg_types, declared_arg_types);
=======
	make_fn_arguments(pstate, args, NULL, actual_arg_types, declared_arg_types, false);
>>>>>>> 0d2b6a0e

	/* and build the expression node */
	result = makeNode(ScalarArrayOpExpr);
	result->opno = oprid(tup);
	result->opfuncid = opform->oprcode;
	result->useOr = useOr;
	/* inputcollid will be set by parse_collate.c */
	result->args = args;
	result->location = location;

	ReleaseSysCache(tup);

	return (Expr *) result;
}


/*
 * Lookaside cache to speed operator lookup.  Possibly this should be in
 * a separate module under utils/cache/ ?
 *
 * The idea here is that the mapping from operator name and given argument
 * types is constant for a given search path (or single specified schema OID)
 * so long as the contents of pg_operator and pg_cast don't change.  And that
 * mapping is pretty expensive to compute, especially for ambiguous operators;
 * this is mainly because there are a *lot* of instances of popular operator
 * names such as "=", and we have to check each one to see which is the
 * best match.	So once we have identified the correct mapping, we save it
 * in a cache that need only be flushed on pg_operator or pg_cast change.
 * (pg_cast must be considered because changes in the set of implicit casts
 * affect the set of applicable operators for any given input datatype.)
 *
 * XXX in principle, ALTER TABLE ... INHERIT could affect the mapping as
 * well, but we disregard that since there's no convenient way to find out
 * about it, and it seems a pretty far-fetched corner-case anyway.
 *
 * Note: at some point it might be worth doing a similar cache for function
 * lookups.  However, the potential gain is a lot less since (a) function
 * names are generally not overloaded as heavily as operator names, and
 * (b) we'd have to flush on pg_proc updates, which are probably a good
 * deal more common than pg_operator updates.
 */

/* The operator cache hashtable */
static HTAB *OprCacheHash = NULL;


/*
 * make_oper_cache_key
 *		Fill the lookup key struct given operator name and arg types.
 *
 * Returns TRUE if successful, FALSE if the search_path overflowed
 * (hence no caching is possible).
 */
static bool
make_oper_cache_key(OprCacheKey *key, List *opname, Oid ltypeId, Oid rtypeId)
{
	char	   *schemaname;
	char	   *opername;

	/* deconstruct the name list */
	DeconstructQualifiedName(opname, &schemaname, &opername);

	/* ensure zero-fill for stable hashing */
	MemSet(key, 0, sizeof(OprCacheKey));

	/* save operator name and input types into key */
	strlcpy(key->oprname, opername, NAMEDATALEN);
	key->left_arg = ltypeId;
	key->right_arg = rtypeId;

	if (schemaname)
	{
		/* search only in exact schema given */
		key->search_path[0] = LookupExplicitNamespace(schemaname, false);
	}
	else
	{
		/* get the active search path */
		if (fetch_search_path_array(key->search_path,
								  MAX_CACHED_PATH_LEN) > MAX_CACHED_PATH_LEN)
			return false;		/* oops, didn't fit */
	}

	return true;
}

/*
 * find_oper_cache_entry
 *
 * Look for a cache entry matching the given key.  If found, return the
 * contained operator OID, else return InvalidOid.
 */
static Oid
find_oper_cache_entry(OprCacheKey *key)
{
	OprCacheEntry *oprentry;

	if (OprCacheHash == NULL)
	{
		/* First time through: initialize the hash table */
		HASHCTL		ctl;

		MemSet(&ctl, 0, sizeof(ctl));
		ctl.keysize = sizeof(OprCacheKey);
		ctl.entrysize = sizeof(OprCacheEntry);
		ctl.hash = tag_hash;
		OprCacheHash = hash_create("Operator lookup cache", 256,
								   &ctl, HASH_ELEM | HASH_FUNCTION);

		/* Arrange to flush cache on pg_operator and pg_cast changes */
		CacheRegisterSyscacheCallback(OPERNAMENSP,
									  InvalidateOprCacheCallBack,
									  (Datum) 0);
		CacheRegisterSyscacheCallback(CASTSOURCETARGET,
									  InvalidateOprCacheCallBack,
									  (Datum) 0);
	}

	/* Look for an existing entry */
	oprentry = (OprCacheEntry *) hash_search(OprCacheHash,
											 (void *) key,
											 HASH_FIND, NULL);
	if (oprentry == NULL)
		return InvalidOid;

	return oprentry->opr_oid;
}

/*
 * make_oper_cache_entry
 *
 * Insert a cache entry for the given key.
 */
static void
make_oper_cache_entry(OprCacheKey *key, Oid opr_oid)
{
	OprCacheEntry *oprentry;

	Assert(OprCacheHash != NULL);

	oprentry = (OprCacheEntry *) hash_search(OprCacheHash,
											 (void *) key,
											 HASH_ENTER, NULL);
	oprentry->opr_oid = opr_oid;
}

/*
 * Callback for pg_operator and pg_cast inval events
 */
static void
InvalidateOprCacheCallBack(Datum arg, int cacheid, uint32 hashvalue)
{
	HASH_SEQ_STATUS status;
	OprCacheEntry *hentry;

	Assert(OprCacheHash != NULL);

	/* Currently we just flush all entries; hard to be smarter ... */
	hash_seq_init(&status, OprCacheHash);

	while ((hentry = (OprCacheEntry *) hash_seq_search(&status)) != NULL)
	{
		if (hash_search(OprCacheHash,
						(void *) &hentry->key,
						HASH_REMOVE, NULL) == NULL)
			elog(ERROR, "hash table corrupted");
	}
}<|MERGE_RESOLUTION|>--- conflicted
+++ resolved
@@ -823,11 +823,7 @@
 											   false);
 
 	/* perform the necessary typecasting of arguments */
-<<<<<<< HEAD
-	make_fn_arguments(pstate, args, NULL, actual_arg_types, declared_arg_types);
-=======
 	make_fn_arguments(pstate, args, NULL, actual_arg_types, declared_arg_types, false);
->>>>>>> 0d2b6a0e
 
 	/* and build the expression node */
 	result = makeNode(OpExpr);
@@ -957,11 +953,7 @@
 	declared_arg_types[1] = res_atypeId;
 
 	/* perform the necessary typecasting of arguments */
-<<<<<<< HEAD
-	make_fn_arguments(pstate, args, NULL, actual_arg_types, declared_arg_types);
-=======
 	make_fn_arguments(pstate, args, NULL, actual_arg_types, declared_arg_types, false);
->>>>>>> 0d2b6a0e
 
 	/* and build the expression node */
 	result = makeNode(ScalarArrayOpExpr);
