--- conflicted
+++ resolved
@@ -167,13 +167,8 @@
 										InvalidOid, InvalidOid, -1);
 			break;
 
-<<<<<<< HEAD
-	    case T_GroupingParse:
-			result = transformGroupingExpr(pstate, (GroupingParse *) expr);
-=======
 		case T_Grouping:
 			result = transformGroupingExpr(pstate, (Grouping *) expr);
->>>>>>> 00a23d0d
 			break;
 
 		case T_TypeCast:
@@ -1493,8 +1488,6 @@
 	return (Node *) newc;
 }
 
-
-
 static Node *
 transformSubLink(ParseState *pstate, SubLink *sublink)
 {
@@ -1536,7 +1529,6 @@
 		case EXPR_KIND_UPDATE_SOURCE:
 		case EXPR_KIND_UPDATE_TARGET:
 		case EXPR_KIND_GROUP_BY:
-	    case EXPR_KIND_GROUPING:
 		case EXPR_KIND_ORDER_BY:
 		case EXPR_KIND_DISTINCT_ON:
 		case EXPR_KIND_LIMIT:
@@ -2687,8 +2679,6 @@
 			return "UPDATE";
 		case EXPR_KIND_GROUP_BY:
 			return "GROUP BY";
-	    case EXPR_KIND_GROUPING:
-			return "GROUPING";
 		case EXPR_KIND_ORDER_BY:
 			return "ORDER BY";
 		case EXPR_KIND_DISTINCT_ON:
