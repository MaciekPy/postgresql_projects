--- conflicted
+++ resolved
@@ -463,13 +463,8 @@
 			newresult = ParseFuncOrColumn(pstate,
 										  list_make1(n),
 										  list_make1(result),
-<<<<<<< HEAD
-										  NIL, false, false, false, false,
-										  NULL, NULL, true, location);
-=======
 										  NIL, NULL, false, false, false,
-										  NULL, true, location);
->>>>>>> c86b4b37
+										  false, NULL, true, location);
 			if (newresult == NULL)
 				unknown_attribute(pstate, result, strVal(n), location);
 			result = newresult;
@@ -636,13 +631,8 @@
 					node = ParseFuncOrColumn(pstate,
 											 list_make1(makeString(colname)),
 											 list_make1(node),
-<<<<<<< HEAD
-											 NIL, false, false, false, false,
-											 NULL, NULL, true, cref->location);
-=======
 											 NIL, NULL, false, false, false,
-											 NULL, true, cref->location);
->>>>>>> c86b4b37
+											 false, NULL, true, cref->location);
 				}
 				break;
 			}
@@ -686,13 +676,8 @@
 					node = ParseFuncOrColumn(pstate,
 											 list_make1(makeString(colname)),
 											 list_make1(node),
-<<<<<<< HEAD
-											 NIL, false, false, false, false,
-											 NULL, NULL, true, cref->location);
-=======
 											 NIL, NULL, false, false, false,
-											 NULL, true, cref->location);
->>>>>>> c86b4b37
+											 false, NULL, true, cref->location);
 				}
 				break;
 			}
@@ -749,13 +734,8 @@
 					node = ParseFuncOrColumn(pstate,
 											 list_make1(makeString(colname)),
 											 list_make1(node),
-<<<<<<< HEAD
-											 NIL, false, false, false, false,
-											 NULL, NULL, true, cref->location);
-=======
 											 NIL, NULL, false, false, false,
-											 NULL, true, cref->location);
->>>>>>> c86b4b37
+											 false, NULL, true, cref->location);
 				}
 				break;
 			}
@@ -1290,11 +1270,7 @@
 							 fn->agg_star,
 							 fn->agg_distinct,
 							 fn->func_variadic,
-<<<<<<< HEAD
 							 fn->has_within_group,
-							 tagg_filter,
-=======
->>>>>>> c86b4b37
 							 fn->over,
 							 false,
 							 fn->location);
