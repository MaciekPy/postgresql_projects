--- conflicted
+++ resolved
@@ -869,11 +869,7 @@
 		}
 		else
 		{
-<<<<<<< HEAD
-			attrname = makeString(pstrdup("?column?"));
-=======
 			attrname = makeString(pstrdup("ordinality"));
->>>>>>> 69b7d59a
 		}
 
 		eref->colnames = lappend(eref->colnames, attrname);
@@ -949,11 +945,7 @@
 
 	/* If we don't have a name for the ordinality column yet, supply a default. */
 	if (ordinality && list_length(eref->colnames) < 2)
-<<<<<<< HEAD
-		eref->colnames = lappend(eref->colnames, makeString(pstrdup("?column?")));
-=======
 		eref->colnames = lappend(eref->colnames, makeString(pstrdup("ordinality")));
->>>>>>> 69b7d59a
 
 	return;
 }
