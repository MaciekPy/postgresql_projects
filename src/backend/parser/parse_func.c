--- conflicted
+++ resolved
@@ -83,15 +83,9 @@
 	int			nvargs;
 	Oid			vatype;
 	FuncDetailCode fdresult;
-<<<<<<< HEAD
-	HeapTuple	tup;
-	Oid		aggfinalfn;
-	int		number_of_args;
-=======
 	int		number_of_args = -1;
 	bool		isordsetfunc = false;
 	bool		ishypotheticalsetfunc = false;
->>>>>>> 0d2b6a0e
 
 	/* Check if the function has WITHIN GROUP as well as distinct. */
 	Assert(!(agg_within_group && agg_distinct));
@@ -312,26 +306,6 @@
 							NameListToString(funcname)),
 					 parser_errposition(pstate, location)));
 	}
-<<<<<<< HEAD
-	else if (fdresult == FUNCDETAIL_ORDERED)
-	{
-		if(!agg_within_group)
-		{
-			ereport(ERROR,
-					(errcode(ERRCODE_WRONG_OBJECT_TYPE),
-					 errmsg("Ordered set function specified, but WITHIN GROUP not present"),
-					 parser_errposition(pstate, location)));
-		}
-		
-		if(over)
-		{
-			ereport(ERROR,
-					(errcode(ERRCODE_FEATURE_NOT_SUPPORTED),
-					 errmsg("OVER clause in ordered set function not supported"),
-					 parser_errposition(pstate, location)));
-		}
-	}
-=======
 	else if (fdresult == FUNCDETAIL_AGGREGATE)
 	{
 		HeapTuple	tup;
@@ -382,7 +356,6 @@
 		ReleaseSysCache(tup);
 	}
 		
->>>>>>> 0d2b6a0e
 	else if (!(fdresult == FUNCDETAIL_AGGREGATE ||
 			   fdresult == FUNCDETAIL_WINDOWFUNC))
 	{
@@ -468,16 +441,10 @@
 											   false);
 
 	/* perform the necessary typecasting of arguments */
-<<<<<<< HEAD
-	make_fn_arguments(pstate, fargs, (fdresult==FUNCDETAIL_ORDERED) ? agg_order : NIL, 
-				actual_arg_types, 
-				declared_arg_types);
-=======
 	make_fn_arguments(pstate, fargs, (isordsetfunc) ? agg_order : NIL, 
 				actual_arg_types, 
 				declared_arg_types,
 				ishypotheticalsetfunc);
->>>>>>> 0d2b6a0e
 
 	/*
 	 * If it's a variadic function call, transform the last nvargs arguments
@@ -542,17 +509,10 @@
 
 		retval = (Node *) funcexpr;
 	}
-	else if ((fdresult == FUNCDETAIL_AGGREGATE && !over) || fdresult == FUNCDETAIL_ORDERED)
+	else if (fdresult == FUNCDETAIL_AGGREGATE && !over)
 	{
 		/* aggregate function */
 		Aggref	   *aggref = makeNode(Aggref);
-		if(agg_within_group && fdresult == FUNCDETAIL_AGGREGATE)
-		{
-			ereport(ERROR,
-					(errcode(ERRCODE_WRONG_OBJECT_TYPE),
-					 errmsg("%s is not an ordered set function",func_signature_string(funcname, nargs,
-											  NIL, actual_arg_types))));
-		}
 
 		if(agg_within_group && !isordsetfunc)
 		{
@@ -571,33 +531,14 @@
 		/* agglevelsup will be set by transformAggregateCall */
 		aggref->location = location;
 
-<<<<<<< HEAD
-		if (fdresult == FUNCDETAIL_ORDERED)
-		{
-			Form_pg_aggregate classForm;
-			tup = SearchSysCache1(AGGFNOID, ObjectIdGetDatum(funcid));
-			if (!HeapTupleIsValid(tup)) /* should not happen */
-				elog(ERROR, "cache lookup failed for aggregate %u", funcid);
-
-			classForm = (Form_pg_aggregate) GETSTRUCT(tup);
-			aggfinalfn = classForm->aggfinalfn;
-			number_of_args = classForm->aggordnargs;
-			if (number_of_args != list_length(fargs))
-=======
 		if (isordsetfunc)
 		{
 			if (number_of_args >= 0 && number_of_args != list_length(fargs))
->>>>>>> 0d2b6a0e
 			{
 				ereport(ERROR,
 					(errcode(ERRCODE_WRONG_OBJECT_TYPE),
 					 errmsg("Number of arguments does not match fargs")));
 			}
-<<<<<<< HEAD
-
-			ReleaseSysCache(tup);
-=======
->>>>>>> 0d2b6a0e
 		}
 
 		/*
@@ -1522,25 +1463,7 @@
 		}
 		if (pform->proisagg)
 		{
-<<<<<<< HEAD
-			Form_pg_aggregate pfagg;
-			HeapTuple	ftup_agg;
-
-			ftup_agg = SearchSysCache1(AGGFNOID, ObjectIdGetDatum(best_candidate->oid));
-			pfagg = (Form_pg_aggregate) GETSTRUCT(ftup_agg);
-			if (pfagg->aggisordsetfunc)
-			{
-				result = FUNCDETAIL_ORDERED;
-			}
-			else
-			{
-				result = FUNCDETAIL_AGGREGATE;
-			}
-
-			ReleaseSysCache(ftup_agg);
-=======
 			result = FUNCDETAIL_AGGREGATE;
->>>>>>> 0d2b6a0e
 		}
 		else if (pform->proiswindow)
 			result = FUNCDETAIL_WINDOWFUNC;
@@ -1653,11 +1576,7 @@
 		if (actual_arg_types[i] != declared_arg_types[i])
 		{
 			SortBy	   *node = (SortBy *) lfirst(current_aoargs);
-<<<<<<< HEAD
-			SortBy     *temp = NULL;
-=======
 			Node       *temp = NULL;
->>>>>>> 0d2b6a0e
 
 			temp = coerce_type(pstate,
 							node->node,
