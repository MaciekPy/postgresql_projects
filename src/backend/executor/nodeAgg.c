--- conflicted
+++ resolved
@@ -782,7 +782,6 @@
 	{
 		FunctionCallInfoData fcinfo;
 		bool isnull = false;
-<<<<<<< HEAD
 
 		if (!(peraggstate->aggref->isordset))
 		{
@@ -824,49 +823,6 @@
 			}
 		}
 
-=======
-
-		if (!(peraggstate->aggref->isordset))
-		{
-			InitFunctionCallInfoData(fcinfo, &(peraggstate->finalfn), 1,
-								 	peraggstate->aggCollation,
-								 	(void *) aggstate, NULL);
-
-			fcinfo.arg[0] = pergroupstate->transValue;
-			fcinfo.argnull[0] = isnull = pergroupstate->transValueIsNull;
-		}
-		else
-		{
-			List     *args = peraggstate->aggrefstate->orddirectargs;
-			ListCell *lc;
-			int i = 0;
-			int numArguments = 0;
-
-			InitFunctionCallInfoData(fcinfo, &(peraggstate->finalfn), peraggstate->numArguments,
-								 	peraggstate->aggCollation,
-								 	(void *) peraggstate, NULL);
-
-			numArguments = peraggstate->numArguments;
-
-			foreach (lc, args)
-			{
-				ExprState *expr = (ExprState *) lfirst(lc);
-
-				fcinfo.arg[i] = ExecEvalExpr(expr, aggstate->ss.ps.ps_ExprContext,  &fcinfo.argnull[i], NULL);
-				if (fcinfo.argnull[i])
-					isnull = true;
-
-				++i;
-			}
-
-			for(; i < numArguments; i++)
-			{
-				fcinfo.arg[i] = (Datum) 0;
-				fcinfo.argnull[i] = true;
-			}
-		}
-
->>>>>>> 0d2b6a0e
 		if (isnull && fcinfo.flinfo->fn_strict)
 		{
 			/* don't call a strict function with NULL inputs */
@@ -1731,40 +1687,8 @@
 		 * the agg's declared input types, when the agg accepts ANY or a
 		 * polymorphic type.
 		 */
-<<<<<<< HEAD
-		numArguments = 0;
-		if (!(aggref->isordset))
-		{
-			foreach(lc, aggref->args)
-			{
-				TargetEntry *tle = (TargetEntry *) lfirst(lc);
-
-				if (!tle->resjunk)
-					inputTypes[numArguments++] = exprType((Node *) tle->expr);
-			}
-		}
-		else
-		{
-			foreach(lc, aggref->orddirectargs)
-			{
-				Expr *expr_orddirectargs = (Expr *) lfirst(lc);
-				inputTypes[numArguments] = exprType((Node *) expr_orddirectargs);
-				inputCollations[numArguments] = exprCollation((Node *) expr_orddirectargs);
-				++numArguments;
-			}
-
-			foreach(lc, aggref->args)
-			{
-				TargetEntry *tle = (TargetEntry *) lfirst(lc);
-				inputTypes[numArguments] = exprType((Node *) tle->expr);
-				inputCollations[numArguments] = exprCollation((Node *) tle->expr);
-				++numArguments;
-			}
-		}
-=======
 
 		numArguments = get_aggregate_argtype(aggref, inputTypes, inputCollations);
->>>>>>> 0d2b6a0e
 
 		peraggstate->numArguments = numArguments;
 
@@ -1891,13 +1815,6 @@
 			}
 
 		}
-
-		if (is_strict)
-		{
-			peraggstate->numStrict = (peraggstate->aggref->isordset ? numInputs : numArguments);
-		}
-		else
-			peraggstate->numStrict = 0;
 
 		if (is_strict)
 		{
@@ -2240,13 +2157,6 @@
 		return AGG_CONTEXT_WINDOW;
 	}
 
-	if (fcinfo->context && IsA(fcinfo->context, AggStatePerAggData))
-	{
-		if (aggcontext)
-			*aggcontext = ((AggStatePerAggData *) fcinfo->context)->aggstate->aggcontext;
-		return AGG_CONTEXT_ORDERED;
-	}
-
 	/* this is just to prevent "uninitialized variable" warnings */
 	if (aggcontext)
 		*aggcontext = NULL;
@@ -2301,23 +2211,15 @@
 		{
 			if (tupdesc)
 				*tupdesc = NULL;
-<<<<<<< HEAD
-			*datumtype = peraggstate->evaldesc->attrs[0]->atttypid;
-=======
 			if (datumtype)
 				*datumtype = peraggstate->evaldesc->attrs[0]->atttypid;
->>>>>>> 0d2b6a0e
 		}
 		else
 		{
 			if (tupdesc)
 				*tupdesc = peraggstate->evaldesc;
-<<<<<<< HEAD
-			*datumtype = InvalidOid;
-=======
 			if (datumtype)
 				*datumtype = InvalidOid;
->>>>>>> 0d2b6a0e
 		}
 		
 		if (tupslot)
