/*-------------------------------------------------------------------------
 *
 * nodeAgg.c
 *	  Routines to handle aggregate nodes.
 *
 *	  ExecAgg evaluates each aggregate in the following steps:
 *
 *		 transvalue = initcond
 *		 foreach input_tuple do
 *			transvalue = transfunc(transvalue, input_value(s))
 *		 result = finalfunc(transvalue, direct_argument(s))
 *
 *	  If a finalfunc is not supplied then the result is just the ending
 *	  value of transvalue.
 *
 *	  If a normal aggregate call specifies DISTINCT or ORDER BY, we sort the
 *	  input tuples and eliminate duplicates (if required) before performing
 *	  the above-depicted process.  (However, we don't do that for ordered-set
 *	  aggregates; their "ORDER BY" inputs are ordinary aggregate arguments
 *	  so far as this module is concerned.)
 *
 *	  If transfunc is marked "strict" in pg_proc and initcond is NULL,
 *	  then the first non-NULL input_value is assigned directly to transvalue,
 *	  and transfunc isn't applied until the second non-NULL input_value.
 *	  The agg's first input type and transtype must be the same in this case!
 *
 *	  If transfunc is marked "strict" then NULL input_values are skipped,
 *	  keeping the previous transvalue.  If transfunc is not strict then it
 *	  is called for every input tuple and must deal with NULL initcond
 *	  or NULL input_values for itself.
 *
 *	  If finalfunc is marked "strict" then it is not called when the
 *	  ending transvalue is NULL, instead a NULL result is created
 *	  automatically (this is just the usual handling of strict functions,
 *	  of course).  A non-strict finalfunc can make its own choice of
 *	  what to return for a NULL ending transvalue.
 *
 *	  Ordered-set aggregates are treated specially in one other way: we
 *	  evaluate any "direct" arguments and pass them to the finalfunc along
 *	  with the transition value.
 *
 *	  A finalfunc can have additional arguments beyond the transvalue and
 *	  any "direct" arguments, corresponding to the input arguments of the
 *	  aggregate.  These are always just passed as NULL.  Such arguments may be
 *	  needed to allow resolution of a polymorphic aggregate's result type.
 *
 *	  We compute aggregate input expressions and run the transition functions
 *	  in a temporary econtext (aggstate->tmpcontext).  This is reset at least
 *	  once per input tuple, so when the transvalue datatype is
 *	  pass-by-reference, we have to be careful to copy it into a longer-lived
 *	  memory context, and free the prior value to avoid memory leakage.  We
 *	  store transvalues in another set of econtexts, aggstate->aggcontexts (one
 *	  per grouping set, see below), which are also used for the hashtable
 *	  structures in AGG_HASHED mode.  These econtexts are rescanned, not just
 *	  reset, at group boundaries so that aggregate transition functions can
 *	  register shutdown callbacks via AggRegisterCallback.
 *
 *	  The node's regular econtext (aggstate->ss.ps.ps_ExprContext) is used to
 *	  run finalize functions and compute the output tuple; this context can be
 *	  reset once per output tuple.
 *
 *	  The executor's AggState node is passed as the fmgr "context" value in
 *	  all transfunc and finalfunc calls.  It is not recommended that the
 *	  transition functions look at the AggState node directly, but they can
 *	  use AggCheckCallContext() to verify that they are being called by
 *	  nodeAgg.c (and not as ordinary SQL functions).  The main reason a
 *	  transition function might want to know this is so that it can avoid
 *	  palloc'ing a fixed-size pass-by-ref transition value on every call:
 *	  it can instead just scribble on and return its left input.  Ordinarily
 *	  it is completely forbidden for functions to modify pass-by-ref inputs,
 *	  but in the aggregate case we know the left input is either the initial
 *	  transition value or a previous function result, and in either case its
 *	  value need not be preserved.  See int8inc() for an example.  Notice that
 *	  advance_transition_function() is coded to avoid a data copy step when
 *	  the previous transition value pointer is returned.  Also, some
 *	  transition functions want to store working state in addition to the
 *	  nominal transition value; they can use the memory context returned by
 *	  AggCheckCallContext() to do that.
 *
 *	  Note: AggCheckCallContext() is available as of PostgreSQL 9.0.  The
 *	  AggState is available as context in earlier releases (back to 8.1),
 *	  but direct examination of the node is needed to use it before 9.0.
 *
 *	  As of 9.4, aggregate transition functions can also use AggGetAggref()
 *	  to get hold of the Aggref expression node for their aggregate call.
 *	  This is mainly intended for ordered-set aggregates, which are not
 *	  supported as window functions.  (A regular aggregate function would
 *	  need some fallback logic to use this, since there's no Aggref node
 *	  for a window function.)
 *
 *	  Grouping sets:
 *
 *	  A list of grouping sets which is structurally equivalent to a ROLLUP
 *	  clause (e.g. (a,b,c), (a,b), (a)) can be processed in a single pass over
 *	  ordered data.  We do this by keeping a separate set of transition values
 *	  for each grouping set being concurrently processed; for each input tuple
 *	  we update them all, and on group boundaries we reset those states
 *	  (starting at the front of the list) whose grouping values have changed
 *	  (the list of grouping sets is ordered from most specific to least
 *	  specific).  One AGG_SORTED node thus handles any number of grouping sets
 *	  as long as they share a sort order.
 *
 *	  To handle multiple grouping sets that _don't_ share a sort order, we use
 *	  a different strategy.  An AGG_CHAINED node receives rows in sorted order
 *	  and returns them unchanged, but computes transition values for its own
 *	  list of grouping sets.  At group boundaries, rather than returning the
 *	  aggregated row (which is incompatible with the input rows), it writes it
 *	  to a side-channel in the form of a tuplestore.  Thus, a number of
 *	  AGG_CHAINED nodes are associated with a single AGG_SORTED node (the
 *	  "chain head"), which creates the side channel and, when it has returned
 *	  all of its own data, returns the tuples from the tuplestore to its own
 *	  caller.
 *
 *	  (Because the AGG_CHAINED node does not project aggregate values into the
 *	  main executor path, its targetlist and qual are dummy, and it gets the
 *	  real aggregate targetlist and qual from the chain head node.)
 *
 *	  In order to avoid excess memory consumption from a chain of alternating
 *	  Sort and AGG_CHAINED nodes, we reset each child Sort node preemptively,
 *	  allowing us to cap the memory usage for all the sorts in the chain at
 *	  twice the usage for a single node.
 *
 *	  From the perspective of aggregate transition and final functions, the
 *	  only issue regarding grouping sets is this: a single call site (flinfo)
 *	  of an aggregate function may be used for updating several different
 *	  transition values in turn. So the function must not cache in the flinfo
 *	  anything which logically belongs as part of the transition value (most
 *	  importantly, the memory context in which the transition value exists).
 *	  The support API functions (AggCheckCallContext, AggRegisterCallback) are
 *	  sensitive to the grouping set for which the aggregate function is
 *	  currently being called.
 *
 *	  TODO: AGG_HASHED doesn't support multiple grouping sets yet.
 *
 * Portions Copyright (c) 1996-2015, PostgreSQL Global Development Group
 * Portions Copyright (c) 1994, Regents of the University of California
 *
 * IDENTIFICATION
 *	  src/backend/executor/nodeAgg.c
 *
 *-------------------------------------------------------------------------
 */

#include "postgres.h"

#include "access/htup_details.h"
#include "catalog/objectaccess.h"
#include "catalog/pg_aggregate.h"
#include "catalog/pg_proc.h"
#include "executor/executor.h"
#include "executor/nodeAgg.h"
#include "miscadmin.h"
#include "nodes/nodeFuncs.h"
#include "optimizer/clauses.h"
#include "optimizer/tlist.h"
#include "parser/parse_agg.h"
#include "parser/parse_coerce.h"
#include "utils/acl.h"
#include "utils/builtins.h"
#include "utils/lsyscache.h"
#include "utils/memutils.h"
#include "utils/syscache.h"
#include "utils/tuplesort.h"
#include "utils/datum.h"


/*
 * AggStatePerAggData - per-aggregate working state for the Agg scan
 */
typedef struct AggStatePerAggData
{
	/*
	 * These values are set up during ExecInitAgg() and do not change
	 * thereafter:
	 */

	/* Links to Aggref expr and state nodes this working state is for */
	AggrefExprState *aggrefstate;
	Aggref	   *aggref;

	/*
	 * Nominal number of arguments for aggregate function.  For plain aggs,
	 * this excludes any ORDER BY expressions.  For ordered-set aggs, this
	 * counts both the direct and aggregated (ORDER BY) arguments.
	 */
	int			numArguments;

	/*
	 * Number of aggregated input columns.  This includes ORDER BY expressions
	 * in both the plain-agg and ordered-set cases.  Ordered-set direct args
	 * are not counted, though.
	 */
	int			numInputs;

	/*
	 * Number of aggregated input columns to pass to the transfn.  This
	 * includes the ORDER BY columns for ordered-set aggs, but not for plain
	 * aggs.  (This doesn't count the transition state value!)
	 */
	int			numTransInputs;

	/*
	 * Number of arguments to pass to the finalfn.  This is always at least 1
	 * (the transition state value) plus any ordered-set direct args. If the
	 * finalfn wants extra args then we pass nulls corresponding to the
	 * aggregated input columns.
	 */
	int			numFinalArgs;

	/* Oids of transfer functions */
	Oid			transfn_oid;
	Oid			finalfn_oid;	/* may be InvalidOid */

	/*
	 * fmgr lookup data for transfer functions --- only valid when
	 * corresponding oid is not InvalidOid.  Note in particular that fn_strict
	 * flags are kept here.
	 */
	FmgrInfo	transfn;
	FmgrInfo	finalfn;

	/* Input collation derived for aggregate */
	Oid			aggCollation;

	/* number of sorting columns */
	int			numSortCols;

	/* number of sorting columns to consider in DISTINCT comparisons */
	/* (this is either zero or the same as numSortCols) */
	int			numDistinctCols;

	/* deconstructed sorting information (arrays of length numSortCols) */
	AttrNumber *sortColIdx;
	Oid		   *sortOperators;
	Oid		   *sortCollations;
	bool	   *sortNullsFirst;

	/*
	 * fmgr lookup data for input columns' equality operators --- only
	 * set/used when aggregate has DISTINCT flag.  Note that these are in
	 * order of sort column index, not parameter index.
	 */
	FmgrInfo   *equalfns;		/* array of length numDistinctCols */

	/*
	 * initial value from pg_aggregate entry
	 */
	Datum		initValue;
	bool		initValueIsNull;

	/*
	 * We need the len and byval info for the agg's input, result, and
	 * transition data types in order to know how to copy/delete values.
	 *
	 * Note that the info for the input type is used only when handling
	 * DISTINCT aggs with just one argument, so there is only one input type.
	 */
	int16		inputtypeLen,
				resulttypeLen,
				transtypeLen;
	bool		inputtypeByVal,
				resulttypeByVal,
				transtypeByVal;

	/*
	 * Stuff for evaluation of inputs.  We used to just use ExecEvalExpr, but
	 * with the addition of ORDER BY we now need at least a slot for passing
	 * data to the sort object, which requires a tupledesc, so we might as
	 * well go whole hog and use ExecProject too.
	 */
	TupleDesc	evaldesc;		/* descriptor of input tuples */
	ProjectionInfo *evalproj;	/* projection machinery */

	/*
	 * Slots for holding the evaluated input arguments.  These are set up
	 * during ExecInitAgg() and then used for each input row.
	 */
	TupleTableSlot *evalslot;	/* current input tuple */
	TupleTableSlot *uniqslot;	/* used for multi-column DISTINCT */

	/*
	 * These values are working state that is initialized at the start of an
	 * input tuple group and updated for each input tuple.
	 *
	 * For a simple (non DISTINCT/ORDER BY) aggregate, we just feed the input
	 * values straight to the transition function.  If it's DISTINCT or
	 * requires ORDER BY, we pass the input values into a Tuplesort object;
	 * then at completion of the input tuple group, we scan the sorted values,
	 * eliminate duplicates if needed, and run the transition function on the
	 * rest.
	 *
	 * We need a separate tuplesort for each grouping set.
	 */

	Tuplesortstate **sortstates;	/* sort objects, if DISTINCT or ORDER BY */

	/*
	 * This field is a pre-initialized FunctionCallInfo struct used for
	 * calling this aggregate's transfn.  We save a few cycles per row by not
	 * re-initializing the unchanging fields; which isn't much, but it seems
	 * worth the extra space consumption.
	 */
	FunctionCallInfoData transfn_fcinfo;
}	AggStatePerAggData;

/*
 * AggStatePerGroupData - per-aggregate-per-group working state
 *
 * These values are working state that is initialized at the start of
 * an input tuple group and updated for each input tuple.
 *
 * In AGG_PLAIN and AGG_SORTED modes, we have a single array of these
 * structs (pointed to by aggstate->pergroup); we re-use the array for
 * each input group, if it's AGG_SORTED mode.  In AGG_HASHED mode, the
 * hash table contains an array of these structs for each tuple group.
 *
 * Logically, the sortstate field belongs in this struct, but we do not
 * keep it here for space reasons: we don't support DISTINCT aggregates
 * in AGG_HASHED mode, so there's no reason to use up a pointer field
 * in every entry of the hashtable.
 */
typedef struct AggStatePerGroupData
{
	Datum		transValue;		/* current transition value */
	bool		transValueIsNull;

	bool		noTransValue;	/* true if transValue not set yet */

	/*
	 * Note: noTransValue initially has the same value as transValueIsNull,
	 * and if true both are cleared to false at the same time.  They are not
	 * the same though: if transfn later returns a NULL, we want to keep that
	 * NULL and not auto-replace it with a later input value. Only the first
	 * non-NULL input will be auto-substituted.
	 */
} AggStatePerGroupData;

/*
 * To implement hashed aggregation, we need a hashtable that stores a
 * representative tuple and an array of AggStatePerGroup structs for each
 * distinct set of GROUP BY column values.  We compute the hash key from
 * the GROUP BY columns.
 */
typedef struct AggHashEntryData *AggHashEntry;

typedef struct AggHashEntryData
{
	TupleHashEntryData shared;	/* common header for hash table entries */
	/* per-aggregate transition status array */
	AggStatePerGroupData pergroup[FLEXIBLE_ARRAY_MEMBER];
}	AggHashEntryData;


static void initialize_aggregates(AggState *aggstate,
					  AggStatePerAgg peragg,
					  AggStatePerGroup pergroup,
					  int numReset);
static void advance_transition_function(AggState *aggstate,
							AggStatePerAgg peraggstate,
							AggStatePerGroup pergroupstate);
static void advance_aggregates(AggState *aggstate, AggStatePerGroup pergroup);
static void process_ordered_aggregate_single(AggState *aggstate,
								 AggStatePerAgg peraggstate,
								 AggStatePerGroup pergroupstate);
static void process_ordered_aggregate_multi(AggState *aggstate,
								AggStatePerAgg peraggstate,
								AggStatePerGroup pergroupstate);
static void finalize_aggregate(AggState *aggstate,
				   AggStatePerAgg peraggstate,
				   AggStatePerGroup pergroupstate,
				   Datum *resultVal, bool *resultIsNull);
static Bitmapset *find_unaggregated_cols(AggState *aggstate);
static bool find_unaggregated_cols_walker(Node *node, Bitmapset **colnos);
static void build_hash_table(AggState *aggstate);
static AggHashEntry lookup_hash_entry(AggState *aggstate,
				  TupleTableSlot *inputslot);
static TupleTableSlot *agg_retrieve_direct(AggState *aggstate);
static TupleTableSlot *agg_retrieve_chained(AggState *aggstate);
static void agg_fill_hash_table(AggState *aggstate);
static TupleTableSlot *agg_retrieve_hash_table(AggState *aggstate);
static Datum GetAggInitVal(Datum textInitVal, Oid transtype);


/*
 * Initialize all aggregates for a new group of input values.
 *
 * If there are multiple grouping sets, we initialize only the first numReset
 * of them (the grouping sets are ordered so that the most specific one, which
 * is reset most often, is first). As a convenience, if numReset is < 1, we
 * reinitialize all sets.
 *
 * When called, CurrentMemoryContext should be the per-query context.
 */
static void
initialize_aggregates(AggState *aggstate,
					  AggStatePerAgg peragg,
					  AggStatePerGroup pergroup,
					  int numReset)
{
	int			aggno;
	int         numGroupingSets = Max(aggstate->numsets, 1);
	int         setno = 0;

	if (numReset < 1)
		numReset = numGroupingSets;

	for (aggno = 0; aggno < aggstate->numaggs; aggno++)
	{
		AggStatePerAgg peraggstate = &peragg[aggno];

		/*
		 * Start a fresh sort operation for each DISTINCT/ORDER BY aggregate.
		 */
		if (peraggstate->numSortCols > 0)
		{
			for (setno = 0; setno < numReset; setno++)
			{
				/*
				 * In case of rescan, maybe there could be an uncompleted sort
				 * operation?  Clean it up if so.
				 */
				if (peraggstate->sortstates[setno])
					tuplesort_end(peraggstate->sortstates[setno]);

				/*
				 * We use a plain Datum sorter when there's a single input column;
				 * otherwise sort the full tuple.  (See comments for
				 * process_ordered_aggregate_single.)
				 *
				 * In the future, we should consider forcing the
				 * tuplesort_begin_heap() case when the abbreviated key
				 * optimization can thereby be used, even when numInputs is 1.
				 */
				peraggstate->sortstates[setno] =
					(peraggstate->numInputs == 1) ?
					tuplesort_begin_datum(peraggstate->evaldesc->attrs[0]->atttypid,
										  peraggstate->sortOperators[0],
										  peraggstate->sortCollations[0],
										  peraggstate->sortNullsFirst[0],
										  work_mem, false) :
					tuplesort_begin_heap(peraggstate->evaldesc,
										 peraggstate->numSortCols,
										 peraggstate->sortColIdx,
										 peraggstate->sortOperators,
										 peraggstate->sortCollations,
										 peraggstate->sortNullsFirst,
										 work_mem, false);
			}
		}

		for (setno = 0; setno < numReset; setno++)
		{
			AggStatePerGroup pergroupstate = &pergroup[aggno + (setno * (aggstate->numaggs))];

			/*
			 * (Re)set transValue to the initial value.
			 *
			 * Note that when the initial value is pass-by-ref, we must copy it
			 * (into the aggcontext) since we will pfree the transValue later.
			 */
			if (peraggstate->initValueIsNull)
				pergroupstate->transValue = peraggstate->initValue;
			else
			{
				MemoryContext oldContext;

				oldContext = MemoryContextSwitchTo(aggstate->aggcontexts[setno]->ecxt_per_tuple_memory);
				pergroupstate->transValue = datumCopy(peraggstate->initValue,
													  peraggstate->transtypeByVal,
													  peraggstate->transtypeLen);
				MemoryContextSwitchTo(oldContext);
			}
			pergroupstate->transValueIsNull = peraggstate->initValueIsNull;

			/*
			 * If the initial value for the transition state doesn't exist in the
			 * pg_aggregate table then we will let the first non-NULL value
			 * returned from the outer procNode become the initial value. (This is
			 * useful for aggregates like max() and min().) The noTransValue flag
			 * signals that we still need to do this.
			 */
			pergroupstate->noTransValue = peraggstate->initValueIsNull;
		}
	}
}

/*
 * Given new input value(s), advance the transition function of one aggregate
 * within one grouping set only (already set in aggstate->current_set)
 *
 * The new values (and null flags) have been preloaded into argument positions
 * 1 and up in peraggstate->transfn_fcinfo, so that we needn't copy them again
 * to pass to the transition function.  We also expect that the static fields
 * of the fcinfo are already initialized; that was done by ExecInitAgg().
 *
 * It doesn't matter which memory context this is called in.
 */
static void
advance_transition_function(AggState *aggstate,
							AggStatePerAgg peraggstate,
							AggStatePerGroup pergroupstate)
{
	FunctionCallInfo fcinfo = &peraggstate->transfn_fcinfo;
	MemoryContext oldContext;
	Datum		newVal;

	if (peraggstate->transfn.fn_strict)
	{
		/*
		 * For a strict transfn, nothing happens when there's a NULL input; we
		 * just keep the prior transValue.
		 */
		int			numTransInputs = peraggstate->numTransInputs;
		int			i;

		for (i = 1; i <= numTransInputs; i++)
		{
			if (fcinfo->argnull[i])
				return;
		}
		if (pergroupstate->noTransValue)
		{
			/*
			 * transValue has not been initialized. This is the first non-NULL
			 * input value. We use it as the initial value for transValue. (We
			 * already checked that the agg's input type is binary-compatible
			 * with its transtype, so straight copy here is OK.)
			 *
			 * We must copy the datum into aggcontext if it is pass-by-ref. We
			 * do not need to pfree the old transValue, since it's NULL.
			 */
			oldContext = MemoryContextSwitchTo(aggstate->aggcontexts[aggstate->current_set]->ecxt_per_tuple_memory);
			pergroupstate->transValue = datumCopy(fcinfo->arg[1],
												  peraggstate->transtypeByVal,
												  peraggstate->transtypeLen);
			pergroupstate->transValueIsNull = false;
			pergroupstate->noTransValue = false;
			MemoryContextSwitchTo(oldContext);
			return;
		}
		if (pergroupstate->transValueIsNull)
		{
			/*
			 * Don't call a strict function with NULL inputs.  Note it is
			 * possible to get here despite the above tests, if the transfn is
			 * strict *and* returned a NULL on a prior cycle. If that happens
			 * we will propagate the NULL all the way to the end.
			 */
			return;
		}
	}

	/* We run the transition functions in per-input-tuple memory context */
	oldContext = MemoryContextSwitchTo(aggstate->tmpcontext->ecxt_per_tuple_memory);

	/* set up aggstate->curperagg for AggGetAggref() */
	aggstate->curperagg = peraggstate;

	/*
	 * OK to call the transition function
	 */
	fcinfo->arg[0] = pergroupstate->transValue;
	fcinfo->argnull[0] = pergroupstate->transValueIsNull;
	fcinfo->isnull = false;		/* just in case transfn doesn't set it */

	newVal = FunctionCallInvoke(fcinfo);

	aggstate->curperagg = NULL;

	/*
	 * If pass-by-ref datatype, must copy the new value into aggcontext and
	 * pfree the prior transValue.  But if transfn returned a pointer to its
	 * first input, we don't need to do anything.
	 */
	if (!peraggstate->transtypeByVal &&
		DatumGetPointer(newVal) != DatumGetPointer(pergroupstate->transValue))
	{
		if (!fcinfo->isnull)
		{
			MemoryContextSwitchTo(aggstate->aggcontexts[aggstate->current_set]->ecxt_per_tuple_memory);
			newVal = datumCopy(newVal,
							   peraggstate->transtypeByVal,
							   peraggstate->transtypeLen);
		}
		if (!pergroupstate->transValueIsNull)
			pfree(DatumGetPointer(pergroupstate->transValue));
	}

	pergroupstate->transValue = newVal;
	pergroupstate->transValueIsNull = fcinfo->isnull;

	MemoryContextSwitchTo(oldContext);
}

/*
 * Advance all the aggregates for one input tuple.  The input tuple
 * has been stored in tmpcontext->ecxt_outertuple, so that it is accessible
 * to ExecEvalExpr.  pergroup is the array of per-group structs to use
 * (this might be in a hashtable entry).
 *
 * When called, CurrentMemoryContext should be the per-query context.
 */
static void
advance_aggregates(AggState *aggstate, AggStatePerGroup pergroup)
{
	int			aggno;
	int         setno = 0;
	int         numGroupingSets = Max(aggstate->numsets, 1);
	int         numAggs = aggstate->numaggs;

	for (aggno = 0; aggno < numAggs; aggno++)
	{
		AggStatePerAgg peraggstate = &aggstate->peragg[aggno];
		ExprState  *filter = peraggstate->aggrefstate->aggfilter;
		int			numTransInputs = peraggstate->numTransInputs;
		int			i;
		TupleTableSlot *slot;

		/* Skip anything FILTERed out */
		if (filter)
		{
			Datum		res;
			bool		isnull;

			res = ExecEvalExprSwitchContext(filter, aggstate->tmpcontext,
											&isnull, NULL);
			if (isnull || !DatumGetBool(res))
				continue;
		}

		/* Evaluate the current input expressions for this aggregate */
		slot = ExecProject(peraggstate->evalproj, NULL);

		if (peraggstate->numSortCols > 0)
		{
			/* DISTINCT and/or ORDER BY case */
			Assert(slot->tts_nvalid == peraggstate->numInputs);

			/*
			 * If the transfn is strict, we want to check for nullity before
			 * storing the row in the sorter, to save space if there are a lot
			 * of nulls.  Note that we must only check numTransInputs columns,
			 * not numInputs, since nullity in columns used only for sorting
			 * is not relevant here.
			 */
			if (peraggstate->transfn.fn_strict)
			{
				for (i = 0; i < numTransInputs; i++)
				{
					if (slot->tts_isnull[i])
						break;
				}
				if (i < numTransInputs)
					continue;
			}

			for (setno = 0; setno < numGroupingSets; setno++)
			{
				/* OK, put the tuple into the tuplesort object */
				if (peraggstate->numInputs == 1)
					tuplesort_putdatum(peraggstate->sortstates[setno],
									   slot->tts_values[0],
									   slot->tts_isnull[0]);
				else
					tuplesort_puttupleslot(peraggstate->sortstates[setno], slot);
			}
		}
		else
		{
			/* We can apply the transition function immediately */
			FunctionCallInfo fcinfo = &peraggstate->transfn_fcinfo;

			/* Load values into fcinfo */
			/* Start from 1, since the 0th arg will be the transition value */
			Assert(slot->tts_nvalid >= numTransInputs);
			for (i = 0; i < numTransInputs; i++)
			{
				fcinfo->arg[i + 1] = slot->tts_values[i];
				fcinfo->argnull[i + 1] = slot->tts_isnull[i];
			}

			for (setno = 0; setno < numGroupingSets; setno++)
			{
				AggStatePerGroup pergroupstate = &pergroup[aggno + (setno * numAggs)];

				aggstate->current_set = setno;

				advance_transition_function(aggstate, peraggstate, pergroupstate);
			}
		}
	}
}


/*
 * Run the transition function for a DISTINCT or ORDER BY aggregate
 * with only one input.  This is called after we have completed
 * entering all the input values into the sort object.  We complete the
 * sort, read out the values in sorted order, and run the transition
 * function on each value (applying DISTINCT if appropriate).
 *
 * Note that the strictness of the transition function was checked when
 * entering the values into the sort, so we don't check it again here;
 * we just apply standard SQL DISTINCT logic.
 *
 * The one-input case is handled separately from the multi-input case
 * for performance reasons: for single by-value inputs, such as the
 * common case of count(distinct id), the tuplesort_getdatum code path
 * is around 300% faster.  (The speedup for by-reference types is less
 * but still noticeable.)
 *
 * This function handles only one grouping set (already set in
 * aggstate->current_set).
 *
 * When called, CurrentMemoryContext should be the per-query context.
 */
static void
process_ordered_aggregate_single(AggState *aggstate,
								 AggStatePerAgg peraggstate,
								 AggStatePerGroup pergroupstate)
{
	Datum		oldVal = (Datum) 0;
	bool		oldIsNull = true;
	bool		haveOldVal = false;
	MemoryContext workcontext = aggstate->tmpcontext->ecxt_per_tuple_memory;
	MemoryContext oldContext;
	bool		isDistinct = (peraggstate->numDistinctCols > 0);
	FunctionCallInfo fcinfo = &peraggstate->transfn_fcinfo;
	Datum	   *newVal;
	bool	   *isNull;

	Assert(peraggstate->numDistinctCols < 2);

	tuplesort_performsort(peraggstate->sortstates[aggstate->current_set]);

	/* Load the column into argument 1 (arg 0 will be transition value) */
	newVal = fcinfo->arg + 1;
	isNull = fcinfo->argnull + 1;

	/*
	 * Note: if input type is pass-by-ref, the datums returned by the sort are
	 * freshly palloc'd in the per-query context, so we must be careful to
	 * pfree them when they are no longer needed.
	 */

	while (tuplesort_getdatum(peraggstate->sortstates[aggstate->current_set], true,
							  newVal, isNull))
	{
		/*
		 * Clear and select the working context for evaluation of the equality
		 * function and transition function.
		 */
		MemoryContextReset(workcontext);
		oldContext = MemoryContextSwitchTo(workcontext);

		/*
		 * If DISTINCT mode, and not distinct from prior, skip it.
		 *
		 * Note: we assume equality functions don't care about collation.
		 */
		if (isDistinct &&
			haveOldVal &&
			((oldIsNull && *isNull) ||
			 (!oldIsNull && !*isNull &&
			  DatumGetBool(FunctionCall2(&peraggstate->equalfns[0],
										 oldVal, *newVal)))))
		{
			/* equal to prior, so forget this one */
			if (!peraggstate->inputtypeByVal && !*isNull)
				pfree(DatumGetPointer(*newVal));
		}
		else
		{
			advance_transition_function(aggstate, peraggstate, pergroupstate);
			/* forget the old value, if any */
			if (!oldIsNull && !peraggstate->inputtypeByVal)
				pfree(DatumGetPointer(oldVal));
			/* and remember the new one for subsequent equality checks */
			oldVal = *newVal;
			oldIsNull = *isNull;
			haveOldVal = true;
		}

		MemoryContextSwitchTo(oldContext);
	}

	if (!oldIsNull && !peraggstate->inputtypeByVal)
		pfree(DatumGetPointer(oldVal));

	tuplesort_end(peraggstate->sortstates[aggstate->current_set]);
	peraggstate->sortstates[aggstate->current_set] = NULL;
}

/*
 * Run the transition function for a DISTINCT or ORDER BY aggregate
 * with more than one input.  This is called after we have completed
 * entering all the input values into the sort object.  We complete the
 * sort, read out the values in sorted order, and run the transition
 * function on each value (applying DISTINCT if appropriate).
 *
 * This function handles only one grouping set (already set in
 * aggstate->current_set).
 *
 * When called, CurrentMemoryContext should be the per-query context.
 */
static void
process_ordered_aggregate_multi(AggState *aggstate,
								AggStatePerAgg peraggstate,
								AggStatePerGroup pergroupstate)
{
	MemoryContext workcontext = aggstate->tmpcontext->ecxt_per_tuple_memory;
	FunctionCallInfo fcinfo = &peraggstate->transfn_fcinfo;
	TupleTableSlot *slot1 = peraggstate->evalslot;
	TupleTableSlot *slot2 = peraggstate->uniqslot;
	int			numTransInputs = peraggstate->numTransInputs;
	int			numDistinctCols = peraggstate->numDistinctCols;
	bool		haveOldValue = false;
	int			i;

	tuplesort_performsort(peraggstate->sortstates[aggstate->current_set]);

	ExecClearTuple(slot1);
	if (slot2)
		ExecClearTuple(slot2);

	while (tuplesort_gettupleslot(peraggstate->sortstates[aggstate->current_set], true, slot1))
	{
		/*
		 * Extract the first numTransInputs columns as datums to pass to the
		 * transfn.  (This will help execTuplesMatch too, so we do it
		 * immediately.)
		 */
		slot_getsomeattrs(slot1, numTransInputs);

		if (numDistinctCols == 0 ||
			!haveOldValue ||
			!execTuplesMatch(slot1, slot2,
							 numDistinctCols,
							 peraggstate->sortColIdx,
							 peraggstate->equalfns,
							 workcontext))
		{
			/* Load values into fcinfo */
			/* Start from 1, since the 0th arg will be the transition value */
			for (i = 0; i < numTransInputs; i++)
			{
				fcinfo->arg[i + 1] = slot1->tts_values[i];
				fcinfo->argnull[i + 1] = slot1->tts_isnull[i];
			}

			advance_transition_function(aggstate, peraggstate, pergroupstate);

			if (numDistinctCols > 0)
			{
				/* swap the slot pointers to retain the current tuple */
				TupleTableSlot *tmpslot = slot2;

				slot2 = slot1;
				slot1 = tmpslot;
				haveOldValue = true;
			}
		}

		/* Reset context each time, unless execTuplesMatch did it for us */
		if (numDistinctCols == 0)
			MemoryContextReset(workcontext);

		ExecClearTuple(slot1);
	}

	if (slot2)
		ExecClearTuple(slot2);

	tuplesort_end(peraggstate->sortstates[aggstate->current_set]);
	peraggstate->sortstates[aggstate->current_set] = NULL;
}

/*
 * Compute the final value of one aggregate.
 *
 * This function handles only one grouping set (already set in
 * aggstate->current_set).
 *
 * The finalfunction will be run, and the result delivered, in the
 * output-tuple context; caller's CurrentMemoryContext does not matter.
 */
static void
finalize_aggregate(AggState *aggstate,
				   AggStatePerAgg peraggstate,
				   AggStatePerGroup pergroupstate,
				   Datum *resultVal, bool *resultIsNull)
{
	FunctionCallInfoData fcinfo;
	bool		anynull = false;
	MemoryContext oldContext;
	int			i;
	ListCell   *lc;

	oldContext = MemoryContextSwitchTo(aggstate->ss.ps.ps_ExprContext->ecxt_per_tuple_memory);

	/*
	 * Evaluate any direct arguments.  We do this even if there's no finalfn
	 * (which is unlikely anyway), so that side-effects happen as expected.
	 * The direct arguments go into arg positions 1 and up, leaving position 0
	 * for the transition state value.
	 */
	i = 1;
	foreach(lc, peraggstate->aggrefstate->aggdirectargs)
	{
		ExprState  *expr = (ExprState *) lfirst(lc);

		fcinfo.arg[i] = ExecEvalExpr(expr,
									 aggstate->ss.ps.ps_ExprContext,
									 &fcinfo.argnull[i],
									 NULL);
		anynull |= fcinfo.argnull[i];
		i++;
	}

	/*
	 * Apply the agg's finalfn if one is provided, else return transValue.
	 */
	if (OidIsValid(peraggstate->finalfn_oid))
	{
		int			numFinalArgs = peraggstate->numFinalArgs;

		/* set up aggstate->curperagg for AggGetAggref() */
		aggstate->curperagg = peraggstate;

		InitFunctionCallInfoData(fcinfo, &peraggstate->finalfn,
								 numFinalArgs,
								 peraggstate->aggCollation,
								 (void *) aggstate, NULL);

		/* Fill in the transition state value */
		fcinfo.arg[0] = pergroupstate->transValue;
		fcinfo.argnull[0] = pergroupstate->transValueIsNull;
		anynull |= pergroupstate->transValueIsNull;

		/* Fill any remaining argument positions with nulls */
		for (; i < numFinalArgs; i++)
		{
			fcinfo.arg[i] = (Datum) 0;
			fcinfo.argnull[i] = true;
			anynull = true;
		}

		if (fcinfo.flinfo->fn_strict && anynull)
		{
			/* don't call a strict function with NULL inputs */
			*resultVal = (Datum) 0;
			*resultIsNull = true;
		}
		else
		{
			*resultVal = FunctionCallInvoke(&fcinfo);
			*resultIsNull = fcinfo.isnull;
		}
		aggstate->curperagg = NULL;
	}
	else
	{
		*resultVal = pergroupstate->transValue;
		*resultIsNull = pergroupstate->transValueIsNull;
	}

	/*
	 * If result is pass-by-ref, make sure it is in the right context.
	 */
	if (!peraggstate->resulttypeByVal && !*resultIsNull &&
		!MemoryContextContains(CurrentMemoryContext,
							   DatumGetPointer(*resultVal)))
		*resultVal = datumCopy(*resultVal,
							   peraggstate->resulttypeByVal,
							   peraggstate->resulttypeLen);

	MemoryContextSwitchTo(oldContext);
}

/*
 * find_unaggregated_cols
 *	  Construct a bitmapset of the column numbers of un-aggregated Vars
 *	  appearing in our targetlist and qual (HAVING clause)
 */
static Bitmapset *
find_unaggregated_cols(AggState *aggstate)
{
	Agg		   *node = (Agg *) aggstate->ss.ps.plan;
	Bitmapset  *colnos;

	colnos = NULL;
	(void) find_unaggregated_cols_walker((Node *) node->plan.targetlist,
										 &colnos);
	(void) find_unaggregated_cols_walker((Node *) node->plan.qual,
										 &colnos);
	return colnos;
}

static bool
find_unaggregated_cols_walker(Node *node, Bitmapset **colnos)
{
	if (node == NULL)
		return false;
	if (IsA(node, Var))
	{
		Var		   *var = (Var *) node;

		/* setrefs.c should have set the varno to OUTER_VAR */
		Assert(var->varno == OUTER_VAR);
		Assert(var->varlevelsup == 0);
		*colnos = bms_add_member(*colnos, var->varattno);
		return false;
	}
	if (IsA(node, Aggref) || IsA(node, GroupingFunc))
		/* do not descend into aggregate exprs */
		return false;
	return expression_tree_walker(node, find_unaggregated_cols_walker,
								  (void *) colnos);
}

/*
 * Initialize the hash table to empty.
 *
 * The hash table always lives in the aggcontext memory context.
 */
static void
build_hash_table(AggState *aggstate)
{
	Agg		   *node = (Agg *) aggstate->ss.ps.plan;
	MemoryContext tmpmem = aggstate->tmpcontext->ecxt_per_tuple_memory;
	Size		entrysize;

	Assert(node->aggstrategy == AGG_HASHED);
	Assert(node->numGroups > 0);

	entrysize = offsetof(AggHashEntryData, pergroup) +
		aggstate->numaggs * sizeof(AggStatePerGroupData);

	aggstate->hashtable = BuildTupleHashTable(node->numCols,
											  node->grpColIdx,
											  aggstate->eqfunctions,
											  aggstate->hashfunctions,
											  node->numGroups,
											  entrysize,
											  aggstate->aggcontexts[0]->ecxt_per_tuple_memory,
											  tmpmem);
}

/*
 * Create a list of the tuple columns that actually need to be stored in
 * hashtable entries.  The incoming tuples from the child plan node will
 * contain grouping columns, other columns referenced in our targetlist and
 * qual, columns used to compute the aggregate functions, and perhaps just
 * junk columns we don't use at all.  Only columns of the first two types
 * need to be stored in the hashtable, and getting rid of the others can
 * make the table entries significantly smaller.  To avoid messing up Var
 * numbering, we keep the same tuple descriptor for hashtable entries as the
 * incoming tuples have, but set unwanted columns to NULL in the tuples that
 * go into the table.
 *
 * To eliminate duplicates, we build a bitmapset of the needed columns, then
 * convert it to an integer list (cheaper to scan at runtime). The list is
 * in decreasing order so that the first entry is the largest;
 * lookup_hash_entry depends on this to use slot_getsomeattrs correctly.
 * Note that the list is preserved over ExecReScanAgg, so we allocate it in
 * the per-query context (unlike the hash table itself).
 *
 * Note: at present, searching the tlist/qual is not really necessary since
 * the parser should disallow any unaggregated references to ungrouped
 * columns.  However, the search will be needed when we add support for
 * SQL99 semantics that allow use of "functionally dependent" columns that
 * haven't been explicitly grouped by.
 */
static List *
find_hash_columns(AggState *aggstate)
{
	Agg		   *node = (Agg *) aggstate->ss.ps.plan;
	Bitmapset  *colnos;
	List	   *collist;
	int			i;

	/* Find Vars that will be needed in tlist and qual */
	colnos = find_unaggregated_cols(aggstate);
	/* Add in all the grouping columns */
	for (i = 0; i < node->numCols; i++)
		colnos = bms_add_member(colnos, node->grpColIdx[i]);
	/* Convert to list, using lcons so largest element ends up first */
	collist = NIL;
	while ((i = bms_first_member(colnos)) >= 0)
		collist = lcons_int(i, collist);
	bms_free(colnos);

	return collist;
}

/*
 * Estimate per-hash-table-entry overhead for the planner.
 *
 * Note that the estimate does not include space for pass-by-reference
 * transition data values, nor for the representative tuple of each group.
 */
Size
hash_agg_entry_size(int numAggs)
{
	Size		entrysize;

	/* This must match build_hash_table */
	entrysize = offsetof(AggHashEntryData, pergroup) +
		numAggs * sizeof(AggStatePerGroupData);
	entrysize = MAXALIGN(entrysize);
	/* Account for hashtable overhead (assuming fill factor = 1) */
	entrysize += 3 * sizeof(void *);
	return entrysize;
}

/*
 * Find or create a hashtable entry for the tuple group containing the
 * given tuple.
 *
 * When called, CurrentMemoryContext should be the per-query context.
 */
static AggHashEntry
lookup_hash_entry(AggState *aggstate, TupleTableSlot *inputslot)
{
	TupleTableSlot *hashslot = aggstate->hashslot;
	ListCell   *l;
	AggHashEntry entry;
	bool		isnew;

	/* if first time through, initialize hashslot by cloning input slot */
	if (hashslot->tts_tupleDescriptor == NULL)
	{
		ExecSetSlotDescriptor(hashslot, inputslot->tts_tupleDescriptor);
		/* Make sure all unused columns are NULLs */
		ExecStoreAllNullTuple(hashslot);
	}

	/* transfer just the needed columns into hashslot */
	slot_getsomeattrs(inputslot, linitial_int(aggstate->hash_needed));
	foreach(l, aggstate->hash_needed)
	{
		int			varNumber = lfirst_int(l) - 1;

		hashslot->tts_values[varNumber] = inputslot->tts_values[varNumber];
		hashslot->tts_isnull[varNumber] = inputslot->tts_isnull[varNumber];
	}

	/* find or create the hashtable entry using the filtered tuple */
	entry = (AggHashEntry) LookupTupleHashEntry(aggstate->hashtable,
												hashslot,
												&isnew);

	if (isnew)
	{
		/* initialize aggregates for new tuple group */
		initialize_aggregates(aggstate, aggstate->peragg, entry->pergroup, 0);
	}

	return entry;
}

/*
 * ExecAgg -
 *
 *	  ExecAgg receives tuples from its outer subplan and aggregates over
 *	  the appropriate attribute for each aggregate function use (Aggref
 *	  node) appearing in the targetlist or qual of the node.  The number
 *	  of tuples to aggregate over depends on whether grouped or plain
 *	  aggregation is selected.  In grouped aggregation, we produce a result
 *	  row for each group; in plain aggregation there's a single result row
 *	  for the whole query.  In either case, the value of each aggregate is
 *	  stored in the expression context to be used when ExecProject evaluates
 *	  the result tuple.
 */
TupleTableSlot *
ExecAgg(AggState *node)
{
	TupleTableSlot *result;

	/*
	 * Check to see if we're still projecting out tuples from a previous agg
	 * tuple (because there is a function-returning-set in the projection
	 * expressions).  If so, try to project another one.
	 */
	if (node->ss.ps.ps_TupFromTlist)
	{
		ExprDoneCond isDone;

		result = ExecProject(node->ss.ps.ps_ProjInfo, &isDone);
		if (isDone == ExprMultipleResult)
			return result;
		/* Done with that source tuple... */
		node->ss.ps.ps_TupFromTlist = false;
	}

	/*
	 * (We must do the ps_TupFromTlist check first, because in some cases
	 * agg_done gets set before we emit the final aggregate tuple, and we have
	 * to finish running SRFs for it.)
	 */
	if (!node->agg_done)
	{
		/* Dispatch based on strategy */
		switch (((Agg *) node->ss.ps.plan)->aggstrategy)
		{
			case AGG_HASHED:
				if (!node->table_filled)
					agg_fill_hash_table(node);
				result = agg_retrieve_hash_table(node);
				break;
			case AGG_CHAINED:
				result = agg_retrieve_chained(node);
				break;
			default:
				result = agg_retrieve_direct(node);
				break;
		}

		if (!TupIsNull(result))
			return result;
	}

	/*
	 * We've completed all locally computed projections, now we drain the side
	 * channel of projections from chained nodes if any.
	 */
	if (!node->chain_done)
	{
		Assert(node->chain_tuplestore);
		result = node->ss.ps.ps_ResultTupleSlot;
		ExecClearTuple(result);
		if (tuplestore_gettupleslot(node->chain_tuplestore,
									true, false, result))
			return result;
		node->chain_done = true;
	}

	return NULL;
}

/*
 * ExecAgg for non-hashed case
 */
static TupleTableSlot *
agg_retrieve_direct(AggState *aggstate)
{
	Agg		   *node = (Agg *) aggstate->ss.ps.plan;
	PlanState  *outerPlan;
	ExprContext *econtext;
	ExprContext *tmpcontext;
	Datum	   *aggvalues;
	bool	   *aggnulls;
	AggStatePerAgg peragg;
	AggStatePerGroup pergroup;
	TupleTableSlot *outerslot;
	TupleTableSlot *firstSlot;
	int			aggno;
	bool		hasGroupingSets = aggstate->numsets > 0;
	int			numGroupingSets = Max(aggstate->numsets, 1);
	int			currentSet = 0;
	int			nextSetSize = 0;
	int			numReset = 1;
	int			i;

	/*
	 * get state info from node
	 */
	outerPlan = outerPlanState(aggstate);
	/* econtext is the per-output-tuple expression context */
	econtext = aggstate->ss.ps.ps_ExprContext;
	aggvalues = econtext->ecxt_aggvalues;
	aggnulls = econtext->ecxt_aggnulls;
	/* tmpcontext is the per-input-tuple expression context */
	tmpcontext = aggstate->tmpcontext;
	peragg = aggstate->peragg;
	pergroup = aggstate->pergroup;
	firstSlot = aggstate->ss.ss_ScanTupleSlot;

	/*
	 * We loop retrieving groups until we find one matching
	 * aggstate->ss.ps.qual
	 *
	 * For grouping sets, we have the invariant that aggstate->projected_set is
	 * either -1 (initial call) or the index (starting from 0) in gset_lengths
	 * for the group we just completed (either by projecting a row or by
	 * discarding it in the qual).
	 */
	while (!aggstate->agg_done)
	{
		/*
		 * Clear the per-output-tuple context for each group, as well as
		 * aggcontext (which contains any pass-by-ref transvalues of the old
		 * group).  Some aggregate functions store working state in child
		 * contexts; those now get reset automatically without us needing to
		 * do anything special.
		 *
		 * We use ReScanExprContext not just ResetExprContext because we want
		 * any registered shutdown callbacks to be called.  That allows
		 * aggregate functions to ensure they've cleaned up any non-memory
		 * resources.
		 */
		ReScanExprContext(econtext);

		/*
		 * Determine how many grouping sets need to be reset at this boundary.
		 */
		if (aggstate->projected_set >= 0 && aggstate->projected_set < numGroupingSets)
			numReset = aggstate->projected_set + 1;
		else
			numReset = numGroupingSets;

		for (i = 0; i < numReset; i++)
		{
			ReScanExprContext(aggstate->aggcontexts[i]);
		}

		/* Check if input is complete and there are no more groups to project. */
		if (aggstate->input_done == true
			&& aggstate->projected_set >= (numGroupingSets - 1))
		{
			aggstate->agg_done = true;
			break;
		}

		/*
		 * Get the number of columns in the next grouping set after the last
		 * projected one (if any). This is the number of columns to compare to
		 * see if we reached the boundary of that set too.
		 */
		if (aggstate->projected_set >= 0 && aggstate->projected_set < (numGroupingSets - 1))
			nextSetSize = aggstate->gset_lengths[aggstate->projected_set + 1];
		else
			nextSetSize = 0;

		/*-
		 * If a subgroup for the current grouping set is present, project it.
		 *
		 * We have a new group if:
		 *  - we're out of input but haven't projected all grouping sets
		 *    (checked above)
		 * OR
		 *    - we already projected a row that wasn't from the last grouping
		 *      set
		 *    AND
		 *    - the next grouping set has at least one grouping column (since
		 *      empty grouping sets project only once input is exhausted)
		 *    AND
		 *    - the previous and pending rows differ on the grouping columns
		 *      of the next grouping set
		 */
		if (aggstate->input_done
			|| (node->aggstrategy == AGG_SORTED
				&& aggstate->projected_set != -1
				&& aggstate->projected_set < (numGroupingSets - 1)
				&& nextSetSize > 0
				&& !execTuplesMatch(econtext->ecxt_outertuple,
									tmpcontext->ecxt_outertuple,
									nextSetSize,
									node->grpColIdx,
									aggstate->eqfunctions,
									tmpcontext->ecxt_per_tuple_memory)))
		{
			aggstate->projected_set += 1;

			Assert(aggstate->projected_set < numGroupingSets);
			Assert(nextSetSize > 0 || aggstate->input_done);
		}
		else
		{
			/*
			 * We no longer care what group we just projected, the next
			 * projection will always be the first (or only) grouping set
			 * (unless the input proves to be empty).
			 */
			aggstate->projected_set = 0;

			/*
			 * If we don't already have the first tuple of the new group, fetch
			 * it from the outer plan.
			 */
			if (aggstate->grp_firstTuple == NULL)
			{
				outerslot = ExecProcNode(outerPlan);
				if (!TupIsNull(outerslot))
				{
					/*
					 * Make a copy of the first input tuple; we will use this for
					 * comparisons (in group mode) and for projection.
					 */
					aggstate->grp_firstTuple = ExecCopySlotTuple(outerslot);
				}
				else
				{
					/* outer plan produced no tuples at all */
					if (hasGroupingSets)
					{
						/*
						 * If there was no input at all, we need to project
						 * rows only if there are grouping sets of size 0.
						 * Note that this implies that there can't be any
						 * references to ungrouped Vars, which would otherwise
						 * cause issues with the empty output slot.
						 */
						aggstate->input_done = true;

						while (aggstate->gset_lengths[aggstate->projected_set] > 0)
						{
							aggstate->projected_set += 1;
							if (aggstate->projected_set >= numGroupingSets)
							{
								aggstate->agg_done = true;
								return NULL;
							}
						}
					}
					else
					{
						aggstate->agg_done = true;
						/* If we are grouping, we should produce no tuples too */
						if (node->aggstrategy != AGG_PLAIN)
							return NULL;
					}
				}
			}

			/*
			 * Initialize working state for a new input tuple group.
			 */
			initialize_aggregates(aggstate, peragg, pergroup, numReset);

			if (aggstate->grp_firstTuple != NULL)
			{
				/*
				 * Store the copied first input tuple in the tuple table slot
				 * reserved for it.  The tuple will be deleted when it is cleared
				 * from the slot.
				 */
				ExecStoreTuple(aggstate->grp_firstTuple,
							   firstSlot,
							   InvalidBuffer,
							   true);
				aggstate->grp_firstTuple = NULL;	/* don't keep two pointers */

				/* set up for first advance_aggregates call */
				tmpcontext->ecxt_outertuple = firstSlot;

				/*
				 * Process each outer-plan tuple, and then fetch the next one,
				 * until we exhaust the outer plan or cross a group boundary.
				 */
				for (;;)
				{
					advance_aggregates(aggstate, pergroup);

					/* Reset per-input-tuple context after each tuple */
					ResetExprContext(tmpcontext);

					outerslot = ExecProcNode(outerPlan);
					if (TupIsNull(outerslot))
					{
						/* no more outer-plan tuples available */
						if (hasGroupingSets)
						{
							aggstate->input_done = true;
							break;
						}
						else
						{
							aggstate->agg_done = true;
							break;
						}
					}
					/* set up for next advance_aggregates call */
					tmpcontext->ecxt_outertuple = outerslot;

					/*
					 * If we are grouping, check whether we've crossed a group
					 * boundary.
					 */
					if (node->aggstrategy == AGG_SORTED)
					{
						if (!execTuplesMatch(firstSlot,
											 outerslot,
											 node->numCols,
											 node->grpColIdx,
											 aggstate->eqfunctions,
											 tmpcontext->ecxt_per_tuple_memory))
						{
							aggstate->grp_firstTuple = ExecCopySlotTuple(outerslot);
							break;
						}
					}
				}
			}

			/*
			 * Use the representative input tuple for any references to
			 * non-aggregated input columns in aggregate direct args, the node
			 * qual, and the tlist.  (If we are not grouping, and there are no
			 * input rows at all, we will come here with an empty firstSlot ...
			 * but if not grouping, there can't be any references to
			 * non-aggregated input columns, so no problem.)
			 */
			econtext->ecxt_outertuple = firstSlot;
		}

		Assert(aggstate->projected_set >= 0);

		aggstate->current_set = currentSet = aggstate->projected_set;

		if (hasGroupingSets)
			econtext->grouped_cols = aggstate->grouped_cols[currentSet];

		for (aggno = 0; aggno < aggstate->numaggs; aggno++)
		{
			AggStatePerAgg peraggstate = &peragg[aggno];
			AggStatePerGroup pergroupstate;

			pergroupstate = &pergroup[aggno + (currentSet * (aggstate->numaggs))];

			if (peraggstate->numSortCols > 0)
			{
				if (peraggstate->numInputs == 1)
					process_ordered_aggregate_single(aggstate,
													 peraggstate,
													 pergroupstate);
				else
					process_ordered_aggregate_multi(aggstate,
													peraggstate,
													pergroupstate);
			}

			finalize_aggregate(aggstate, peraggstate, pergroupstate,
							   &aggvalues[aggno], &aggnulls[aggno]);
		}

		/*
		 * Check the qual (HAVING clause); if the group does not match, ignore
		 * it and loop back to try to process another group.
		 */
		if (ExecQual(aggstate->ss.ps.qual, econtext, false))
		{
			/*
			 * Form and return a projection tuple using the aggregate results
			 * and the representative input tuple.
			 */
			TupleTableSlot *result;
			ExprDoneCond isDone;

			result = ExecProject(aggstate->ss.ps.ps_ProjInfo, &isDone);

			if (isDone != ExprEndResult)
			{
				aggstate->ss.ps.ps_TupFromTlist =
					(isDone == ExprMultipleResult);
				return result;
			}
		}
		else
			InstrCountFiltered1(aggstate, 1);
	}

	/* No more groups */
	return NULL;
}


/*
 * ExecAgg for chained case (pullthrough mode)
 */
static TupleTableSlot *
agg_retrieve_chained(AggState *aggstate)
{
	Agg		   *node = (Agg *) aggstate->ss.ps.plan;
	ExprContext *econtext = aggstate->ss.ps.ps_ExprContext;
	ExprContext *tmpcontext = aggstate->tmpcontext;
	Datum	   *aggvalues = econtext->ecxt_aggvalues;
	bool	   *aggnulls = econtext->ecxt_aggnulls;
	AggStatePerAgg peragg = aggstate->peragg;
	AggStatePerGroup pergroup = aggstate->pergroup;
	TupleTableSlot *outerslot;
	TupleTableSlot *firstSlot = aggstate->ss.ss_ScanTupleSlot;
	int			   aggno;
	int            numGroupingSets = Max(aggstate->numsets, 1);
	int            currentSet = 0;

	/*
	 * The invariants here are:
	 *
	 *  - when called, we've already projected every result that might have
	 * been generated by previous rows, and if this is not the first row, then
	 * grp_firsttuple has the representative input row.
	 *
	 *  - we must pull the outer plan exactly once and return that tuple. If
	 * the outer plan ends, we project whatever needs projecting.
	 */

	outerslot = ExecProcNode(outerPlanState(aggstate));

	/*
	 * If this is the first row and it's empty, nothing to do.
	 */

	if (TupIsNull(firstSlot) && TupIsNull(outerslot))
	{
		aggstate->agg_done = true;
		return outerslot;
	}

	/*
	 * See if we need to project anything. (We don't need to worry about
	 * grouping sets of size 0, the planner doesn't give us those.)
	 */

	econtext->ecxt_outertuple = firstSlot;

	while (!TupIsNull(firstSlot)
		   && (TupIsNull(outerslot)
			   || !execTuplesMatch(firstSlot,
								   outerslot,
								   aggstate->gset_lengths[currentSet],
								   node->grpColIdx,
								   aggstate->eqfunctions,
								   tmpcontext->ecxt_per_tuple_memory)))
	{
		aggstate->current_set = aggstate->projected_set = currentSet;

		econtext->grouped_cols = aggstate->grouped_cols[currentSet];

		for (aggno = 0; aggno < aggstate->numaggs; aggno++)
		{
			AggStatePerAgg peraggstate = &peragg[aggno];
			AggStatePerGroup pergroupstate;

			pergroupstate = &pergroup[aggno + (currentSet * (aggstate->numaggs))];

			if (peraggstate->numSortCols > 0)
			{
				if (peraggstate->numInputs == 1)
					process_ordered_aggregate_single(aggstate,
													 peraggstate,
													 pergroupstate);
				else
					process_ordered_aggregate_multi(aggstate,
													peraggstate,
													pergroupstate);
			}

			finalize_aggregate(aggstate, peraggstate, pergroupstate,
							   &aggvalues[aggno], &aggnulls[aggno]);
		}

		/*
		 * Check the qual (HAVING clause); if the group does not match, ignore
		 * it.
		 */
		if (ExecQual(aggstate->ss.ps.qual, econtext, false))
		{
			/*
			 * Form a projection tuple using the aggregate results
			 * and the representative input tuple.
			 */
			TupleTableSlot *result;
			ExprDoneCond isDone;

			do
			{
				result = ExecProject(aggstate->ss.ps.ps_ProjInfo, &isDone);

				if (isDone != ExprEndResult)
				{
					tuplestore_puttupleslot(aggstate->chain_tuplestore,
											result);
				}
			}
			while (isDone == ExprMultipleResult);
		}
		else
			InstrCountFiltered1(aggstate, 1);

		ReScanExprContext(tmpcontext);
		ReScanExprContext(econtext);
		ReScanExprContext(aggstate->aggcontexts[currentSet]);
		if (++currentSet >= numGroupingSets)
			break;
	}

	if (TupIsNull(outerslot))
	{
		aggstate->agg_done = true;

		/*
		 * We're out of input, so the calling node has all the data it needs
		 * and (if it's a Sort) is about to sort it. We preemptively request a
		 * rescan of our input plan here, so that Sort nodes containing data
		 * that is no longer needed will free their memory.  The intention here
		 * is to bound the peak memory requirement for the whole chain to
		 * 2*work_mem if REWIND was not requested, or 3*work_mem if REWIND was
		 * requested and we had to supply a Sort node for the original data
		 * source plan.
		 */

		ExecReScan(outerPlanState(aggstate));

		return NULL;
	}

	/*
	 * If this is the first tuple, store it and initialize everything.
	 * Otherwise re-init any aggregates we projected above.
	 */

	if (TupIsNull(firstSlot))
	{
		ExecCopySlot(firstSlot, outerslot);
		initialize_aggregates(aggstate, peragg, pergroup, numGroupingSets);
	}
	else if (currentSet > 0)
	{
		ExecCopySlot(firstSlot, outerslot);
		initialize_aggregates(aggstate, peragg, pergroup, currentSet);
	}

	tmpcontext->ecxt_outertuple = outerslot;

	/* Actually accumulate the current tuple. */
	advance_aggregates(aggstate, pergroup);

	/* Reset per-input-tuple context after each tuple */
	ResetExprContext(tmpcontext);

	return outerslot;
}

/*
 * ExecAgg for hashed case: phase 1, read input and build hash table
 */
static void
agg_fill_hash_table(AggState *aggstate)
{
	PlanState  *outerPlan;
	ExprContext *tmpcontext;
	AggHashEntry entry;
	TupleTableSlot *outerslot;

	/*
	 * get state info from node
	 */
	outerPlan = outerPlanState(aggstate);
	/* tmpcontext is the per-input-tuple expression context */
	tmpcontext = aggstate->tmpcontext;

	/*
	 * Process each outer-plan tuple, and then fetch the next one, until we
	 * exhaust the outer plan.
	 */
	for (;;)
	{
		outerslot = ExecProcNode(outerPlan);
		if (TupIsNull(outerslot))
			break;
		/* set up for advance_aggregates call */
		tmpcontext->ecxt_outertuple = outerslot;

		/* Find or build hashtable entry for this tuple's group */
		entry = lookup_hash_entry(aggstate, outerslot);

		/* Advance the aggregates */
		advance_aggregates(aggstate, entry->pergroup);

		/* Reset per-input-tuple context after each tuple */
		ResetExprContext(tmpcontext);
	}

	aggstate->table_filled = true;
	/* Initialize to walk the hash table */
	ResetTupleHashIterator(aggstate->hashtable, &aggstate->hashiter);
}

/*
 * ExecAgg for hashed case: phase 2, retrieving groups from hash table
 */
static TupleTableSlot *
agg_retrieve_hash_table(AggState *aggstate)
{
	ExprContext *econtext;
	Datum	   *aggvalues;
	bool	   *aggnulls;
	AggStatePerAgg peragg;
	AggStatePerGroup pergroup;
	AggHashEntry entry;
	TupleTableSlot *firstSlot;
	int			aggno;

	/*
	 * get state info from node
	 */
	/* econtext is the per-output-tuple expression context */
	econtext = aggstate->ss.ps.ps_ExprContext;
	aggvalues = econtext->ecxt_aggvalues;
	aggnulls = econtext->ecxt_aggnulls;
	peragg = aggstate->peragg;
	firstSlot = aggstate->ss.ss_ScanTupleSlot;

	/*
	 * We loop retrieving groups until we find one satisfying
	 * aggstate->ss.ps.qual
	 */
	while (!aggstate->agg_done)
	{
		/*
		 * Find the next entry in the hash table
		 */
		entry = (AggHashEntry) ScanTupleHashTable(&aggstate->hashiter);
		if (entry == NULL)
		{
			/* No more entries in hashtable, so done */
			aggstate->agg_done = TRUE;
			return NULL;
		}

		/*
		 * Clear the per-output-tuple context for each group
		 *
		 * We intentionally don't use ReScanExprContext here; if any aggs have
		 * registered shutdown callbacks, they mustn't be called yet, since we
		 * might not be done with that agg.
		 */
		ResetExprContext(econtext);

		/*
		 * Store the copied first input tuple in the tuple table slot reserved
		 * for it, so that it can be used in ExecProject.
		 */
		ExecStoreMinimalTuple(entry->shared.firstTuple,
							  firstSlot,
							  false);

		pergroup = entry->pergroup;

		/*
		 * Finalize each aggregate calculation, and stash results in the
		 * per-output-tuple context.
		 */
		for (aggno = 0; aggno < aggstate->numaggs; aggno++)
		{
			AggStatePerAgg peraggstate = &peragg[aggno];
			AggStatePerGroup pergroupstate = &pergroup[aggno];

			Assert(peraggstate->numSortCols == 0);
			finalize_aggregate(aggstate, peraggstate, pergroupstate,
							   &aggvalues[aggno], &aggnulls[aggno]);
		}

		/*
		 * Use the representative input tuple for any references to
		 * non-aggregated input columns in the qual and tlist.
		 */
		econtext->ecxt_outertuple = firstSlot;

		/*
		 * Check the qual (HAVING clause); if the group does not match, ignore
		 * it and loop back to try to process another group.
		 */
		if (ExecQual(aggstate->ss.ps.qual, econtext, false))
		{
			/*
			 * Form and return a projection tuple using the aggregate results
			 * and the representative input tuple.
			 */
			TupleTableSlot *result;
			ExprDoneCond isDone;

			result = ExecProject(aggstate->ss.ps.ps_ProjInfo, &isDone);

			if (isDone != ExprEndResult)
			{
				aggstate->ss.ps.ps_TupFromTlist =
					(isDone == ExprMultipleResult);
				return result;
			}
		}
		else
			InstrCountFiltered1(aggstate, 1);
	}

	/* No more groups */
	return NULL;
}

/* -----------------
 * ExecInitAgg
 *
 *	Creates the run-time information for the agg node produced by the
 *	planner and initializes its outer subtree
 * -----------------
 */
AggState *
ExecInitAgg(Agg *node, EState *estate, int eflags)
{
	AggState   *aggstate;
	AggState   *save_chain_head = NULL;
	AggStatePerAgg peragg;
	Plan	   *outerPlan;
	ExprContext *econtext;
	int			numaggs,
				aggno;
	ListCell   *l;
	int			numGroupingSets = 1;
	int			currentsortno = 0;
	int			i = 0;
	int			j = 0;

	/* check for unsupported flags */
	Assert(!(eflags & (EXEC_FLAG_BACKWARD | EXEC_FLAG_MARK)));

	/*
	 * create state structure
	 */
	aggstate = makeNode(AggState);
	aggstate->ss.ps.plan = (Plan *) node;
	aggstate->ss.ps.state = estate;

	aggstate->aggs = NIL;
	aggstate->numaggs = 0;
	aggstate->numsets = 0;
	aggstate->eqfunctions = NULL;
	aggstate->hashfunctions = NULL;
	aggstate->projected_set = -1;
	aggstate->current_set = 0;
	aggstate->peragg = NULL;
	aggstate->curperagg = NULL;
	aggstate->agg_done = false;
	aggstate->input_done = false;
	aggstate->chain_done = true;
	aggstate->pergroup = NULL;
	aggstate->grp_firstTuple = NULL;
	aggstate->hashtable = NULL;
	aggstate->chain_depth = 0;
	aggstate->chain_rescan = 0;
	aggstate->chain_eflags = eflags & EXEC_FLAG_REWIND;
	aggstate->chain_top = false;
	aggstate->chain_head = NULL;
	aggstate->chain_tuplestore = NULL;

	if (node->groupingSets)
	{
		Assert(node->aggstrategy != AGG_HASHED);

		numGroupingSets = list_length(node->groupingSets);
		aggstate->numsets = numGroupingSets;
		aggstate->gset_lengths = palloc(numGroupingSets * sizeof(int));
		aggstate->grouped_cols = palloc(numGroupingSets * sizeof(Bitmapset *));

		i = 0;
		foreach(l, node->groupingSets)
		{
			int current_length = list_length(lfirst(l));
			Bitmapset *cols = NULL;

			/* planner forces this to be correct */
			for (j = 0; j < current_length; ++j)
				cols = bms_add_member(cols, node->grpColIdx[j]);

			aggstate->grouped_cols[i] = cols;
			aggstate->gset_lengths[i] = current_length;
			++i;
		}
	}

	aggstate->aggcontexts = (ExprContext **) palloc0(sizeof(ExprContext *) * numGroupingSets);

	/*
	 * Create expression contexts.  We need three or more, one for
	 * per-input-tuple processing, one for per-output-tuple processing, and one
	 * for each grouping set.  The per-tuple memory context of the
	 * per-grouping-set ExprContexts (aggcontexts) replaces the standalone
	 * memory context formerly used to hold transition values.  We cheat a
	 * little by using ExecAssignExprContext() to build all of them.
	 *
	 * NOTE: the details of what is stored in aggcontexts and what is stored in
	 * the regular per-query memory context are driven by a simple decision: we
	 * want to reset the aggcontext at group boundaries (if not hashing) and in
	 * ExecReScanAgg to recover no-longer-wanted space.
	 */
	ExecAssignExprContext(estate, &aggstate->ss.ps);
	aggstate->tmpcontext = aggstate->ss.ps.ps_ExprContext;

	for (i = 0; i < numGroupingSets; ++i)
	{
		ExecAssignExprContext(estate, &aggstate->ss.ps);
		aggstate->aggcontexts[i] = aggstate->ss.ps.ps_ExprContext;
	}

	ExecAssignExprContext(estate, &aggstate->ss.ps);

	/*
	 * tuple table initialization
	 */
	ExecInitScanTupleSlot(estate, &aggstate->ss);
	ExecInitResultTupleSlot(estate, &aggstate->ss.ps);
	aggstate->hashslot = ExecInitExtraTupleSlot(estate);

	/*
	 * initialize child expressions
	 *
	 * Note: ExecInitExpr finds Aggrefs for us, and also checks that no aggs
	 * contain other agg calls in their arguments.  This would make no sense
	 * under SQL semantics anyway (and it's forbidden by the spec). Because
	 * that is true, we don't need to worry about evaluating the aggs in any
	 * particular order.
	 */
	if (node->aggstrategy == AGG_CHAINED)
	{
		AggState   *chain_head = estate->agg_chain_head;
		Agg		   *chain_head_plan;

		Assert(chain_head);

		aggstate->chain_head = chain_head;
		chain_head->chain_depth++;

		chain_head_plan = (Agg *) chain_head->ss.ps.plan;

		/*
		 * If we reached the originally declared depth, we must be the "top"
		 * (furthest from plan root) node in the chain.
		 */
		if (chain_head_plan->chain_depth == chain_head->chain_depth)
			aggstate->chain_top = true;

		/*
		 * Snarf the real targetlist and qual from the chain head node
		 */
		aggstate->ss.ps.targetlist = (List *)
			ExecInitExpr((Expr *) chain_head_plan->plan.targetlist,
						 (PlanState *) aggstate);
		aggstate->ss.ps.qual = (List *)
			ExecInitExpr((Expr *) chain_head_plan->plan.qual,
						 (PlanState *) aggstate);
	}
	else
	{
		aggstate->ss.ps.targetlist = (List *)
			ExecInitExpr((Expr *) node->plan.targetlist,
						 (PlanState *) aggstate);
		aggstate->ss.ps.qual = (List *)
			ExecInitExpr((Expr *) node->plan.qual,
						 (PlanState *) aggstate);
	}

	if (node->chain_depth > 0)
	{
		save_chain_head = estate->agg_chain_head;
		estate->agg_chain_head = aggstate;
		aggstate->chain_tuplestore = tuplestore_begin_heap(false, false, work_mem);
		aggstate->chain_done = false;
	}

	/*
	 * Initialize child nodes.
	 *
	 * If we are doing a hashed aggregation then the child plan does not need
	 * to handle REWIND efficiently; see ExecReScanAgg.
	 *
	 * If we have more than one associated ChainAggregate node, then we turn
	 * off REWIND and restore it in the chain top, so that the intermediate
	 * Sort nodes will discard their data on rescan.  This lets us put an upper
	 * bound on the memory usage, even when we have a long chain of sorts (at
	 * the cost of having to re-sort on rewind, which is why we don't do it
	 * for only one node where no memory would be saved).
	 */
	if (aggstate->chain_top)
		eflags |= aggstate->chain_head->chain_eflags;
	else if (node->aggstrategy == AGG_HASHED || node->chain_depth > 1)
		eflags &= ~EXEC_FLAG_REWIND;
	outerPlan = outerPlan(node);
	outerPlanState(aggstate) = ExecInitNode(outerPlan, estate, eflags);

	if (node->chain_depth > 0)
	{
		estate->agg_chain_head = save_chain_head;
	}

	/*
	 * initialize source tuple type.
	 */
	ExecAssignScanTypeFromOuterPlan(&aggstate->ss);

	/*
	 * Initialize result tuple type and projection info.
	 */
	if (node->aggstrategy == AGG_CHAINED)
	{
		PlanState  *head_ps = &aggstate->chain_head->ss.ps;
		bool		hasoid;

		/*
		 * We must calculate this the same way that the chain head does,
		 * regardless of intermediate nodes, for consistency
		 */
		if (!ExecContextForcesOids(head_ps, &hasoid))
			hasoid = false;

		ExecAssignResultType(&aggstate->ss.ps, ExecGetScanType(&aggstate->ss));
		ExecSetSlotDescriptor(aggstate->hashslot,
							  ExecTypeFromTL(head_ps->plan->targetlist, hasoid));
		aggstate->ss.ps.ps_ProjInfo =
			ExecBuildProjectionInfo(aggstate->ss.ps.targetlist,
									aggstate->ss.ps.ps_ExprContext,
									aggstate->hashslot,
									NULL);

		aggstate->chain_tuplestore = aggstate->chain_head->chain_tuplestore;
		Assert(aggstate->chain_tuplestore);
	}
	else
	{
		ExecAssignResultTypeFromTL(&aggstate->ss.ps);
		ExecAssignProjectionInfo(&aggstate->ss.ps, NULL);
	}

	aggstate->ss.ps.ps_TupFromTlist = false;

	/*
	 * get the count of aggregates in targetlist and quals
	 */
	numaggs = aggstate->numaggs;
	Assert(numaggs == list_length(aggstate->aggs));
	if (numaggs <= 0)
	{
		/*
		 * This is not an error condition: we might be using the Agg node just
		 * to do hash-based grouping.  Even in the regular case,
		 * constant-expression simplification could optimize away all of the
		 * Aggrefs in the targetlist and qual.  So keep going, but force local
		 * copy of numaggs positive so that palloc()s below don't choke.
		 */
		numaggs = 1;
	}

	/*
	 * If we are grouping, precompute fmgr lookup data for inner loop. We need
	 * both equality and hashing functions to do it by hashing, but only
	 * equality if not hashing.
	 */
	if (node->numCols > 0)
	{
		if (node->aggstrategy == AGG_HASHED)
			execTuplesHashPrepare(node->numCols,
								  node->grpOperators,
								  &aggstate->eqfunctions,
								  &aggstate->hashfunctions);
		else
			aggstate->eqfunctions =
				execTuplesMatchPrepare(node->numCols,
									   node->grpOperators);
	}

	/*
	 * Set up aggregate-result storage in the output expr context, and also
	 * allocate my private per-agg working storage
	 */
	econtext = aggstate->ss.ps.ps_ExprContext;
	econtext->ecxt_aggvalues = (Datum *) palloc0(sizeof(Datum) * numaggs);
	econtext->ecxt_aggnulls = (bool *) palloc0(sizeof(bool) * numaggs);

	peragg = (AggStatePerAgg) palloc0(sizeof(AggStatePerAggData) * numaggs);
	aggstate->peragg = peragg;

	if (node->aggstrategy == AGG_HASHED)
	{
		build_hash_table(aggstate);
		aggstate->table_filled = false;
		/* Compute the columns we actually need to hash on */
		aggstate->hash_needed = find_hash_columns(aggstate);
	}
	else
	{
		AggStatePerGroup pergroup;

		pergroup = (AggStatePerGroup) palloc0(sizeof(AggStatePerGroupData)
											  * numaggs
											  * numGroupingSets);

		aggstate->pergroup = pergroup;
	}

	/*
	 * Perform lookups of aggregate function info, and initialize the
	 * unchanging fields of the per-agg data.  We also detect duplicate
	 * aggregates (for example, "SELECT sum(x) ... HAVING sum(x) > 0"). When
	 * duplicates are detected, we only make an AggStatePerAgg struct for the
	 * first one.  The clones are simply pointed at the same result entry by
	 * giving them duplicate aggno values.
	 */
	aggno = -1;
	foreach(l, aggstate->aggs)
	{
		AggrefExprState *aggrefstate = (AggrefExprState *) lfirst(l);
		Aggref	   *aggref = (Aggref *) aggrefstate->xprstate.expr;
		AggStatePerAgg peraggstate;
		Oid			inputTypes[FUNC_MAX_ARGS];
		int			numArguments;
		int			numDirectArgs;
		int			numInputs;
		int			numSortCols;
		int			numDistinctCols;
		List	   *sortlist;
		HeapTuple	aggTuple;
		Form_pg_aggregate aggform;
		Oid			aggtranstype;
		AclResult	aclresult;
		Oid			transfn_oid,
					finalfn_oid;
		Expr	   *transfnexpr,
				   *finalfnexpr;
		Datum		textInitVal;
		int			i;
		ListCell   *lc;

		/* Planner should have assigned aggregate to correct level */
		Assert(aggref->agglevelsup == 0);

		/* Look for a previous duplicate aggregate */
		for (i = 0; i <= aggno; i++)
		{
			if (equal(aggref, peragg[i].aggref) &&
				!contain_volatile_functions((Node *) aggref))
				break;
		}
		if (i <= aggno)
		{
			/* Found a match to an existing entry, so just mark it */
			aggrefstate->aggno = i;
			continue;
		}

		/* Nope, so assign a new PerAgg record */
		peraggstate = &peragg[++aggno];

		/* Mark Aggref state node with assigned index in the result array */
		aggrefstate->aggno = aggno;

		/* Begin filling in the peraggstate data */
		peraggstate->aggrefstate = aggrefstate;
		peraggstate->aggref = aggref;
		peraggstate->sortstates = (Tuplesortstate**) palloc0(sizeof(Tuplesortstate*) * numGroupingSets);

		for (currentsortno = 0; currentsortno < numGroupingSets; currentsortno++)
			peraggstate->sortstates[currentsortno] = NULL;

		/* Fetch the pg_aggregate row */
		aggTuple = SearchSysCache1(AGGFNOID,
								   ObjectIdGetDatum(aggref->aggfnoid));
		if (!HeapTupleIsValid(aggTuple))
			elog(ERROR, "cache lookup failed for aggregate %u",
				 aggref->aggfnoid);
		aggform = (Form_pg_aggregate) GETSTRUCT(aggTuple);

		/* Check permission to call aggregate function */
		aclresult = pg_proc_aclcheck(aggref->aggfnoid, GetUserId(),
									 ACL_EXECUTE);
		if (aclresult != ACLCHECK_OK)
			aclcheck_error(aclresult, ACL_KIND_PROC,
						   get_func_name(aggref->aggfnoid));
		InvokeFunctionExecuteHook(aggref->aggfnoid);

		peraggstate->transfn_oid = transfn_oid = aggform->aggtransfn;
		peraggstate->finalfn_oid = finalfn_oid = aggform->aggfinalfn;

		/* Check that aggregate owner has permission to call component fns */
		{
			HeapTuple	procTuple;
			Oid			aggOwner;

			procTuple = SearchSysCache1(PROCOID,
										ObjectIdGetDatum(aggref->aggfnoid));
			if (!HeapTupleIsValid(procTuple))
				elog(ERROR, "cache lookup failed for function %u",
					 aggref->aggfnoid);
			aggOwner = ((Form_pg_proc) GETSTRUCT(procTuple))->proowner;
			ReleaseSysCache(procTuple);

			aclresult = pg_proc_aclcheck(transfn_oid, aggOwner,
										 ACL_EXECUTE);
			if (aclresult != ACLCHECK_OK)
				aclcheck_error(aclresult, ACL_KIND_PROC,
							   get_func_name(transfn_oid));
			InvokeFunctionExecuteHook(transfn_oid);
			if (OidIsValid(finalfn_oid))
			{
				aclresult = pg_proc_aclcheck(finalfn_oid, aggOwner,
											 ACL_EXECUTE);
				if (aclresult != ACLCHECK_OK)
					aclcheck_error(aclresult, ACL_KIND_PROC,
								   get_func_name(finalfn_oid));
				InvokeFunctionExecuteHook(finalfn_oid);
			}
		}

		/*
		 * Get actual datatypes of the (nominal) aggregate inputs.  These
		 * could be different from the agg's declared input types, when the
		 * agg accepts ANY or a polymorphic type.
		 */
		numArguments = get_aggregate_argtypes(aggref, inputTypes);
		peraggstate->numArguments = numArguments;

		/* Count the "direct" arguments, if any */
		numDirectArgs = list_length(aggref->aggdirectargs);

		/* Count the number of aggregated input columns */
		numInputs = list_length(aggref->args);
		peraggstate->numInputs = numInputs;

		/* Detect how many arguments to pass to the transfn */
		if (AGGKIND_IS_ORDERED_SET(aggref->aggkind))
			peraggstate->numTransInputs = numInputs;
		else
			peraggstate->numTransInputs = numArguments;

		/* Detect how many arguments to pass to the finalfn */
		if (aggform->aggfinalextra)
			peraggstate->numFinalArgs = numArguments + 1;
		else
			peraggstate->numFinalArgs = numDirectArgs + 1;

		/* resolve actual type of transition state, if polymorphic */
		aggtranstype = resolve_aggregate_transtype(aggref->aggfnoid,
												   aggform->aggtranstype,
												   inputTypes,
												   numArguments);

		/* build expression trees using actual argument & result types */
		build_aggregate_fnexprs(inputTypes,
								numArguments,
								numDirectArgs,
								peraggstate->numFinalArgs,
								aggref->aggvariadic,
								aggtranstype,
								aggref->aggtype,
								aggref->inputcollid,
								transfn_oid,
								InvalidOid,		/* invtrans is not needed here */
								finalfn_oid,
								&transfnexpr,
								NULL,
								&finalfnexpr);

		/* set up infrastructure for calling the transfn and finalfn */
		fmgr_info(transfn_oid, &peraggstate->transfn);
		fmgr_info_set_expr((Node *) transfnexpr, &peraggstate->transfn);

		if (OidIsValid(finalfn_oid))
		{
			fmgr_info(finalfn_oid, &peraggstate->finalfn);
			fmgr_info_set_expr((Node *) finalfnexpr, &peraggstate->finalfn);
		}

		peraggstate->aggCollation = aggref->inputcollid;

		InitFunctionCallInfoData(peraggstate->transfn_fcinfo,
								 &peraggstate->transfn,
								 peraggstate->numTransInputs + 1,
								 peraggstate->aggCollation,
								 (void *) aggstate, NULL);

		/* get info about relevant datatypes */
		get_typlenbyval(aggref->aggtype,
						&peraggstate->resulttypeLen,
						&peraggstate->resulttypeByVal);
		get_typlenbyval(aggtranstype,
						&peraggstate->transtypeLen,
						&peraggstate->transtypeByVal);

		/*
		 * initval is potentially null, so don't try to access it as a struct
		 * field. Must do it the hard way with SysCacheGetAttr.
		 */
		textInitVal = SysCacheGetAttr(AGGFNOID, aggTuple,
									  Anum_pg_aggregate_agginitval,
									  &peraggstate->initValueIsNull);

		if (peraggstate->initValueIsNull)
			peraggstate->initValue = (Datum) 0;
		else
			peraggstate->initValue = GetAggInitVal(textInitVal,
												   aggtranstype);

		/*
		 * If the transfn is strict and the initval is NULL, make sure input
		 * type and transtype are the same (or at least binary-compatible), so
		 * that it's OK to use the first aggregated input value as the initial
		 * transValue.  This should have been checked at agg definition time,
		 * but we must check again in case the transfn's strictness property
		 * has been changed.
		 */
		if (peraggstate->transfn.fn_strict && peraggstate->initValueIsNull)
		{
			if (numArguments <= numDirectArgs ||
				!IsBinaryCoercible(inputTypes[numDirectArgs], aggtranstype))
				ereport(ERROR,
						(errcode(ERRCODE_INVALID_FUNCTION_DEFINITION),
						 errmsg("aggregate %u needs to have compatible input type and transition type",
								aggref->aggfnoid)));
		}

		/*
		 * Get a tupledesc corresponding to the aggregated inputs (including
		 * sort expressions) of the agg.
		 */
		peraggstate->evaldesc = ExecTypeFromTL(aggref->args, false);

		/* Create slot we're going to do argument evaluation in */
		peraggstate->evalslot = ExecInitExtraTupleSlot(estate);
		ExecSetSlotDescriptor(peraggstate->evalslot, peraggstate->evaldesc);

		/* Set up projection info for evaluation */
		peraggstate->evalproj = ExecBuildProjectionInfo(aggrefstate->args,
														aggstate->tmpcontext,
														peraggstate->evalslot,
														NULL);

		/*
		 * If we're doing either DISTINCT or ORDER BY for a plain agg, then we
		 * have a list of SortGroupClause nodes; fish out the data in them and
		 * stick them into arrays.  We ignore ORDER BY for an ordered-set agg,
		 * however; the agg's transfn and finalfn are responsible for that.
		 *
		 * Note that by construction, if there is a DISTINCT clause then the
		 * ORDER BY clause is a prefix of it (see transformDistinctClause).
		 */
		if (AGGKIND_IS_ORDERED_SET(aggref->aggkind))
		{
			sortlist = NIL;
			numSortCols = numDistinctCols = 0;
		}
		else if (aggref->aggdistinct)
		{
			sortlist = aggref->aggdistinct;
			numSortCols = numDistinctCols = list_length(sortlist);
			Assert(numSortCols >= list_length(aggref->aggorder));
		}
		else
		{
			sortlist = aggref->aggorder;
			numSortCols = list_length(sortlist);
			numDistinctCols = 0;
		}

		peraggstate->numSortCols = numSortCols;
		peraggstate->numDistinctCols = numDistinctCols;

		if (numSortCols > 0)
		{
			/*
			 * We don't implement DISTINCT or ORDER BY aggs in the HASHED case
			 * (yet)
			 */
			Assert(node->aggstrategy != AGG_HASHED);

			/* If we have only one input, we need its len/byval info. */
			if (numInputs == 1)
			{
				get_typlenbyval(inputTypes[numDirectArgs],
								&peraggstate->inputtypeLen,
								&peraggstate->inputtypeByVal);
			}
			else if (numDistinctCols > 0)
			{
				/* we will need an extra slot to store prior values */
				peraggstate->uniqslot = ExecInitExtraTupleSlot(estate);
				ExecSetSlotDescriptor(peraggstate->uniqslot,
									  peraggstate->evaldesc);
			}

			/* Extract the sort information for use later */
			peraggstate->sortColIdx =
				(AttrNumber *) palloc(numSortCols * sizeof(AttrNumber));
			peraggstate->sortOperators =
				(Oid *) palloc(numSortCols * sizeof(Oid));
			peraggstate->sortCollations =
				(Oid *) palloc(numSortCols * sizeof(Oid));
			peraggstate->sortNullsFirst =
				(bool *) palloc(numSortCols * sizeof(bool));

			i = 0;
			foreach(lc, sortlist)
			{
				SortGroupClause *sortcl = (SortGroupClause *) lfirst(lc);
				TargetEntry *tle = get_sortgroupclause_tle(sortcl,
														   aggref->args);

				/* the parser should have made sure of this */
				Assert(OidIsValid(sortcl->sortop));

				peraggstate->sortColIdx[i] = tle->resno;
				peraggstate->sortOperators[i] = sortcl->sortop;
				peraggstate->sortCollations[i] = exprCollation((Node *) tle->expr);
				peraggstate->sortNullsFirst[i] = sortcl->nulls_first;
				i++;
			}
			Assert(i == numSortCols);
		}

		if (aggref->aggdistinct)
		{
			Assert(numArguments > 0);

			/*
			 * We need the equal function for each DISTINCT comparison we will
			 * make.
			 */
			peraggstate->equalfns =
				(FmgrInfo *) palloc(numDistinctCols * sizeof(FmgrInfo));

			i = 0;
			foreach(lc, aggref->aggdistinct)
			{
				SortGroupClause *sortcl = (SortGroupClause *) lfirst(lc);

				fmgr_info(get_opcode(sortcl->eqop), &peraggstate->equalfns[i]);
				i++;
			}
			Assert(i == numDistinctCols);
		}

		ReleaseSysCache(aggTuple);
	}

	/* Update numaggs to match number of unique aggregates found */
	aggstate->numaggs = aggno + 1;

	return aggstate;
}

static Datum
GetAggInitVal(Datum textInitVal, Oid transtype)
{
	Oid			typinput,
				typioparam;
	char	   *strInitVal;
	Datum		initVal;

	getTypeInputInfo(transtype, &typinput, &typioparam);
	strInitVal = TextDatumGetCString(textInitVal);
	initVal = OidInputFunctionCall(typinput, strInitVal,
								   typioparam, -1);
	pfree(strInitVal);
	return initVal;
}

void
ExecEndAgg(AggState *node)
{
	PlanState  *outerPlan;
	int			aggno;
	int			numGroupingSets = Max(node->numsets, 1);
	int			setno;

	/* Make sure we have closed any open tuplesorts */
	for (aggno = 0; aggno < node->numaggs; aggno++)
	{
		AggStatePerAgg peraggstate = &node->peragg[aggno];

		for (setno = 0; setno < numGroupingSets; setno++)
		{
			if (peraggstate->sortstates[setno])
				tuplesort_end(peraggstate->sortstates[setno]);
		}
	}

	/* And ensure any agg shutdown callbacks have been called */
	for (setno = 0; setno < numGroupingSets; setno++)
		ReScanExprContext(node->aggcontexts[setno]);

	if (node->chain_tuplestore && node->chain_depth > 0)
		tuplestore_end(node->chain_tuplestore);

	/*
	 * We don't actually free any ExprContexts here (see comment in
	 * ExecFreeExprContext), just unlinking the output one from the plan node
	 * suffices.
	 */
	ExecFreeExprContext(&node->ss.ps);

	/* clean up tuple table */
	ExecClearTuple(node->ss.ss_ScanTupleSlot);

	outerPlan = outerPlanState(node);
	ExecEndNode(outerPlan);
}

void
ExecReScanAgg(AggState *node)
{
	ExprContext *econtext = node->ss.ps.ps_ExprContext;
<<<<<<< HEAD
	Agg		   *aggnode = (Agg *) node->ss.ps.plan;
=======
	PlanState	*outerPlan = outerPlanState(node);
>>>>>>> 4af6e61a
	int			aggno;
	int         numGroupingSets = Max(node->numsets, 1);
	int         setno;

	node->agg_done = false;

	node->ss.ps.ps_TupFromTlist = false;

	if (aggnode->aggstrategy == AGG_HASHED)
	{
		/*
		 * In the hashed case, if we haven't yet built the hash table then we
		 * can just return; nothing done yet, so nothing to undo. If subnode's
		 * chgParam is not NULL then it will be re-scanned by ExecProcNode,
		 * else no reason to re-scan it at all.
		 */
		if (!node->table_filled)
			return;

		/*
		 * If we do have the hash table and the subplan does not have any
		 * parameter changes, then we can just rescan the existing hash table;
		 * no need to build it again.
		 */
		if (outerPlan->chgParam == NULL)
		{
			ResetTupleHashIterator(node->hashtable, &node->hashiter);
			return;
		}
	}

	/* Make sure we have closed any open tuplesorts */
	for (aggno = 0; aggno < node->numaggs; aggno++)
	{
		for (setno = 0; setno < numGroupingSets; setno++)
		{
			AggStatePerAgg peraggstate = &node->peragg[aggno];

			if (peraggstate->sortstates[setno])
			{
				tuplesort_end(peraggstate->sortstates[setno]);
				peraggstate->sortstates[setno] = NULL;
			}
		}
	}

	/*
	 * We don't need to ReScanExprContext the output tuple context here;
	 * ExecReScan already did it. But we do need to reset our per-grouping-set
	 * contexts, which may have transvalues stored in them. (We use rescan
	 * rather than just reset because transfns may have registered callbacks
	 * that need to be run now.)
	 *
	 * Note that with AGG_HASHED, the hash table is allocated in a sub-context
	 * of the aggcontext. This used to be an issue, but now, resetting a
	 * context automatically deletes sub-contexts too.
	 */

	for (setno = 0; setno < numGroupingSets; setno++)
	{
		ReScanExprContext(node->aggcontexts[setno]);
	}

	/* Release first tuple of group, if we have made a copy */
	if (node->grp_firstTuple != NULL)
	{
		heap_freetuple(node->grp_firstTuple);
		node->grp_firstTuple = NULL;
	}
	ExecClearTuple(node->ss.ss_ScanTupleSlot);

	/* Forget current agg values */
	MemSet(econtext->ecxt_aggvalues, 0, sizeof(Datum) * node->numaggs);
	MemSet(econtext->ecxt_aggnulls, 0, sizeof(bool) * node->numaggs);

	if (aggnode->aggstrategy == AGG_HASHED)
	{
		/* Rebuild an empty hash table */
		build_hash_table(node);
		node->table_filled = false;
	}
	else
	{
		/*
		 * Reset the per-group state (in particular, mark transvalues null)
		 */
		MemSet(node->pergroup, 0,
			   sizeof(AggStatePerGroupData) * node->numaggs * numGroupingSets);

		node->input_done = false;
	}

	/*
	 * If we're in a chain, let the chain head know whether we
	 * rescanned. (This is nonsense if it happens as a result of chgParam,
	 * but the chain head only cares about this when rescanning explicitly
	 * when chgParam is empty.)
	 */

	if (aggnode->aggstrategy == AGG_CHAINED)
		node->chain_head->chain_rescan++;

	/*
	 * If we're a chain head, we reset the tuplestore if parameters changed,
	 * and let subplans repopulate it.
	 *
	 * If we're a chain head and the subplan parameters did NOT change, then
	 * whether we need to reset the tuplestore depends on whether anything
	 * (specifically the Sort nodes) protects the child ChainAggs from rescan.
	 * Since this is hard to know in advance, we have the ChainAggs signal us
	 * as to whether the reset is needed.  Since we're preempting the rescan
	 * in some cases, we only check whether any ChainAgg node was reached in
	 * the rescan; the others may have already been reset.
	 */
<<<<<<< HEAD
	if (aggnode->chain_depth > 0)
	{
		if (node->ss.ps.lefttree->chgParam)
			tuplestore_clear(node->chain_tuplestore);
		else
		{
			node->chain_rescan = 0;

			ExecReScan(node->ss.ps.lefttree);

			if (node->chain_rescan > 0)
				tuplestore_clear(node->chain_tuplestore);
			else
				tuplestore_rescan(node->chain_tuplestore);
		}
		node->chain_done = false;
	}
	else if (node->ss.ps.lefttree->chgParam == NULL)
	{
		ExecReScan(node->ss.ps.lefttree);
	}
=======
	if (outerPlan->chgParam == NULL)
		ExecReScan(outerPlan);
>>>>>>> 4af6e61a
}


/***********************************************************************
 * API exposed to aggregate functions
 ***********************************************************************/


/*
 * AggCheckCallContext - test if a SQL function is being called as an aggregate
 *
 * The transition and/or final functions of an aggregate may want to verify
 * that they are being called as aggregates, rather than as plain SQL
 * functions.  They should use this function to do so.  The return value
 * is nonzero if being called as an aggregate, or zero if not.  (Specific
 * nonzero values are AGG_CONTEXT_AGGREGATE or AGG_CONTEXT_WINDOW, but more
 * values could conceivably appear in future.)
 *
 * If aggcontext isn't NULL, the function also stores at *aggcontext the
 * identity of the memory context that aggregate transition values are being
 * stored in.  Note that the same aggregate call site (flinfo) may be called
 * interleaved on different transition values in different contexts, so it's
 * not kosher to cache aggcontext under fn_extra.  It is, however, kosher to
 * cache it in the transvalue itself (for internal-type transvalues).
 */
int
AggCheckCallContext(FunctionCallInfo fcinfo, MemoryContext *aggcontext)
{
	if (fcinfo->context && IsA(fcinfo->context, AggState))
	{
		if (aggcontext)
		{
			AggState    *aggstate = ((AggState *) fcinfo->context);
			ExprContext *cxt  = aggstate->aggcontexts[aggstate->current_set];
			*aggcontext = cxt->ecxt_per_tuple_memory;
		}
		return AGG_CONTEXT_AGGREGATE;
	}
	if (fcinfo->context && IsA(fcinfo->context, WindowAggState))
	{
		if (aggcontext)
			*aggcontext = ((WindowAggState *) fcinfo->context)->curaggcontext;
		return AGG_CONTEXT_WINDOW;
	}

	/* this is just to prevent "uninitialized variable" warnings */
	if (aggcontext)
		*aggcontext = NULL;
	return 0;
}

/*
 * AggGetAggref - allow an aggregate support function to get its Aggref
 *
 * If the function is being called as an aggregate support function,
 * return the Aggref node for the aggregate call.  Otherwise, return NULL.
 *
 * Note that if an aggregate is being used as a window function, this will
 * return NULL.  We could provide a similar function to return the relevant
 * WindowFunc node in such cases, but it's not needed yet.
 */
Aggref *
AggGetAggref(FunctionCallInfo fcinfo)
{
	if (fcinfo->context && IsA(fcinfo->context, AggState))
	{
		AggStatePerAgg curperagg = ((AggState *) fcinfo->context)->curperagg;

		if (curperagg)
			return curperagg->aggref;
	}
	return NULL;
}

/*
 * AggGetTempMemoryContext - fetch short-term memory context for aggregates
 *
 * This is useful in agg final functions; the context returned is one that
 * the final function can safely reset as desired.  This isn't useful for
 * transition functions, since the context returned MAY (we don't promise)
 * be the same as the context those are called in.
 *
 * As above, this is currently not useful for aggs called as window functions.
 */
MemoryContext
AggGetTempMemoryContext(FunctionCallInfo fcinfo)
{
	if (fcinfo->context && IsA(fcinfo->context, AggState))
	{
		AggState   *aggstate = (AggState *) fcinfo->context;

		return aggstate->tmpcontext->ecxt_per_tuple_memory;
	}
	return NULL;
}

/*
 * AggRegisterCallback - register a cleanup callback for an aggregate
 *
 * This is useful for aggs to register shutdown callbacks, which will ensure
 * that non-memory resources are freed.  The callback will occur just before
 * the associated aggcontext (as returned by AggCheckCallContext) is reset,
 * either between groups or as a result of rescanning the query.  The callback
 * will NOT be called on error paths.  The typical use-case is for freeing of
 * tuplestores or tuplesorts maintained in aggcontext, or pins held by slots
 * created by the agg functions.  (The callback will not be called until after
 * the result of the finalfn is no longer needed, so it's safe for the finalfn
 * to return data that will be freed by the callback.)
 *
 * As above, this is currently not useful for aggs called as window functions.
 */
void
AggRegisterCallback(FunctionCallInfo fcinfo,
					ExprContextCallbackFunction func,
					Datum arg)
{
	if (fcinfo->context && IsA(fcinfo->context, AggState))
	{
		AggState   *aggstate = (AggState *) fcinfo->context;
		ExprContext *cxt  = aggstate->aggcontexts[aggstate->current_set];

		RegisterExprContextCallback(cxt, func, arg);

		return;
	}
	elog(ERROR, "aggregate function cannot register a callback in this context");
}


/*
 * aggregate_dummy - dummy execution routine for aggregate functions
 *
 * This function is listed as the implementation (prosrc field) of pg_proc
 * entries for aggregate functions.  Its only purpose is to throw an error
 * if someone mistakenly executes such a function in the normal way.
 *
 * Perhaps someday we could assign real meaning to the prosrc field of
 * an aggregate?
 */
Datum
aggregate_dummy(PG_FUNCTION_ARGS)
{
	elog(ERROR, "aggregate function %u called as normal function",
		 fcinfo->flinfo->fn_oid);
	return (Datum) 0;			/* keep compiler quiet */
}<|MERGE_RESOLUTION|>--- conflicted
+++ resolved
@@ -2596,11 +2596,8 @@
 ExecReScanAgg(AggState *node)
 {
 	ExprContext *econtext = node->ss.ps.ps_ExprContext;
-<<<<<<< HEAD
-	Agg		   *aggnode = (Agg *) node->ss.ps.plan;
-=======
+	Agg			*aggnode = (Agg *) node->ss.ps.plan;
 	PlanState	*outerPlan = outerPlanState(node);
->>>>>>> 4af6e61a
 	int			aggno;
 	int         numGroupingSets = Max(node->numsets, 1);
 	int         setno;
@@ -2715,16 +2712,15 @@
 	 * in some cases, we only check whether any ChainAgg node was reached in
 	 * the rescan; the others may have already been reset.
 	 */
-<<<<<<< HEAD
 	if (aggnode->chain_depth > 0)
 	{
-		if (node->ss.ps.lefttree->chgParam)
+		if (outerPlan->chgParam)
 			tuplestore_clear(node->chain_tuplestore);
 		else
 		{
 			node->chain_rescan = 0;
 
-			ExecReScan(node->ss.ps.lefttree);
+			ExecReScan(outerPlan);
 
 			if (node->chain_rescan > 0)
 				tuplestore_clear(node->chain_tuplestore);
@@ -2733,14 +2729,10 @@
 		}
 		node->chain_done = false;
 	}
-	else if (node->ss.ps.lefttree->chgParam == NULL)
-	{
-		ExecReScan(node->ss.ps.lefttree);
-	}
-=======
-	if (outerPlan->chgParam == NULL)
+	else if (outerPlan->chgParam == NULL)
+	{
 		ExecReScan(outerPlan);
->>>>>>> 4af6e61a
+	}
 }
 
 
