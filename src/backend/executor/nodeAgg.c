/*-------------------------------------------------------------------------
 *
 * nodeAgg.c
 *	  Routines to handle aggregate nodes.
 *
 *	  ExecAgg evaluates each aggregate in the following steps:
 *
 *		 transvalue = initcond
 *		 foreach input_tuple do
 *			transvalue = transfunc(transvalue, input_value(s))
 *		 result = finalfunc(transvalue, direct_argument(s))
 *
 *	  If a finalfunc is not supplied then the result is just the ending
 *	  value of transvalue.
 *
 *	  If a normal aggregate call specifies DISTINCT or ORDER BY, we sort the
 *	  input tuples and eliminate duplicates (if required) before performing
 *	  the above-depicted process.  (However, we don't do that for ordered-set
 *	  aggregates; their "ORDER BY" inputs are ordinary aggregate arguments
 *	  so far as this module is concerned.)
 *
 *	  If transfunc is marked "strict" in pg_proc and initcond is NULL,
 *	  then the first non-NULL input_value is assigned directly to transvalue,
 *	  and transfunc isn't applied until the second non-NULL input_value.
 *	  The agg's first input type and transtype must be the same in this case!
 *
 *	  If transfunc is marked "strict" then NULL input_values are skipped,
 *	  keeping the previous transvalue.  If transfunc is not strict then it
 *	  is called for every input tuple and must deal with NULL initcond
 *	  or NULL input_values for itself.
 *
 *	  If finalfunc is marked "strict" then it is not called when the
 *	  ending transvalue is NULL, instead a NULL result is created
 *	  automatically (this is just the usual handling of strict functions,
 *	  of course).  A non-strict finalfunc can make its own choice of
 *	  what to return for a NULL ending transvalue.
 *
 *	  Ordered-set aggregates are treated specially in one other way: we
 *	  evaluate any "direct" arguments and pass them to the finalfunc along
 *	  with the transition value.
 *
 *	  A finalfunc can have additional arguments beyond the transvalue and
 *	  any "direct" arguments, corresponding to the input arguments of the
 *	  aggregate.  These are always just passed as NULL.  Such arguments may be
 *	  needed to allow resolution of a polymorphic aggregate's result type.
 *
 *	  We compute aggregate input expressions and run the transition functions
 *	  in a temporary econtext (aggstate->tmpcontext).  This is reset at
 *	  least once per input tuple, so when the transvalue datatype is
 *	  pass-by-reference, we have to be careful to copy it into a longer-lived
 *	  memory context, and free the prior value to avoid memory leakage.
 *	  We store transvalues in the memory context aggstate->aggcontext,
 *	  which is also used for the hashtable structures in AGG_HASHED mode.
 *	  The node's regular econtext (aggstate->ss.ps.ps_ExprContext)
 *	  is used to run finalize functions and compute the output tuple;
 *	  this context can be reset once per output tuple.
 *
 *	  The executor's AggState node is passed as the fmgr "context" value in
 *	  all transfunc and finalfunc calls.  It is not recommended that the
 *	  transition functions look at the AggState node directly, but they can
 *	  use AggCheckCallContext() to verify that they are being called by
 *	  nodeAgg.c (and not as ordinary SQL functions).  The main reason a
 *	  transition function might want to know this is so that it can avoid
 *	  palloc'ing a fixed-size pass-by-ref transition value on every call:
 *	  it can instead just scribble on and return its left input.  Ordinarily
 *	  it is completely forbidden for functions to modify pass-by-ref inputs,
 *	  but in the aggregate case we know the left input is either the initial
 *	  transition value or a previous function result, and in either case its
 *	  value need not be preserved.  See int8inc() for an example.  Notice that
 *	  advance_transition_function() is coded to avoid a data copy step when
 *	  the previous transition value pointer is returned.  Also, some
 *	  transition functions want to store working state in addition to the
 *	  nominal transition value; they can use the memory context returned by
 *	  AggCheckCallContext() to do that.
 *
 *	  Note: AggCheckCallContext() is available as of PostgreSQL 9.0.  The
 *	  AggState is available as context in earlier releases (back to 8.1),
 *	  but direct examination of the node is needed to use it before 9.0.
 *
 *	  As of 9.4, aggregate transition functions can also use AggGetAggref()
 *	  to get hold of the Aggref expression node for their aggregate call.
 *	  This is mainly intended for ordered-set aggregates, which are not
 *	  supported as window functions.  (A regular aggregate function would
 *	  need some fallback logic to use this, since there's no Aggref node
 *	  for a window function.)
 *
 *
 * Portions Copyright (c) 1996-2014, PostgreSQL Global Development Group
 * Portions Copyright (c) 1994, Regents of the University of California
 *
 * IDENTIFICATION
 *	  src/backend/executor/nodeAgg.c
 *
 *-------------------------------------------------------------------------
 */

#include "postgres.h"

#include "access/htup_details.h"
#include "catalog/objectaccess.h"
#include "catalog/pg_aggregate.h"
#include "catalog/pg_proc.h"
#include "executor/executor.h"
#include "executor/nodeAgg.h"
#include "miscadmin.h"
#include "nodes/nodeFuncs.h"
#include "optimizer/clauses.h"
#include "optimizer/tlist.h"
#include "parser/parse_agg.h"
#include "parser/parse_coerce.h"
#include "utils/acl.h"
#include "utils/builtins.h"
#include "utils/lsyscache.h"
#include "utils/memutils.h"
#include "utils/syscache.h"
#include "utils/tuplesort.h"
#include "utils/datum.h"


/*
 * AggStatePerAggData - per-aggregate working state for the Agg scan
 */
typedef struct AggStatePerAggData
{
	/*
	 * These values are set up during ExecInitAgg() and do not change
	 * thereafter:
	 */

	/* Links to Aggref expr and state nodes this working state is for */
	AggrefExprState *aggrefstate;
	Aggref	   *aggref;

	/*
	 * Nominal number of arguments for aggregate function.  For plain aggs,
	 * this excludes any ORDER BY expressions.  For ordered-set aggs, this
	 * counts both the direct and aggregated (ORDER BY) arguments.
	 */
	int			numArguments;

	/*
	 * Number of aggregated input columns.  This includes ORDER BY expressions
	 * in both the plain-agg and ordered-set cases.  Ordered-set direct args
	 * are not counted, though.
	 */
	int			numInputs;

	/*
	 * Number of aggregated input columns to pass to the transfn.  This
	 * includes the ORDER BY columns for ordered-set aggs, but not for plain
	 * aggs.  (This doesn't count the transition state value!)
	 */
	int			numTransInputs;

	/*
	 * Number of arguments to pass to the finalfn.  This is always at least 1
	 * (the transition state value) plus any ordered-set direct args. If the
	 * finalfn wants extra args then we pass nulls corresponding to the
	 * aggregated input columns.
	 */
	int			numFinalArgs;

	/* Oids of transfer functions */
	Oid			transfn_oid;
	Oid			finalfn_oid;	/* may be InvalidOid */

	/*
	 * fmgr lookup data for transfer functions --- only valid when
	 * corresponding oid is not InvalidOid.  Note in particular that fn_strict
	 * flags are kept here.
	 */
	FmgrInfo	transfn;
	FmgrInfo	finalfn;

	/* Input collation derived for aggregate */
	Oid			aggCollation;

	/* number of sorting columns */
	int			numSortCols;

	/* number of sorting columns to consider in DISTINCT comparisons */
	/* (this is either zero or the same as numSortCols) */
	int			numDistinctCols;

	/* deconstructed sorting information (arrays of length numSortCols) */
	AttrNumber *sortColIdx;
	Oid		   *sortOperators;
	Oid		   *sortCollations;
	bool	   *sortNullsFirst;

	/*
	 * fmgr lookup data for input columns' equality operators --- only
	 * set/used when aggregate has DISTINCT flag.  Note that these are in
	 * order of sort column index, not parameter index.
	 */
	FmgrInfo   *equalfns;		/* array of length numDistinctCols */

	/*
	 * initial value from pg_aggregate entry
	 */
	Datum		initValue;
	bool		initValueIsNull;

	/*
	 * We need the len and byval info for the agg's input, result, and
	 * transition data types in order to know how to copy/delete values.
	 *
	 * Note that the info for the input type is used only when handling
	 * DISTINCT aggs with just one argument, so there is only one input type.
	 */
	int16		inputtypeLen,
				resulttypeLen,
				transtypeLen;
	bool		inputtypeByVal,
				resulttypeByVal,
				transtypeByVal;

	/*
	 * Stuff for evaluation of inputs.  We used to just use ExecEvalExpr, but
	 * with the addition of ORDER BY we now need at least a slot for passing
	 * data to the sort object, which requires a tupledesc, so we might as
	 * well go whole hog and use ExecProject too.
	 */
	TupleDesc	evaldesc;		/* descriptor of input tuples */
	ProjectionInfo *evalproj;	/* projection machinery */

	/*
	 * Slots for holding the evaluated input arguments.  These are set up
	 * during ExecInitAgg() and then used for each input row.
	 */
	TupleTableSlot *evalslot;	/* current input tuple */
	TupleTableSlot *uniqslot;	/* used for multi-column DISTINCT */

	/*
	 * These values are working state that is initialized at the start of an
	 * input tuple group and updated for each input tuple.
	 *
	 * For a simple (non DISTINCT/ORDER BY) aggregate, we just feed the input
	 * values straight to the transition function.  If it's DISTINCT or
	 * requires ORDER BY, we pass the input values into a Tuplesort object;
	 * then at completion of the input tuple group, we scan the sorted values,
	 * eliminate duplicates if needed, and run the transition function on the
	 * rest.
	 */

	Tuplesortstate **sortstate;	/* sort object, if DISTINCT or ORDER BY */

	/*
	 * This field is a pre-initialized FunctionCallInfo struct used for
	 * calling this aggregate's transfn.  We save a few cycles per row by not
	 * re-initializing the unchanging fields; which isn't much, but it seems
	 * worth the extra space consumption.
	 */
	FunctionCallInfoData transfn_fcinfo;
}	AggStatePerAggData;

/*
 * AggStatePerGroupData - per-aggregate-per-group working state
 *
 * These values are working state that is initialized at the start of
 * an input tuple group and updated for each input tuple.
 *
 * In AGG_PLAIN and AGG_SORTED modes, we have a single array of these
 * structs (pointed to by aggstate->pergroup); we re-use the array for
 * each input group, if it's AGG_SORTED mode.  In AGG_HASHED mode, the
 * hash table contains an array of these structs for each tuple group.
 *
 * Logically, the sortstate field belongs in this struct, but we do not
 * keep it here for space reasons: we don't support DISTINCT aggregates
 * in AGG_HASHED mode, so there's no reason to use up a pointer field
 * in every entry of the hashtable.
 */
typedef struct AggStatePerGroupData
{
	Datum		transValue;		/* current transition value */
	bool		transValueIsNull;

	bool		noTransValue;	/* true if transValue not set yet */

	bool        reInitialize;   /* true if the current instance has to be reinitialized */

	/*
	 * Note: noTransValue initially has the same value as transValueIsNull,
	 * and if true both are cleared to false at the same time.  They are not
	 * the same though: if transfn later returns a NULL, we want to keep that
	 * NULL and not auto-replace it with a later input value. Only the first
	 * non-NULL input will be auto-substituted.
	 */
} AggStatePerGroupData;

/*
 * To implement hashed aggregation, we need a hashtable that stores a
 * representative tuple and an array of AggStatePerGroup structs for each
 * distinct set of GROUP BY column values.  We compute the hash key from
 * the GROUP BY columns.
 */
typedef struct AggHashEntryData *AggHashEntry;

typedef struct AggHashEntryData
{
	TupleHashEntryData shared;	/* common header for hash table entries */
	/* per-aggregate transition status array - must be last! */
	AggStatePerGroupData pergroup[1];	/* VARIABLE LENGTH ARRAY */
}	AggHashEntryData;	/* VARIABLE LENGTH STRUCT */


static void initialize_aggregates(AggState *aggstate,
					  AggStatePerAgg peragg,
					  AggStatePerGroup pergroup,
<<<<<<< HEAD
	                  int numReinitialize);
=======
					  int numReinitialize);
>>>>>>> 00a23d0d
static void advance_transition_function(AggState *aggstate,
							AggStatePerAgg peraggstate,
							AggStatePerGroup pergroupstate);
static void advance_aggregates(AggState *aggstate, AggStatePerGroup pergroup);
static void process_ordered_aggregate_single(AggState *aggstate,
								 AggStatePerAgg peraggstate,
								 AggStatePerGroup pergroupstate);
static void process_ordered_aggregate_multi(AggState *aggstate,
								AggStatePerAgg peraggstate,
								AggStatePerGroup pergroupstate);
static void finalize_aggregate(AggState *aggstate,
				   AggStatePerAgg peraggstate,
				   AggStatePerGroup pergroupstate,
				   Datum *resultVal, bool *resultIsNull);
static Bitmapset *find_unaggregated_cols(AggState *aggstate);
static bool find_unaggregated_cols_walker(Node *node, Bitmapset **colnos);
static void build_hash_table(AggState *aggstate);
static AggHashEntry lookup_hash_entry(AggState *aggstate,
				  TupleTableSlot *inputslot);
static TupleTableSlot *agg_retrieve_direct(AggState *aggstate);
static void agg_fill_hash_table(AggState *aggstate);
static TupleTableSlot *agg_retrieve_hash_table(AggState *aggstate);
static Datum GetAggInitVal(Datum textInitVal, Oid transtype);


/*
 * Initialize all aggregates for a new group of input values.
 *
 * When called, CurrentMemoryContext should be the per-query context.
 */
static void
initialize_aggregates(AggState *aggstate,
					  AggStatePerAgg peragg,
					  AggStatePerGroup pergroup,
<<<<<<< HEAD
	                  int numReinitialize)
=======
					  int numReinitialize)
>>>>>>> 00a23d0d
{
	Agg         *node = (Agg *) aggstate->ss.ps.plan;
	int			aggno;
<<<<<<< HEAD
	int         groupno;
	int         numSortStates = 1;
	int         currentsortstate = 0;
	int         numGroups;
	int         i = 0;
=======
	int         numGroupingSets = Max(aggstate->numsets, 1);
	int         i = 0;

	if (numReinitialize < 1)
		numReinitialize = numGroupingSets;
>>>>>>> 00a23d0d

	for (aggno = 0; aggno < aggstate->numaggs; aggno++)
	{
		AggStatePerAgg peraggstate = &peragg[aggno];

		/*
		 * Start a fresh sort operation for each DISTINCT/ORDER BY aggregate.
		 */
		if (peraggstate->numSortCols > 0)
		{
<<<<<<< HEAD
			
			/* For ROLLUP, sortstate will be allocated for all the groups */
			if (node->hasRollup && numReinitialize > 0)
				numSortStates = numReinitialize;
			else if (node->hasRollup)
				numSortStates = list_length(node->currentMatchCols);

			for (currentsortstate = 0;currentsortstate < numSortStates; currentsortstate++)
=======
			for (i = 0; i < numReinitialize; i++)
>>>>>>> 00a23d0d
			{
				/*
				 * In case of rescan, maybe there could be an uncompleted sort
				 * operation?  Clean it up if so.
				 */
<<<<<<< HEAD
				if (peraggstate->sortstate[currentsortstate])
					tuplesort_end(peraggstate->sortstate[currentsortstate]);
=======
				if (peraggstate->sortstate[i])
					tuplesort_end(peraggstate->sortstate[i]);
>>>>>>> 00a23d0d

				/*
				 * We use a plain Datum sorter when there's a single input column;
				 * otherwise sort the full tuple.  (See comments for
				 * process_ordered_aggregate_single.)
				 */
<<<<<<< HEAD
				peraggstate->sortstate[currentsortstate] =
=======
				peraggstate->sortstate[i] =
>>>>>>> 00a23d0d
					(peraggstate->numInputs == 1) ?
					tuplesort_begin_datum(peraggstate->evaldesc->attrs[0]->atttypid,
										  peraggstate->sortOperators[0],
										  peraggstate->sortCollations[0],
										  peraggstate->sortNullsFirst[0],
										  work_mem, false) :
					tuplesort_begin_heap(peraggstate->evaldesc,
										 peraggstate->numSortCols,
										 peraggstate->sortColIdx,
										 peraggstate->sortOperators,
										 peraggstate->sortCollations,
										 peraggstate->sortNullsFirst,
										 work_mem, false);
			}
		}

		/* If ROLLUP is present, we need to iterate over all the groups
		 * that are present with the current aggstate. If ROLLUP is not
		 * present, we only have one groupstate associated with the
		 * current aggstate.
		 */
<<<<<<< HEAD
		if (node->hasRollup)
			numGroups = list_length(node->currentMatchCols);
		else
			numGroups = 1;

		if (numReinitialize != 0)
		{
			for (i = 0;i < numReinitialize;i++)
			{
				AggStatePerGroup pergroupstate = &pergroup[aggno + (i * (aggstate->numaggs))];

				if (peraggstate->initValueIsNull)
					pergroupstate->transValue = peraggstate->initValue;
				else
				{
					MemoryContext oldContext;

					oldContext = MemoryContextSwitchTo(aggstate->aggcontext[i]->ecxt_per_tuple_memory);
					pergroupstate->transValue = datumCopy(peraggstate->initValue,
														  peraggstate->transtypeByVal,
														  peraggstate->transtypeLen);
					MemoryContextSwitchTo(oldContext);
				}
				pergroupstate->transValueIsNull = peraggstate->initValueIsNull;

				/*
				 * If the initial value for the transition state doesn't exist in the
				 * pg_aggregate table then we will let the first non-NULL value
				 * returned from the outer procNode become the initial value. (This is
				 * useful for aggregates like max() and min().) The noTransValue flag
				 * signals that we still need to do this.
				 */
				pergroupstate->noTransValue = peraggstate->initValueIsNull;
			}
		}
		else
		{
			for (groupno = 0;groupno < numGroups;groupno++)
			{
				AggStatePerGroup pergroupstate = &pergroup[aggno + (groupno * (aggstate->numaggs))];

				/*
				 * (Re)set transValue to the initial value.
				 *
				 * Note that when the initial value is pass-by-ref, we must copy it
				 * (into the aggcontext) since we will pfree the transValue later.
				 */
				 if (peraggstate->initValueIsNull)
					 pergroupstate->transValue = peraggstate->initValue;
				 else
				 {
					 MemoryContext oldContext;

					 oldContext = MemoryContextSwitchTo(aggstate->aggcontext[groupno]->ecxt_per_tuple_memory);
					 pergroupstate->transValue = datumCopy(peraggstate->initValue,
														   peraggstate->transtypeByVal,
														   peraggstate->transtypeLen);
					 MemoryContextSwitchTo(oldContext);
				 }
				 pergroupstate->transValueIsNull = peraggstate->initValueIsNull;

				 /*
				  * If the initial value for the transition state doesn't exist in the
				  * pg_aggregate table then we will let the first non-NULL value
				  * returned from the outer procNode become the initial value. (This is
				  * useful for aggregates like max() and min().) The noTransValue flag
				  * signals that we still need to do this.
				  */
				 pergroupstate->noTransValue = peraggstate->initValueIsNull;

			}
=======

		for (i = 0; i < numReinitialize; i++)
		{
			AggStatePerGroup pergroupstate = &pergroup[aggno + (i * (aggstate->numaggs))];

			/*
			 * (Re)set transValue to the initial value.
			 *
			 * Note that when the initial value is pass-by-ref, we must copy it
			 * (into the aggcontext) since we will pfree the transValue later.
			 */
			if (peraggstate->initValueIsNull)
				pergroupstate->transValue = peraggstate->initValue;
			else
			{
				MemoryContext oldContext;

				oldContext = MemoryContextSwitchTo(aggstate->aggcontext[i]->ecxt_per_tuple_memory);
				pergroupstate->transValue = datumCopy(peraggstate->initValue,
													  peraggstate->transtypeByVal,
													  peraggstate->transtypeLen);
				MemoryContextSwitchTo(oldContext);
			}
			pergroupstate->transValueIsNull = peraggstate->initValueIsNull;

			/*
			 * If the initial value for the transition state doesn't exist in the
			 * pg_aggregate table then we will let the first non-NULL value
			 * returned from the outer procNode become the initial value. (This is
			 * useful for aggregates like max() and min().) The noTransValue flag
			 * signals that we still need to do this.
			 */
			pergroupstate->noTransValue = peraggstate->initValueIsNull;
>>>>>>> 00a23d0d
		}
	}
}

/*
 * Given new input value(s), advance the transition function of one aggregate
 * within one grouping set only (already set in aggstate->current_set)
 *
 * The new values (and null flags) have been preloaded into argument positions
 * 1 and up in peraggstate->transfn_fcinfo, so that we needn't copy them again
 * to pass to the transition function.  We also expect that the static fields
 * of the fcinfo are already initialized; that was done by ExecInitAgg().
 *
 * It doesn't matter which memory context this is called in.
 */
static void
advance_transition_function(AggState *aggstate,
							AggStatePerAgg peraggstate,
							AggStatePerGroup pergroupstate)
{
	FunctionCallInfo fcinfo = &peraggstate->transfn_fcinfo;
	MemoryContext oldContext;
	Datum		newVal;

	if (peraggstate->transfn.fn_strict)
	{
		/*
		 * For a strict transfn, nothing happens when there's a NULL input; we
		 * just keep the prior transValue.
		 */
		int			numTransInputs = peraggstate->numTransInputs;
		int			i;

		for (i = 1; i <= numTransInputs; i++)
		{
			if (fcinfo->argnull[i])
				return;
		}
		if (pergroupstate->noTransValue)
		{
			/*
			 * transValue has not been initialized. This is the first non-NULL
			 * input value. We use it as the initial value for transValue. (We
			 * already checked that the agg's input type is binary-compatible
			 * with its transtype, so straight copy here is OK.)
			 *
			 * We must copy the datum into aggcontext if it is pass-by-ref. We
			 * do not need to pfree the old transValue, since it's NULL.
			 */
<<<<<<< HEAD
			oldContext = MemoryContextSwitchTo(aggstate->aggcontext[aggstate->curgroup]->ecxt_per_tuple_memory);
=======
			oldContext = MemoryContextSwitchTo(aggstate->aggcontext[aggstate->current_set]->ecxt_per_tuple_memory);
>>>>>>> 00a23d0d
			pergroupstate->transValue = datumCopy(fcinfo->arg[1],
												  peraggstate->transtypeByVal,
												  peraggstate->transtypeLen);
			pergroupstate->transValueIsNull = false;
			pergroupstate->noTransValue = false;
			MemoryContextSwitchTo(oldContext);
			return;
		}
		if (pergroupstate->transValueIsNull)
		{
			/*
			 * Don't call a strict function with NULL inputs.  Note it is
			 * possible to get here despite the above tests, if the transfn is
			 * strict *and* returned a NULL on a prior cycle. If that happens
			 * we will propagate the NULL all the way to the end.
			 */
			return;
		}
	}

	/* We run the transition functions in per-input-tuple memory context */
	oldContext = MemoryContextSwitchTo(aggstate->tmpcontext->ecxt_per_tuple_memory);

	/* set up aggstate->curperagg for AggGetAggref() */
	aggstate->curperagg = peraggstate;

	/*
	 * OK to call the transition function
	 */
	fcinfo->arg[0] = pergroupstate->transValue;
	fcinfo->argnull[0] = pergroupstate->transValueIsNull;
	fcinfo->isnull = false;		/* just in case transfn doesn't set it */

	newVal = FunctionCallInvoke(fcinfo);

	aggstate->curperagg = NULL;

	/*
	 * If pass-by-ref datatype, must copy the new value into aggcontext and
	 * pfree the prior transValue.  But if transfn returned a pointer to its
	 * first input, we don't need to do anything.
	 */
	if (!peraggstate->transtypeByVal &&
		DatumGetPointer(newVal) != DatumGetPointer(pergroupstate->transValue))
	{
		if (!fcinfo->isnull)
		{
<<<<<<< HEAD
			MemoryContextSwitchTo(aggstate->aggcontext[aggstate->curgroup]->ecxt_per_tuple_memory);
=======
			MemoryContextSwitchTo(aggstate->aggcontext[aggstate->current_set]->ecxt_per_tuple_memory);
>>>>>>> 00a23d0d
			newVal = datumCopy(newVal,
							   peraggstate->transtypeByVal,
							   peraggstate->transtypeLen);
		}
		if (!pergroupstate->transValueIsNull)
			pfree(DatumGetPointer(pergroupstate->transValue));
	}

	pergroupstate->transValue = newVal;
	pergroupstate->transValueIsNull = fcinfo->isnull;

	MemoryContextSwitchTo(oldContext);
}

/*
 * Advance all the aggregates for one input tuple.  The input tuple
 * has been stored in tmpcontext->ecxt_outertuple, so that it is accessible
 * to ExecEvalExpr.  pergroup is the array of per-group structs to use
 * (this might be in a hashtable entry).
 *
 * When called, CurrentMemoryContext should be the per-query context.
 */
static void
advance_aggregates(AggState *aggstate, AggStatePerGroup pergroup)
{
	int			aggno;
	int         groupno = 0;
<<<<<<< HEAD
	int         numGroups = 1;
	int         numAggs = aggstate->numaggs;
	int         numSortStates = 1;
	int         currentsortno = 0;
	Agg         *node = (Agg *) aggstate->ss.ps.plan;
	bool        hasRollup = node->hasRollup;

	if (hasRollup == true)
	{
		numGroups = list_length(node->currentMatchCols);
		numSortStates = list_length(node->currentMatchCols);
    }
=======
	int         numGroupingSets = Max(aggstate->numsets, 1);
	int         numAggs = aggstate->numaggs;
>>>>>>> 00a23d0d

	for (aggno = 0; aggno < numAggs; aggno++)
	{
		AggStatePerAgg peraggstate = &aggstate->peragg[aggno];
		ExprState  *filter = peraggstate->aggrefstate->aggfilter;
		int			numTransInputs = peraggstate->numTransInputs;
		int			i;
		TupleTableSlot *slot;

		/* Skip anything FILTERed out */
		if (filter)
		{
			Datum		res;
			bool		isnull;

			res = ExecEvalExprSwitchContext(filter, aggstate->tmpcontext,
											&isnull, NULL);
			if (isnull || !DatumGetBool(res))
				continue;
		}

		/* Evaluate the current input expressions for this aggregate */
		slot = ExecProject(peraggstate->evalproj, NULL);

		if (peraggstate->numSortCols > 0)
		{
			/* DISTINCT and/or ORDER BY case */
			Assert(slot->tts_nvalid == peraggstate->numInputs);

			/*
			 * If the transfn is strict, we want to check for nullity before
			 * storing the row in the sorter, to save space if there are a lot
			 * of nulls.  Note that we must only check numTransInputs columns,
			 * not numInputs, since nullity in columns used only for sorting
			 * is not relevant here.
			 */
			if (peraggstate->transfn.fn_strict)
			{
				for (i = 0; i < numTransInputs; i++)
				{
					if (slot->tts_isnull[i])
						break;
				}
				if (i < numTransInputs)
					continue;
			}

<<<<<<< HEAD
			for (currentsortno = 0; currentsortno < numSortStates; currentsortno++)
			{
				/* OK, put the tuple into the tuplesort object */
				if (peraggstate->numInputs == 1)
					tuplesort_putdatum(peraggstate->sortstate[currentsortno],
									   slot->tts_values[0],
									   slot->tts_isnull[0]);
				else
					tuplesort_puttupleslot(peraggstate->sortstate[currentsortno], slot);
=======
			for (groupno = 0; groupno < numGroupingSets; groupno++)
			{
				/* OK, put the tuple into the tuplesort object */
				if (peraggstate->numInputs == 1)
					tuplesort_putdatum(peraggstate->sortstate[groupno],
									   slot->tts_values[0],
									   slot->tts_isnull[0]);
				else
					tuplesort_puttupleslot(peraggstate->sortstate[groupno], slot);
>>>>>>> 00a23d0d
			}
		}
		else
		{
			/* We can apply the transition function immediately */
			FunctionCallInfo fcinfo = &peraggstate->transfn_fcinfo;

			/* Load values into fcinfo */
			/* Start from 1, since the 0th arg will be the transition value */
			Assert(slot->tts_nvalid >= numTransInputs);
			for (i = 0; i < numTransInputs; i++)
			{
				fcinfo->arg[i + 1] = slot->tts_values[i];
				fcinfo->argnull[i + 1] = slot->tts_isnull[i];
			}

<<<<<<< HEAD
			for (groupno = 0;groupno < numGroups;groupno++)
			{
				AggStatePerGroup pergroupstate = &pergroup[aggno + (groupno * numAggs)];

				aggstate->curgroup = groupno;
=======
			for (groupno = 0; groupno < numGroupingSets; groupno++)
			{
				AggStatePerGroup pergroupstate = &pergroup[aggno + (groupno * numAggs)];

				aggstate->current_set = groupno;
>>>>>>> 00a23d0d

				advance_transition_function(aggstate, peraggstate, pergroupstate);
			}
		}
	}
}


/*
 * Run the transition function for a DISTINCT or ORDER BY aggregate
 * with only one input.  This is called after we have completed
 * entering all the input values into the sort object.  We complete the
 * sort, read out the values in sorted order, and run the transition
 * function on each value (applying DISTINCT if appropriate).
 *
 * Note that the strictness of the transition function was checked when
 * entering the values into the sort, so we don't check it again here;
 * we just apply standard SQL DISTINCT logic.
 *
 * The one-input case is handled separately from the multi-input case
 * for performance reasons: for single by-value inputs, such as the
 * common case of count(distinct id), the tuplesort_getdatum code path
 * is around 300% faster.  (The speedup for by-reference types is less
 * but still noticeable.)
 *
 * This function handles only one grouping set (already set in
 * aggstate->current_set).
 *
 * When called, CurrentMemoryContext should be the per-query context.
 */
static void
process_ordered_aggregate_single(AggState *aggstate,
								 AggStatePerAgg peraggstate,
								 AggStatePerGroup pergroupstate)
{
	Datum		oldVal = (Datum) 0;
	bool		oldIsNull = true;
	bool		haveOldVal = false;
	MemoryContext workcontext = aggstate->tmpcontext->ecxt_per_tuple_memory;
	MemoryContext oldContext;
	bool		isDistinct = (peraggstate->numDistinctCols > 0);
	FunctionCallInfo fcinfo = &peraggstate->transfn_fcinfo;
	Datum	   *newVal;
	bool	   *isNull;

	Assert(peraggstate->numDistinctCols < 2);

<<<<<<< HEAD
	tuplesort_performsort(peraggstate->sortstate[aggstate->curgroup]);
=======
	tuplesort_performsort(peraggstate->sortstate[aggstate->current_set]);
>>>>>>> 00a23d0d

	/* Load the column into argument 1 (arg 0 will be transition value) */
	newVal = fcinfo->arg + 1;
	isNull = fcinfo->argnull + 1;

	/*
	 * Note: if input type is pass-by-ref, the datums returned by the sort are
	 * freshly palloc'd in the per-query context, so we must be careful to
	 * pfree them when they are no longer needed.
	 */

<<<<<<< HEAD
	while (tuplesort_getdatum(peraggstate->sortstate[aggstate->curgroup], true,
=======
	while (tuplesort_getdatum(peraggstate->sortstate[aggstate->current_set], true,
>>>>>>> 00a23d0d
							  newVal, isNull))
	{
		/*
		 * Clear and select the working context for evaluation of the equality
		 * function and transition function.
		 */
		MemoryContextReset(workcontext);
		oldContext = MemoryContextSwitchTo(workcontext);

		/*
		 * If DISTINCT mode, and not distinct from prior, skip it.
		 *
		 * Note: we assume equality functions don't care about collation.
		 */
		if (isDistinct &&
			haveOldVal &&
			((oldIsNull && *isNull) ||
			 (!oldIsNull && !*isNull &&
			  DatumGetBool(FunctionCall2(&peraggstate->equalfns[0],
										 oldVal, *newVal)))))
		{
			/* equal to prior, so forget this one */
			if (!peraggstate->inputtypeByVal && !*isNull)
				pfree(DatumGetPointer(*newVal));
		}
		else
		{
			advance_transition_function(aggstate, peraggstate, pergroupstate);
			/* forget the old value, if any */
			if (!oldIsNull && !peraggstate->inputtypeByVal)
				pfree(DatumGetPointer(oldVal));
			/* and remember the new one for subsequent equality checks */
			oldVal = *newVal;
			oldIsNull = *isNull;
			haveOldVal = true;
		}

		MemoryContextSwitchTo(oldContext);
	}

	if (!oldIsNull && !peraggstate->inputtypeByVal)
		pfree(DatumGetPointer(oldVal));

<<<<<<< HEAD
	tuplesort_end(peraggstate->sortstate[(aggstate->curgroup)]);
	peraggstate->sortstate[(aggstate->curgroup)] = NULL;
=======
	tuplesort_end(peraggstate->sortstate[aggstate->current_set]);
	peraggstate->sortstate[aggstate->current_set] = NULL;
>>>>>>> 00a23d0d
}

/*
 * Run the transition function for a DISTINCT or ORDER BY aggregate
 * with more than one input.  This is called after we have completed
 * entering all the input values into the sort object.  We complete the
 * sort, read out the values in sorted order, and run the transition
 * function on each value (applying DISTINCT if appropriate).
 *
 * This function handles only one grouping set (already set in
 * aggstate->current_set).
 *
 * When called, CurrentMemoryContext should be the per-query context.
 */
static void
process_ordered_aggregate_multi(AggState *aggstate,
								AggStatePerAgg peraggstate,
								AggStatePerGroup pergroupstate)
{
	MemoryContext workcontext = aggstate->tmpcontext->ecxt_per_tuple_memory;
	FunctionCallInfo fcinfo = &peraggstate->transfn_fcinfo;
	TupleTableSlot *slot1 = peraggstate->evalslot;
	TupleTableSlot *slot2 = peraggstate->uniqslot;
	int			numTransInputs = peraggstate->numTransInputs;
	int			numDistinctCols = peraggstate->numDistinctCols;
	bool		haveOldValue = false;
	int			i;

<<<<<<< HEAD
	tuplesort_performsort(peraggstate->sortstate[(aggstate->curgroup)]);
=======
	tuplesort_performsort(peraggstate->sortstate[aggstate->current_set]);
>>>>>>> 00a23d0d

	ExecClearTuple(slot1);
	if (slot2)
		ExecClearTuple(slot2);

<<<<<<< HEAD
	while (tuplesort_gettupleslot(peraggstate->sortstate[(aggstate->curgroup)], true, slot1))
=======
	while (tuplesort_gettupleslot(peraggstate->sortstate[aggstate->current_set], true, slot1))
>>>>>>> 00a23d0d
	{
		/*
		 * Extract the first numTransInputs columns as datums to pass to the
		 * transfn.  (This will help execTuplesMatch too, so we do it
		 * immediately.)
		 */
		slot_getsomeattrs(slot1, numTransInputs);

		if (numDistinctCols == 0 ||
			!haveOldValue ||
			!execTuplesMatch(slot1, slot2,
							 numDistinctCols,
							 peraggstate->sortColIdx,
							 peraggstate->equalfns,
							 workcontext))
		{
			/* Load values into fcinfo */
			/* Start from 1, since the 0th arg will be the transition value */
			for (i = 0; i < numTransInputs; i++)
			{
				fcinfo->arg[i + 1] = slot1->tts_values[i];
				fcinfo->argnull[i + 1] = slot1->tts_isnull[i];
			}

			advance_transition_function(aggstate, peraggstate, pergroupstate);

			if (numDistinctCols > 0)
			{
				/* swap the slot pointers to retain the current tuple */
				TupleTableSlot *tmpslot = slot2;

				slot2 = slot1;
				slot1 = tmpslot;
				haveOldValue = true;
			}
		}

		/* Reset context each time, unless execTuplesMatch did it for us */
		if (numDistinctCols == 0)
			MemoryContextReset(workcontext);

		ExecClearTuple(slot1);
	}

	if (slot2)
		ExecClearTuple(slot2);

<<<<<<< HEAD
	tuplesort_end(peraggstate->sortstate[(aggstate->curgroup)]);
	peraggstate->sortstate[(aggstate->curgroup)] = NULL;
=======
	tuplesort_end(peraggstate->sortstate[aggstate->current_set]);
	peraggstate->sortstate[aggstate->current_set] = NULL;
>>>>>>> 00a23d0d
}

/*
 * Compute the final value of one aggregate.
 *
 * The finalfunction will be run, and the result delivered, in the
 * output-tuple context; caller's CurrentMemoryContext does not matter.
 */
static void
finalize_aggregate(AggState *aggstate,
				   AggStatePerAgg peraggstate,
				   AggStatePerGroup pergroupstate,
				   Datum *resultVal, bool *resultIsNull)
{
	FunctionCallInfoData fcinfo;
	bool		anynull = false;
	MemoryContext oldContext;
	int			i;
	ListCell   *lc;

	oldContext = MemoryContextSwitchTo(aggstate->ss.ps.ps_ExprContext->ecxt_per_tuple_memory);

	/*
	 * Evaluate any direct arguments.  We do this even if there's no finalfn
	 * (which is unlikely anyway), so that side-effects happen as expected.
	 * The direct arguments go into arg positions 1 and up, leaving position 0
	 * for the transition state value.
	 */
	i = 1;
	foreach(lc, peraggstate->aggrefstate->aggdirectargs)
	{
		ExprState  *expr = (ExprState *) lfirst(lc);

		fcinfo.arg[i] = ExecEvalExpr(expr,
									 aggstate->ss.ps.ps_ExprContext,
									 &fcinfo.argnull[i],
									 NULL);
		anynull |= fcinfo.argnull[i];
		i++;
	}

	/*
	 * Apply the agg's finalfn if one is provided, else return transValue.
	 */
	if (OidIsValid(peraggstate->finalfn_oid))
	{
		int			numFinalArgs = peraggstate->numFinalArgs;

		/* set up aggstate->curperagg for AggGetAggref() */
		aggstate->curperagg = peraggstate;

		InitFunctionCallInfoData(fcinfo, &peraggstate->finalfn,
								 numFinalArgs,
								 peraggstate->aggCollation,
								 (void *) aggstate, NULL);

		/* Fill in the transition state value */
		fcinfo.arg[0] = pergroupstate->transValue;
		fcinfo.argnull[0] = pergroupstate->transValueIsNull;
		anynull |= pergroupstate->transValueIsNull;

		/* Fill any remaining argument positions with nulls */
		for (; i < numFinalArgs; i++)
		{
			fcinfo.arg[i] = (Datum) 0;
			fcinfo.argnull[i] = true;
			anynull = true;
		}

		if (fcinfo.flinfo->fn_strict && anynull)
		{
			/* don't call a strict function with NULL inputs */
			*resultVal = (Datum) 0;
			*resultIsNull = true;
		}
		else
		{
			*resultVal = FunctionCallInvoke(&fcinfo);
			*resultIsNull = fcinfo.isnull;
		}
		aggstate->curperagg = NULL;
	}
	else
	{
		*resultVal = pergroupstate->transValue;
		*resultIsNull = pergroupstate->transValueIsNull;
	}

	/*
	 * If result is pass-by-ref, make sure it is in the right context.
	 */
	if (!peraggstate->resulttypeByVal && !*resultIsNull &&
		!MemoryContextContains(CurrentMemoryContext,
							   DatumGetPointer(*resultVal)))
		*resultVal = datumCopy(*resultVal,
							   peraggstate->resulttypeByVal,
							   peraggstate->resulttypeLen);

	MemoryContextSwitchTo(oldContext);
}

/*
 * find_unaggregated_cols
 *	  Construct a bitmapset of the column numbers of un-aggregated Vars
 *	  appearing in our targetlist and qual (HAVING clause)
 */
static Bitmapset *
find_unaggregated_cols(AggState *aggstate)
{
	Agg		   *node = (Agg *) aggstate->ss.ps.plan;
	Bitmapset  *colnos;

	colnos = NULL;
	(void) find_unaggregated_cols_walker((Node *) node->plan.targetlist,
										 &colnos);
	(void) find_unaggregated_cols_walker((Node *) node->plan.qual,
										 &colnos);
	return colnos;
}

static bool
find_unaggregated_cols_walker(Node *node, Bitmapset **colnos)
{
	if (node == NULL)
		return false;
	if (IsA(node, Var))
	{
		Var		   *var = (Var *) node;

		/* setrefs.c should have set the varno to OUTER_VAR */
		Assert(var->varno == OUTER_VAR);
		Assert(var->varlevelsup == 0);
		*colnos = bms_add_member(*colnos, var->varattno);
		return false;
	}
	if (IsA(node, Aggref) || IsA(node, Grouping))
		/* do not descend into aggregate exprs */
		return false;
	return expression_tree_walker(node, find_unaggregated_cols_walker,
								  (void *) colnos);
}

/*
 * Initialize the hash table to empty.
 *
 * The hash table always lives in the aggcontext memory context.
 */
static void
build_hash_table(AggState *aggstate)
{
	Agg		   *node = (Agg *) aggstate->ss.ps.plan;
	MemoryContext tmpmem = aggstate->tmpcontext->ecxt_per_tuple_memory;
	Size		entrysize;

	Assert(node->aggstrategy == AGG_HASHED);
	Assert(node->numGroups > 0);

	entrysize = sizeof(AggHashEntryData) +
		(aggstate->numaggs - 1) * sizeof(AggStatePerGroupData);

	aggstate->hashtable = BuildTupleHashTable(node->numCols,
											  node->grpColIdx,
											  aggstate->eqfunctions,
											  aggstate->hashfunctions,
											  node->numGroups,
											  entrysize,
											  aggstate->aggcontext[0]->ecxt_per_tuple_memory,
											  tmpmem);
}

/*
 * Create a list of the tuple columns that actually need to be stored in
 * hashtable entries.  The incoming tuples from the child plan node will
 * contain grouping columns, other columns referenced in our targetlist and
 * qual, columns used to compute the aggregate functions, and perhaps just
 * junk columns we don't use at all.  Only columns of the first two types
 * need to be stored in the hashtable, and getting rid of the others can
 * make the table entries significantly smaller.  To avoid messing up Var
 * numbering, we keep the same tuple descriptor for hashtable entries as the
 * incoming tuples have, but set unwanted columns to NULL in the tuples that
 * go into the table.
 *
 * To eliminate duplicates, we build a bitmapset of the needed columns, then
 * convert it to an integer list (cheaper to scan at runtime). The list is
 * in decreasing order so that the first entry is the largest;
 * lookup_hash_entry depends on this to use slot_getsomeattrs correctly.
 * Note that the list is preserved over ExecReScanAgg, so we allocate it in
 * the per-query context (unlike the hash table itself).
 *
 * Note: at present, searching the tlist/qual is not really necessary since
 * the parser should disallow any unaggregated references to ungrouped
 * columns.  However, the search will be needed when we add support for
 * SQL99 semantics that allow use of "functionally dependent" columns that
 * haven't been explicitly grouped by.
 */
static List *
find_hash_columns(AggState *aggstate)
{
	Agg		   *node = (Agg *) aggstate->ss.ps.plan;
	Bitmapset  *colnos;
	List	   *collist;
	int			i;

	/* Find Vars that will be needed in tlist and qual */
	colnos = find_unaggregated_cols(aggstate);
	/* Add in all the grouping columns */
	for (i = 0; i < node->numCols; i++)
		colnos = bms_add_member(colnos, node->grpColIdx[i]);
	/* Convert to list, using lcons so largest element ends up first */
	collist = NIL;
	while ((i = bms_first_member(colnos)) >= 0)
		collist = lcons_int(i, collist);
	bms_free(colnos);

	return collist;
}

/*
 * Estimate per-hash-table-entry overhead for the planner.
 *
 * Note that the estimate does not include space for pass-by-reference
 * transition data values, nor for the representative tuple of each group.
 */
Size
hash_agg_entry_size(int numAggs)
{
	Size		entrysize;

	/* This must match build_hash_table */
	entrysize = sizeof(AggHashEntryData) +
		(numAggs - 1) * sizeof(AggStatePerGroupData);
	entrysize = MAXALIGN(entrysize);
	/* Account for hashtable overhead (assuming fill factor = 1) */
	entrysize += 3 * sizeof(void *);
	return entrysize;
}

/*
 * Find or create a hashtable entry for the tuple group containing the
 * given tuple.
 *
 * When called, CurrentMemoryContext should be the per-query context.
 */
static AggHashEntry
lookup_hash_entry(AggState *aggstate, TupleTableSlot *inputslot)
{
	TupleTableSlot *hashslot = aggstate->hashslot;
	ListCell   *l;
	AggHashEntry entry;
	bool		isnew;

	/* if first time through, initialize hashslot by cloning input slot */
	if (hashslot->tts_tupleDescriptor == NULL)
	{
		ExecSetSlotDescriptor(hashslot, inputslot->tts_tupleDescriptor);
		/* Make sure all unused columns are NULLs */
		ExecStoreAllNullTuple(hashslot);
	}

	/* transfer just the needed columns into hashslot */
	slot_getsomeattrs(inputslot, linitial_int(aggstate->hash_needed));
	foreach(l, aggstate->hash_needed)
	{
		int			varNumber = lfirst_int(l) - 1;

		hashslot->tts_values[varNumber] = inputslot->tts_values[varNumber];
		hashslot->tts_isnull[varNumber] = inputslot->tts_isnull[varNumber];
	}

	/* find or create the hashtable entry using the filtered tuple */
	entry = (AggHashEntry) LookupTupleHashEntry(aggstate->hashtable,
												hashslot,
												&isnew);

	if (isnew)
	{
		/* initialize aggregates for new tuple group */
		initialize_aggregates(aggstate, aggstate->peragg, entry->pergroup, 0);
	}

	return entry;
}

/*
 * ExecAgg -
 *
 *	  ExecAgg receives tuples from its outer subplan and aggregates over
 *	  the appropriate attribute for each aggregate function use (Aggref
 *	  node) appearing in the targetlist or qual of the node.  The number
 *	  of tuples to aggregate over depends on whether grouped or plain
 *	  aggregation is selected.  In grouped aggregation, we produce a result
 *	  row for each group; in plain aggregation there's a single result row
 *	  for the whole query.  In either case, the value of each aggregate is
 *	  stored in the expression context to be used when ExecProject evaluates
 *	  the result tuple.
 */
TupleTableSlot *
ExecAgg(AggState *node)
{
	/*
	 * Check to see if we're still projecting out tuples from a previous agg
	 * tuple (because there is a function-returning-set in the projection
	 * expressions).  If so, try to project another one.
	 */
	if (node->ss.ps.ps_TupFromTlist)
	{
		TupleTableSlot *result;
		ExprDoneCond isDone;

		result = ExecProject(node->ss.ps.ps_ProjInfo, &isDone);
		if (isDone == ExprMultipleResult)
			return result;
		/* Done with that source tuple... */
		node->ss.ps.ps_TupFromTlist = false;
	}

	/*
	 * Exit if nothing left to do.  (We must do the ps_TupFromTlist check
	 * first, because in some cases agg_done gets set before we emit the final
	 * aggregate tuple, and we have to finish running SRFs for it.)
	 */
	if (node->agg_done)
		return NULL;

	/* Dispatch based on strategy */
	if (((Agg *) node->ss.ps.plan)->aggstrategy == AGG_HASHED)
	{
		if (!node->table_filled)
			agg_fill_hash_table(node);
		return agg_retrieve_hash_table(node);
	}
	else
		return agg_retrieve_direct(node);
}

/*
 * ExecAgg for non-hashed case
 */
static TupleTableSlot *
agg_retrieve_direct(AggState *aggstate)
{
	Agg		   *node = (Agg *) aggstate->ss.ps.plan;
	PlanState  *outerPlan;
	ExprContext *econtext;
	ExprContext *tmpcontext;
	Datum	   *aggvalues;
	bool	   *aggnulls;
	AggStatePerAgg peragg;
	AggStatePerGroup pergroup;
	TupleTableSlot *outerslot;
	TupleTableSlot *firstSlot;
<<<<<<< HEAD
	List           *currentMatchCols = node->currentMatchCols;
	int			   aggno;
	int            numberOfStates = 0;
	bool           hasRollup = false;
	int            stateno = 0;
	int            numGroups = 0;
	int            currentGroup = 0;
	int            numReset = 1;
	int            currentreset = 0;
	int            currentSize = 0;
	bool           isEqual = false;
=======
	int			   aggno;
	bool           hasRollup = aggstate->numsets > 0;
	int            numGroupingSets = Max(aggstate->numsets, 1);
	int            currentGroup = 0;
	int            currentSize = 0;
	int            numReset = 1;
	int            i;
>>>>>>> 00a23d0d

	/*
	 * get state info from node
	 */
	outerPlan = outerPlanState(aggstate);
	/* econtext is the per-output-tuple expression context */
	econtext = aggstate->ss.ps.ps_ExprContext;
	aggvalues = econtext->ecxt_aggvalues;
	aggnulls = econtext->ecxt_aggnulls;
	/* tmpcontext is the per-input-tuple expression context */
	tmpcontext = aggstate->tmpcontext;
	peragg = aggstate->peragg;
	pergroup = aggstate->pergroup;
	firstSlot = aggstate->ss.ss_ScanTupleSlot;

	hasRollup = node->hasRollup;

	if (hasRollup)
		numGroups = list_length(currentMatchCols);
	else
		numGroups = 1;

	if (hasRollup)
	{
		if (aggstate->curgroup_size != -1)
			currentSize = list_nth_int(currentMatchCols, (aggstate->curgroup_size));
		else
			currentSize = list_nth_int(currentMatchCols, 0);
	}

	if (hasRollup)
		numberOfStates = (aggstate->numaggs * numGroups);
	else
		numberOfStates = aggstate->numaggs;

	if (firstSlot == NULL)
	{
		for (stateno = 0;stateno < numberOfStates;stateno++)
		{
			pergroup[stateno].reInitialize = true;
		}
	}

	/*
	 * We loop retrieving groups until we find one matching
	 * aggstate->ss.ps.qual
	 *
	 * For grouping sets, we have the invariant that aggstate->projected_set is
	 * either -1 (initial call) or the index (starting from 0) in gset_lengths
	 * for the group we just completed (either by projecting a row or by
	 * discarding it in the qual).
	 */
	while (!aggstate->agg_done)
	{
		/*
		 * Clear the per-output-tuple context for each group, as well as
		 * aggcontext (which contains any pass-by-ref transvalues of the old
		 * group).  We also clear any child contexts of the aggcontext; some
		 * aggregate functions store working state in such contexts.
		 *
		 * We use ReScanExprContext not just ResetExprContext because we want
		 * any registered shutdown callbacks to be called.	That allows
		 * aggregate functions to ensure they've cleaned up any non-memory
		 * resources.
		 */
		ReScanExprContext(econtext);
		
		if (hasRollup && (aggstate->curgroup_size != -1))
			numReset = numGroups - currentSize;
		
		for (currentreset = 0; currentreset < numReset; currentreset++)
		{
			ReScanExprContext(aggstate->aggcontext[currentreset]);
			MemoryContextDeleteChildren(aggstate->aggcontext[currentreset]->ecxt_per_tuple_memory);
		}
		
		/* Check if input is complete and there are no more groups to project. */
		if (aggstate->agg_done != true && aggstate->input_done == true && aggstate->curgroup_size == numGroups)
		{
			aggstate->agg_done = true;
			break;
		}
		/* If a subgroup for ROLLUP for current group is present, project it */
		else if (node->aggstrategy == AGG_SORTED
				 && (aggstate->input_done
					 || (aggstate->curgroup_size != -1
						 && aggstate->curgroup_size < numGroups
						 && currentSize > 1
						 && !execTuplesMatch(econtext->ecxt_outertuple,
											 tmpcontext->ecxt_outertuple,
											 (currentSize - 1),
											 node->grpColIdx,
											 aggstate->eqfunctions,
											 tmpcontext->ecxt_per_tuple_memory))))
		{
			int current_group_size = list_nth_int(currentMatchCols, (aggstate->curgroup_size));
			int next_group_size = 0;

<<<<<<< HEAD
			++aggstate->curgroup_size;

			if (aggstate->curgroup_size < numGroups)
			{
				next_group_size = list_nth_int(currentMatchCols, (aggstate->curgroup_size));
				currentSize = next_group_size;

				if (current_group_size == next_group_size)
					isEqual = true;
				else
					isEqual = false;
			}
			else
				continue;
		}
		else if (isEqual == false)
		{
			/*
			 * If we don't already have the first tuple of the new group, fetch it
			 * from the outer plan.
			 */
			if (aggstate->grp_firstTuple == NULL)
			{
				outerslot = ExecProcNode(outerPlan);
				if (!TupIsNull(outerslot))
				{
					/*
					 * Make a copy of the first input tuple; we will use this for
					 * comparisons (in group mode) and for projection.
					 */
					aggstate->grp_firstTuple = ExecCopySlotTuple(outerslot);
				}
				else
				{
					/* outer plan produced no tuples at all */
					if (hasRollup)
						aggstate->input_done = true;
					else
					{
						aggstate->agg_done = true;
						/* If we are grouping, we should produce no tuples too */
						if (node->aggstrategy != AGG_PLAIN)
							return NULL;
					}
				}
			}

			/*
			 * Initialize working state for a new input tuple group
			 */
			if (aggstate->curgroup_size != -1)
				initialize_aggregates(aggstate, peragg, pergroup, numReset);
			else
				initialize_aggregates(aggstate, peragg, pergroup, 0);

			if (aggstate->grp_firstTuple != NULL)
			{
=======
		if (aggstate->projected_set >= 0 && aggstate->projected_set < numGroupingSets)
			numReset = aggstate->projected_set + 1;
		else
			numReset = numGroupingSets;

		for (i = 0; i < numReset; i++)
		{
			ReScanExprContext(aggstate->aggcontext[i]);
			MemoryContextDeleteChildren(aggstate->aggcontext[i]->ecxt_per_tuple_memory);
		}

		/* Check if input is complete and there are no more groups to project. */
		if (aggstate->input_done == true
			&& aggstate->projected_set >= (numGroupingSets - 1))
		{
			aggstate->agg_done = true;
			break;
		}

		if (aggstate->projected_set >= 0 && aggstate->projected_set < (numGroupingSets - 1))
			currentSize = aggstate->gset_lengths[aggstate->projected_set + 1];
		else
			currentSize = 0;

		/*-
		 * If a subgroup for the current grouping set is present, project it.
		 *
		 * We have a new group if:
		 *  - we're out of input but haven't projected all grouping sets
		 *    (checked above)
		 * OR
		 *    - we already projected a row that wasn't from the last grouping
		 *      set
		 *    AND
		 *    - the next grouping set has at least one grouping column (since
		 *      empty grouping sets project only once input is exhausted)
		 *    AND
		 *    - the previous and pending rows differ on the grouping columns
		 *      of the next grouping set
		 */
		if (aggstate->input_done
			|| (node->aggstrategy == AGG_SORTED
				&& aggstate->projected_set != -1
				&& aggstate->projected_set < (numGroupingSets - 1)
				&& currentSize > 0
				&& !execTuplesMatch(econtext->ecxt_outertuple,
									tmpcontext->ecxt_outertuple,
									currentSize,
									node->grpColIdx,
									aggstate->eqfunctions,
									tmpcontext->ecxt_per_tuple_memory)))
		{
			++aggstate->projected_set;

			Assert(aggstate->projected_set < numGroupingSets);
			Assert(currentSize > 0 || aggstate->input_done);
		}
		else
		{
			/*
			 * we no longer care what group we just projected, the next projection
			 * will always be the first (or only) grouping set (unless the input
			 * proves to be empty).
			 */
			aggstate->projected_set = 0;

			/*
			 * If we don't already have the first tuple of the new group, fetch it
			 * from the outer plan.
			 */
			if (aggstate->grp_firstTuple == NULL)
			{
				outerslot = ExecProcNode(outerPlan);
				if (!TupIsNull(outerslot))
				{
					/*
					 * Make a copy of the first input tuple; we will use this for
					 * comparisons (in group mode) and for projection.
					 */
					aggstate->grp_firstTuple = ExecCopySlotTuple(outerslot);
				}
				else
				{
					/* outer plan produced no tuples at all */
					if (hasRollup)
					{
						/*
						 * If there was no input at all, we need to project
						 * rows only if there are grouping sets of size 0.
						 * Note that this implies that there can't be any
						 * references to ungrouped Vars, which would otherwise
						 * cause issues with the empty output slot.
						 */
						aggstate->input_done = true;

						while (aggstate->gset_lengths[aggstate->projected_set] > 0)
						{
							aggstate->projected_set += 1;
							if (aggstate->projected_set >= numGroupingSets)
							{
								aggstate->agg_done = true;
								return NULL;
							}
						}
					}
					else
					{
						aggstate->agg_done = true;
						/* If we are grouping, we should produce no tuples too */
						if (node->aggstrategy != AGG_PLAIN)
							return NULL;
					}
				}
			}

			/*
			 * Initialize working state for a new input tuple group
			 */
			initialize_aggregates(aggstate, peragg, pergroup, numReset);

			if (aggstate->grp_firstTuple != NULL)
			{
>>>>>>> 00a23d0d
				/*
				 * Store the copied first input tuple in the tuple table slot
				 * reserved for it.  The tuple will be deleted when it is cleared
				 * from the slot.
				 */
				ExecStoreTuple(aggstate->grp_firstTuple,
							   firstSlot,
							   InvalidBuffer,
							   true);
				aggstate->grp_firstTuple = NULL;	/* don't keep two pointers */

				/* set up for first advance_aggregates call */
				tmpcontext->ecxt_outertuple = firstSlot;

				/*
				 * Process each outer-plan tuple, and then fetch the next one,
				 * until we exhaust the outer plan or cross a group boundary.
				 */
				for (;;)
				{
					advance_aggregates(aggstate, pergroup);
<<<<<<< HEAD
					
					/* Reset per-input-tuple context after each tuple */
					ResetExprContext(tmpcontext);
					
=======

					/* Reset per-input-tuple context after each tuple */
					ResetExprContext(tmpcontext);

>>>>>>> 00a23d0d
					outerslot = ExecProcNode(outerPlan);
					if (TupIsNull(outerslot))
					{
						/* no more outer-plan tuples available */
						if (hasRollup)
						{
							aggstate->input_done = true;
<<<<<<< HEAD
							aggstate->curgroup_size = 0;
							currentSize = list_nth_int(currentMatchCols, aggstate->curgroup_size);
=======
>>>>>>> 00a23d0d
							break;
						}
						else
						{
							aggstate->agg_done = true;
							break;
						}
					}
					/* set up for next advance_aggregates call */
					tmpcontext->ecxt_outertuple = outerslot;
<<<<<<< HEAD
					
=======

>>>>>>> 00a23d0d
					/*
					 * If we are grouping, check whether we've crossed a group
					 * boundary.
					 */
					if (node->aggstrategy == AGG_SORTED)
					{
						if (!execTuplesMatch(firstSlot,
											 outerslot,
<<<<<<< HEAD
											 (node->numCols) , node->grpColIdx,
											 aggstate->eqfunctions,
											 tmpcontext->ecxt_per_tuple_memory) && aggstate->curgroup_size != numGroups)
						{
							aggstate->grp_firstTuple = ExecCopySlotTuple(outerslot);
							
							if (hasRollup)
							{
								aggstate->curgroup_size = 0;
								currentSize = list_nth_int(currentMatchCols, (aggstate->curgroup_size));
							}
=======
											 node->numCols,
											 node->grpColIdx,
											 aggstate->eqfunctions,
											 tmpcontext->ecxt_per_tuple_memory))
						{
							aggstate->grp_firstTuple = ExecCopySlotTuple(outerslot);
>>>>>>> 00a23d0d
							break;
						}
					}
				}
			}

			/*
			 * Use the representative input tuple for any references to
			 * non-aggregated input columns in aggregate direct args, the node
			 * qual, and the tlist.  (If we are not grouping, and there are no
			 * input rows at all, we will come here with an empty firstSlot ...
			 * but if not grouping, there can't be any references to
			 * non-aggregated input columns, so no problem.)
			 */
			econtext->ecxt_outertuple = firstSlot;
		}

<<<<<<< HEAD
		if (aggstate->curgroup_size != -1)
			currentGroup = aggstate->curgroup_size;
=======
		Assert(aggstate->projected_set >= 0);

		aggstate->current_set = currentGroup = aggstate->projected_set;
>>>>>>> 00a23d0d

		for (aggno = 0; aggno < aggstate->numaggs; aggno++)
		{
			AggStatePerAgg peraggstate = &peragg[aggno];
			AggStatePerGroup pergroupstate;

			pergroupstate = &pergroup[aggno + (currentGroup * (aggstate->numaggs))];
<<<<<<< HEAD

			//aggstate->curgroup = currentGroup;
=======
>>>>>>> 00a23d0d

			if (peraggstate->numSortCols > 0)
			{
				if (peraggstate->numInputs == 1)
					process_ordered_aggregate_single(aggstate,
													 peraggstate,
													 pergroupstate);
				else
					process_ordered_aggregate_multi(aggstate,
													peraggstate,
													pergroupstate);
			}

			finalize_aggregate(aggstate, peraggstate, pergroupstate,
							   &aggvalues[aggno], &aggnulls[aggno]);
		}

		if (hasRollup)
			econtext->grouped_cols = aggstate->grouped_cols[currentGroup];

		/*
		 * Check the qual (HAVING clause); if the group does not match, ignore
		 * it and loop back to try to process another group.
		 */
		if (ExecQual(aggstate->ss.ps.qual, econtext, false))
		{
			/*
			 * Form and return a projection tuple using the aggregate results
			 * and the representative input tuple.
			 */
			TupleTableSlot *result;
			ExprDoneCond isDone;

			result = ExecProject(aggstate->ss.ps.ps_ProjInfo, &isDone);
			slot_getallattrs(result);

			if (isDone != ExprEndResult)
			{
				aggstate->ss.ps.ps_TupFromTlist =
					(isDone == ExprMultipleResult);
				return result;
			}
		}
		else
			InstrCountFiltered1(aggstate, 1);
	}

	/* No more groups */
	return NULL;
}

/*
 * ExecAgg for hashed case: phase 1, read input and build hash table
 */
static void
agg_fill_hash_table(AggState *aggstate)
{
	PlanState  *outerPlan;
	ExprContext *tmpcontext;
	AggHashEntry entry;
	TupleTableSlot *outerslot;

	/*
	 * get state info from node
	 */
	outerPlan = outerPlanState(aggstate);
	/* tmpcontext is the per-input-tuple expression context */
	tmpcontext = aggstate->tmpcontext;

	/*
	 * Process each outer-plan tuple, and then fetch the next one, until we
	 * exhaust the outer plan.
	 */
	for (;;)
	{
		outerslot = ExecProcNode(outerPlan);
		if (TupIsNull(outerslot))
			break;
		/* set up for advance_aggregates call */
		tmpcontext->ecxt_outertuple = outerslot;

		/* Find or build hashtable entry for this tuple's group */
		entry = lookup_hash_entry(aggstate, outerslot);

		/* Advance the aggregates */
		advance_aggregates(aggstate, entry->pergroup);

		/* Reset per-input-tuple context after each tuple */
		ResetExprContext(tmpcontext);
	}

	aggstate->table_filled = true;
	/* Initialize to walk the hash table */
	ResetTupleHashIterator(aggstate->hashtable, &aggstate->hashiter);
}

/*
 * ExecAgg for hashed case: phase 2, retrieving groups from hash table
 */
static TupleTableSlot *
agg_retrieve_hash_table(AggState *aggstate)
{
	ExprContext *econtext;
	Datum	   *aggvalues;
	bool	   *aggnulls;
	AggStatePerAgg peragg;
	AggStatePerGroup pergroup;
	AggHashEntry entry;
	TupleTableSlot *firstSlot;
	int			aggno;

	/*
	 * get state info from node
	 */
	/* econtext is the per-output-tuple expression context */
	econtext = aggstate->ss.ps.ps_ExprContext;
	aggvalues = econtext->ecxt_aggvalues;
	aggnulls = econtext->ecxt_aggnulls;
	peragg = aggstate->peragg;
	firstSlot = aggstate->ss.ss_ScanTupleSlot;

	/*
	 * We loop retrieving groups until we find one satisfying
	 * aggstate->ss.ps.qual
	 */
	while (!aggstate->agg_done)
	{
		/*
		 * Find the next entry in the hash table
		 */
		entry = (AggHashEntry) ScanTupleHashTable(&aggstate->hashiter);
		if (entry == NULL)
		{
			/* No more entries in hashtable, so done */
			aggstate->agg_done = TRUE;
			return NULL;
		}

		/*
		 * Clear the per-output-tuple context for each group
		 *
		 * We intentionally don't use ReScanExprContext here; if any aggs have
		 * registered shutdown callbacks, they mustn't be called yet, since we
		 * might not be done with that agg.
		 */
		ResetExprContext(econtext);

		/*
		 * Store the copied first input tuple in the tuple table slot reserved
		 * for it, so that it can be used in ExecProject.
		 */
		ExecStoreMinimalTuple(entry->shared.firstTuple,
							  firstSlot,
							  false);

		pergroup = entry->pergroup;

		/*
		 * Finalize each aggregate calculation, and stash results in the
		 * per-output-tuple context.
		 */
		for (aggno = 0; aggno < aggstate->numaggs; aggno++)
		{
			AggStatePerAgg peraggstate = &peragg[aggno];
			AggStatePerGroup pergroupstate = &pergroup[aggno];

			Assert(peraggstate->numSortCols == 0);
			finalize_aggregate(aggstate, peraggstate, pergroupstate,
							   &aggvalues[aggno], &aggnulls[aggno]);
		}

		/*
		 * Use the representative input tuple for any references to
		 * non-aggregated input columns in the qual and tlist.
		 */
		econtext->ecxt_outertuple = firstSlot;

		/*
		 * Check the qual (HAVING clause); if the group does not match, ignore
		 * it and loop back to try to process another group.
		 */
		if (ExecQual(aggstate->ss.ps.qual, econtext, false))
		{
			/*
			 * Form and return a projection tuple using the aggregate results
			 * and the representative input tuple.
			 */
			TupleTableSlot *result;
			ExprDoneCond isDone;

			result = ExecProject(aggstate->ss.ps.ps_ProjInfo, &isDone);

			if (isDone != ExprEndResult)
			{
				aggstate->ss.ps.ps_TupFromTlist =
					(isDone == ExprMultipleResult);
				return result;
			}
		}
		else
			InstrCountFiltered1(aggstate, 1);
	}

	/* No more groups */
	return NULL;
}

/* -----------------
 * ExecInitAgg
 *
 *	Creates the run-time information for the agg node produced by the
 *	planner and initializes its outer subtree
 * -----------------
 */
AggState *
ExecInitAgg(Agg *node, EState *estate, int eflags)
{
	AggState   *aggstate;
	AggStatePerAgg peragg;
	AggStatePerGroup **pointerArray;
	Plan	   *outerPlan;
	ExprContext *econtext;
	int			numaggs,
				aggno;
	ListCell   *l;
<<<<<<< HEAD
	int        numGroups = 1;
	int        numSortStates = 1;
=======
	int        numGroupingSets = 1;
>>>>>>> 00a23d0d
	int        currentsortno = 0;
	int        i = 0;
	int        j = 0;

	/* check for unsupported flags */
	Assert(!(eflags & (EXEC_FLAG_BACKWARD | EXEC_FLAG_MARK)));

	/*
	 * create state structure
	 */
	aggstate = makeNode(AggState);
	aggstate->ss.ps.plan = (Plan *) node;
	aggstate->ss.ps.state = estate;

	aggstate->aggs = NIL;
	aggstate->numaggs = 0;
	aggstate->numsets = 0;
	aggstate->eqfunctions = NULL;
	aggstate->hashfunctions = NULL;
<<<<<<< HEAD
	aggstate->curgroup_size = -1;
	aggstate->curgroup = 0;
=======
	aggstate->projected_set = -1;
	aggstate->current_set = 0;
>>>>>>> 00a23d0d
	aggstate->peragg = NULL;
	aggstate->curperagg = NULL;
	aggstate->agg_done = false;
	aggstate->input_done = false;
	aggstate->pergroup = NULL;
	aggstate->grp_firstTuple = NULL;
	aggstate->hashtable = NULL;

<<<<<<< HEAD
	if (node->hasRollup)
	{
		numGroups = list_length(node->currentMatchCols);
		aggstate->grouped_cols = palloc(numGroups * sizeof(Bitmapset *));
		for (i = 0; i < numGroups; ++i)
		{
			int current_length = list_nth_int((node->currentMatchCols), i);
			Bitmapset *cols = NULL;

			for (j = 0; j < current_length; ++j)
				cols = bms_add_member(cols, node->grpColIdx[j]);
			aggstate->grouped_cols[i] = cols;
		}
	}

	aggstate->aggcontext = (ExprContext **) palloc0(sizeof(ExprContext *) * numGroups);
=======
	if (node->groupingSets)
	{
		Assert(node->aggstrategy != AGG_HASHED);

		numGroupingSets = list_length(node->groupingSets);
		aggstate->numsets = numGroupingSets;
		aggstate->gset_lengths = palloc(numGroupingSets * sizeof(int));
		aggstate->grouped_cols = palloc(numGroupingSets * sizeof(Bitmapset *));

		i = 0;
		foreach(l, node->groupingSets)
		{
			int current_length = list_length(lfirst(l));
			Bitmapset *cols = NULL;

			/* planner forces this to be correct */
			for (j = 0; j < current_length; ++j)
				cols = bms_add_member(cols, node->grpColIdx[j]);

			aggstate->grouped_cols[i] = cols;
			aggstate->gset_lengths[i] = current_length;
			++i;
		}
	}

	aggstate->aggcontext = (ExprContext **) palloc0(sizeof(ExprContext *) * numGroupingSets);
>>>>>>> 00a23d0d

	/*
	 * Create expression contexts.  We need three or more, one for
	 * per-input-tuple processing, one for per-output-tuple processing, and one
	 * for each grouping set.  The per-tuple memory context of the
	 * per-grouping-set ExprContexts replaces the standalone memory context
	 * formerly used to hold transition values.  We cheat a little by using
	 * ExecAssignExprContext() to build all of them.
	 *
	 * NOTE: the details of what is stored in aggcontext and what is stored in
	 * the regular per-query memory context are driven by a simple decision: we
	 * want to reset the aggcontext at group boundaries (if not hashing) and in
	 * ExecReScanAgg to recover no-longer-wanted space.
	 */
	ExecAssignExprContext(estate, &aggstate->ss.ps);
	aggstate->tmpcontext = aggstate->ss.ps.ps_ExprContext;

<<<<<<< HEAD
	for (i = 0; i < numGroups; ++i)
=======
	for (i = 0; i < numGroupingSets; ++i)
>>>>>>> 00a23d0d
	{
		ExecAssignExprContext(estate, &aggstate->ss.ps);
		aggstate->aggcontext[i] = aggstate->ss.ps.ps_ExprContext;
	}

	ExecAssignExprContext(estate, &aggstate->ss.ps);

	/*
	 * tuple table initialization
	 */
	ExecInitScanTupleSlot(estate, &aggstate->ss);
	ExecInitResultTupleSlot(estate, &aggstate->ss.ps);
	aggstate->hashslot = ExecInitExtraTupleSlot(estate);

	/*
	 * initialize child expressions
	 *
	 * Note: ExecInitExpr finds Aggrefs for us, and also checks that no aggs
	 * contain other agg calls in their arguments.  This would make no sense
	 * under SQL semantics anyway (and it's forbidden by the spec). Because
	 * that is true, we don't need to worry about evaluating the aggs in any
	 * particular order.
	 */
	aggstate->ss.ps.targetlist = (List *)
		ExecInitExpr((Expr *) node->plan.targetlist,
					 (PlanState *) aggstate);
	aggstate->ss.ps.qual = (List *)
		ExecInitExpr((Expr *) node->plan.qual,
					 (PlanState *) aggstate);

	/*
	 * initialize child nodes
	 *
	 * If we are doing a hashed aggregation then the child plan does not need
	 * to handle REWIND efficiently; see ExecReScanAgg.
	 */
	if (node->aggstrategy == AGG_HASHED)
		eflags &= ~EXEC_FLAG_REWIND;
	outerPlan = outerPlan(node);
	outerPlanState(aggstate) = ExecInitNode(outerPlan, estate, eflags);

	/*
	 * initialize source tuple type.
	 */
	ExecAssignScanTypeFromOuterPlan(&aggstate->ss);

	/*
	 * Initialize result tuple type and projection info.
	 */
	ExecAssignResultTypeFromTL(&aggstate->ss.ps);
	ExecAssignProjectionInfo(&aggstate->ss.ps, NULL);

	aggstate->ss.ps.ps_TupFromTlist = false;

	/*
	 * get the count of aggregates in targetlist and quals
	 */
	numaggs = aggstate->numaggs;
	Assert(numaggs == list_length(aggstate->aggs));
	if (numaggs <= 0)
	{
		/*
		 * This is not an error condition: we might be using the Agg node just
		 * to do hash-based grouping.  Even in the regular case,
		 * constant-expression simplification could optimize away all of the
		 * Aggrefs in the targetlist and qual.  So keep going, but force local
		 * copy of numaggs positive so that palloc()s below don't choke.
		 */
		numaggs = 1;
	}

	/*
	 * If we are grouping, precompute fmgr lookup data for inner loop. We need
	 * both equality and hashing functions to do it by hashing, but only
	 * equality if not hashing.
	 */
	if (node->numCols > 0)
	{
		if (node->aggstrategy == AGG_HASHED)
			execTuplesHashPrepare(node->numCols,
								  node->grpOperators,
								  &aggstate->eqfunctions,
								  &aggstate->hashfunctions);
		else
			aggstate->eqfunctions =
				execTuplesMatchPrepare(node->numCols,
									   node->grpOperators);
	}

	/*
	 * Set up aggregate-result storage in the output expr context, and also
	 * allocate my private per-agg working storage
	 */
	econtext = aggstate->ss.ps.ps_ExprContext;
	econtext->ecxt_aggvalues = (Datum *) palloc0(sizeof(Datum) * numaggs);
	econtext->ecxt_aggnulls = (bool *) palloc0(sizeof(bool) * numaggs);

	peragg = (AggStatePerAgg) palloc0(sizeof(AggStatePerAggData) * numaggs);
	aggstate->peragg = peragg;

	if (node->aggstrategy == AGG_HASHED)
	{
		build_hash_table(aggstate);
		aggstate->table_filled = false;
		/* Compute the columns we actually need to hash on */
		aggstate->hash_needed = find_hash_columns(aggstate);
	}
	else
	{
		AggStatePerGroup pergroup;

<<<<<<< HEAD
		pergroup = (AggStatePerGroup) palloc0(sizeof(AggStatePerGroupData) * numaggs * numGroups);
			
=======
		pergroup = (AggStatePerGroup) palloc0(sizeof(AggStatePerGroupData) * numaggs * numGroupingSets);

>>>>>>> 00a23d0d
		aggstate->pergroup = pergroup;
	}

	pointerArray = (AggStatePerGroup**) palloc0(sizeof(AggStatePerGroupData**) * numGroups);

	pointerArray[0] =  &(aggstate->pergroup);

	if (node->hasRollup)
	{
		for (j = 1;j < numGroups;j++)
		{
			pointerArray[j] = &(aggstate->pergroup) + (j * (aggstate->numaggs));
		}
	}
		
	aggstate->pointerRollup = pointerArray;

	/*
	 * Perform lookups of aggregate function info, and initialize the
	 * unchanging fields of the per-agg data.  We also detect duplicate
	 * aggregates (for example, "SELECT sum(x) ... HAVING sum(x) > 0"). When
	 * duplicates are detected, we only make an AggStatePerAgg struct for the
	 * first one.  The clones are simply pointed at the same result entry by
	 * giving them duplicate aggno values.
	 */
	aggno = -1;
	foreach(l, aggstate->aggs)
	{
		AggrefExprState *aggrefstate = (AggrefExprState *) lfirst(l);
		Aggref	   *aggref = (Aggref *) aggrefstate->xprstate.expr;
		AggStatePerAgg peraggstate;
		Oid			inputTypes[FUNC_MAX_ARGS];
		int			numArguments;
		int			numDirectArgs;
		int			numInputs;
		int			numSortCols;
		int			numDistinctCols;
		List	   *sortlist;
		HeapTuple	aggTuple;
		Form_pg_aggregate aggform;
		Oid			aggtranstype;
		AclResult	aclresult;
		Oid			transfn_oid,
					finalfn_oid;
		Expr	   *transfnexpr,
				   *finalfnexpr;
		Datum		textInitVal;
		int			i;
		int         numInitialize = 1;
		int         currentinitializeno = 0;
		ListCell   *lc;

		/* Planner should have assigned aggregate to correct level */
		Assert(aggref->agglevelsup == 0);

		/* Look for a previous duplicate aggregate */
		for (i = 0; i <= aggno; i++)
		{
			if (equal(aggref, peragg[i].aggref) &&
				!contain_volatile_functions((Node *) aggref))
				break;
		}
		if (i <= aggno)
		{
			/* Found a match to an existing entry, so just mark it */
			aggrefstate->aggno = i;
			continue;
		}

		/* Nope, so assign a new PerAgg record */
		peraggstate = &peragg[++aggno];

		/* Mark Aggref state node with assigned index in the result array */
		aggrefstate->aggno = aggno;

		/* Begin filling in the peraggstate data */
		peraggstate->aggrefstate = aggrefstate;
		peraggstate->aggref = aggref;
<<<<<<< HEAD
		peraggstate->sortstate = (Tuplesortstate**) palloc0(sizeof(Tuplesortstate*) * numGroups);

		for (currentsortno = 0; currentsortno < numSortStates; currentsortno++)
=======
		peraggstate->sortstate = (Tuplesortstate**) palloc0(sizeof(Tuplesortstate*) * numGroupingSets);

		for (currentsortno = 0; currentsortno < numGroupingSets; currentsortno++)
>>>>>>> 00a23d0d
			peraggstate->sortstate[currentsortno] = NULL;

		/* Fetch the pg_aggregate row */
		aggTuple = SearchSysCache1(AGGFNOID,
								   ObjectIdGetDatum(aggref->aggfnoid));
		if (!HeapTupleIsValid(aggTuple))
			elog(ERROR, "cache lookup failed for aggregate %u",
				 aggref->aggfnoid);
		aggform = (Form_pg_aggregate) GETSTRUCT(aggTuple);

		/* Check permission to call aggregate function */
		aclresult = pg_proc_aclcheck(aggref->aggfnoid, GetUserId(),
									 ACL_EXECUTE);
		if (aclresult != ACLCHECK_OK)
			aclcheck_error(aclresult, ACL_KIND_PROC,
						   get_func_name(aggref->aggfnoid));
		InvokeFunctionExecuteHook(aggref->aggfnoid);

		peraggstate->transfn_oid = transfn_oid = aggform->aggtransfn;
		peraggstate->finalfn_oid = finalfn_oid = aggform->aggfinalfn;

		/* Check that aggregate owner has permission to call component fns */
		{
			HeapTuple	procTuple;
			Oid			aggOwner;

			procTuple = SearchSysCache1(PROCOID,
										ObjectIdGetDatum(aggref->aggfnoid));
			if (!HeapTupleIsValid(procTuple))
				elog(ERROR, "cache lookup failed for function %u",
					 aggref->aggfnoid);
			aggOwner = ((Form_pg_proc) GETSTRUCT(procTuple))->proowner;
			ReleaseSysCache(procTuple);

			aclresult = pg_proc_aclcheck(transfn_oid, aggOwner,
										 ACL_EXECUTE);
			if (aclresult != ACLCHECK_OK)
				aclcheck_error(aclresult, ACL_KIND_PROC,
							   get_func_name(transfn_oid));
			InvokeFunctionExecuteHook(transfn_oid);
			if (OidIsValid(finalfn_oid))
			{
				aclresult = pg_proc_aclcheck(finalfn_oid, aggOwner,
											 ACL_EXECUTE);
				if (aclresult != ACLCHECK_OK)
					aclcheck_error(aclresult, ACL_KIND_PROC,
								   get_func_name(finalfn_oid));
				InvokeFunctionExecuteHook(finalfn_oid);
			}
		}

		/*
		 * Get actual datatypes of the (nominal) aggregate inputs.  These
		 * could be different from the agg's declared input types, when the
		 * agg accepts ANY or a polymorphic type.
		 */
		numArguments = get_aggregate_argtypes(aggref, inputTypes);
		peraggstate->numArguments = numArguments;

		/* Count the "direct" arguments, if any */
		numDirectArgs = list_length(aggref->aggdirectargs);

		/* Count the number of aggregated input columns */
		numInputs = list_length(aggref->args);
		peraggstate->numInputs = numInputs;

		/* Detect how many arguments to pass to the transfn */
		if (AGGKIND_IS_ORDERED_SET(aggref->aggkind))
			peraggstate->numTransInputs = numInputs;
		else
			peraggstate->numTransInputs = numArguments;

		/* Detect how many arguments to pass to the finalfn */
		if (aggform->aggfinalextra)
			peraggstate->numFinalArgs = numArguments + 1;
		else
			peraggstate->numFinalArgs = numDirectArgs + 1;

		/* resolve actual type of transition state, if polymorphic */
		aggtranstype = resolve_aggregate_transtype(aggref->aggfnoid,
												   aggform->aggtranstype,
												   inputTypes,
												   numArguments);

		/* build expression trees using actual argument & result types */
		build_aggregate_fnexprs(inputTypes,
								numArguments,
								numDirectArgs,
								peraggstate->numFinalArgs,
								aggref->aggvariadic,
								aggtranstype,
								aggref->aggtype,
								aggref->inputcollid,
								transfn_oid,
								InvalidOid,		/* invtrans is not needed here */
								finalfn_oid,
								&transfnexpr,
								NULL,
								&finalfnexpr);

		/* set up infrastructure for calling the transfn and finalfn */
		fmgr_info(transfn_oid, &peraggstate->transfn);
		fmgr_info_set_expr((Node *) transfnexpr, &peraggstate->transfn);

		if (OidIsValid(finalfn_oid))
		{
			fmgr_info(finalfn_oid, &peraggstate->finalfn);
			fmgr_info_set_expr((Node *) finalfnexpr, &peraggstate->finalfn);
		}

		peraggstate->aggCollation = aggref->inputcollid;

		InitFunctionCallInfoData(peraggstate->transfn_fcinfo,
								 &peraggstate->transfn,
								 peraggstate->numTransInputs + 1,
								 peraggstate->aggCollation,
								 (void *) aggstate, NULL);

		/* get info about relevant datatypes */
		get_typlenbyval(aggref->aggtype,
						&peraggstate->resulttypeLen,
						&peraggstate->resulttypeByVal);
		get_typlenbyval(aggtranstype,
						&peraggstate->transtypeLen,
						&peraggstate->transtypeByVal);

		/*
		 * initval is potentially null, so don't try to access it as a struct
		 * field. Must do it the hard way with SysCacheGetAttr.
		 */
		textInitVal = SysCacheGetAttr(AGGFNOID, aggTuple,
									  Anum_pg_aggregate_agginitval,
									  &peraggstate->initValueIsNull);

		if (peraggstate->initValueIsNull)
			peraggstate->initValue = (Datum) 0;
		else
			peraggstate->initValue = GetAggInitVal(textInitVal,
												   aggtranstype);

		/*
		 * If the transfn is strict and the initval is NULL, make sure input
		 * type and transtype are the same (or at least binary-compatible), so
		 * that it's OK to use the first aggregated input value as the initial
		 * transValue.  This should have been checked at agg definition time,
		 * but we must check again in case the transfn's strictness property
		 * has been changed.
		 */
		if (peraggstate->transfn.fn_strict && peraggstate->initValueIsNull)
		{
			if (numArguments <= numDirectArgs ||
				!IsBinaryCoercible(inputTypes[numDirectArgs], aggtranstype))
				ereport(ERROR,
						(errcode(ERRCODE_INVALID_FUNCTION_DEFINITION),
						 errmsg("aggregate %u needs to have compatible input type and transition type",
								aggref->aggfnoid)));
		}

		/*
		 * Get a tupledesc corresponding to the aggregated inputs (including
		 * sort expressions) of the agg.
		 */
		peraggstate->evaldesc = ExecTypeFromTL(aggref->args, false);

		/* Create slot we're going to do argument evaluation in */
		peraggstate->evalslot = ExecInitExtraTupleSlot(estate);
		ExecSetSlotDescriptor(peraggstate->evalslot, peraggstate->evaldesc);

		/* Set up projection info for evaluation */
		peraggstate->evalproj = ExecBuildProjectionInfo(aggrefstate->args,
														aggstate->tmpcontext,
														peraggstate->evalslot,
														NULL);

		/*
		 * If we're doing either DISTINCT or ORDER BY for a plain agg, then we
		 * have a list of SortGroupClause nodes; fish out the data in them and
		 * stick them into arrays.  We ignore ORDER BY for an ordered-set agg,
		 * however; the agg's transfn and finalfn are responsible for that.
		 *
		 * Note that by construction, if there is a DISTINCT clause then the
		 * ORDER BY clause is a prefix of it (see transformDistinctClause).
		 */
		if (AGGKIND_IS_ORDERED_SET(aggref->aggkind))
		{
			sortlist = NIL;
			numSortCols = numDistinctCols = 0;
		}
		else if (aggref->aggdistinct)
		{
			sortlist = aggref->aggdistinct;
			numSortCols = numDistinctCols = list_length(sortlist);
			Assert(numSortCols >= list_length(aggref->aggorder));
		}
		else
		{
			sortlist = aggref->aggorder;
			numSortCols = list_length(sortlist);
			numDistinctCols = 0;
		}

		peraggstate->numSortCols = numSortCols;
		peraggstate->numDistinctCols = numDistinctCols;

		if (numSortCols > 0)
		{
			/*
			 * We don't implement DISTINCT or ORDER BY aggs in the HASHED case
			 * (yet)
			 */
			Assert(node->aggstrategy != AGG_HASHED);

			/* If we have only one input, we need its len/byval info. */
			if (numInputs == 1)
			{
				get_typlenbyval(inputTypes[numDirectArgs],
								&peraggstate->inputtypeLen,
								&peraggstate->inputtypeByVal);
			}
			else if (numDistinctCols > 0)
			{
				/* we will need an extra slot to store prior values */
				peraggstate->uniqslot = ExecInitExtraTupleSlot(estate);
				ExecSetSlotDescriptor(peraggstate->uniqslot,
									  peraggstate->evaldesc);
			}

			/* Extract the sort information for use later */
			peraggstate->sortColIdx =
				(AttrNumber *) palloc(numSortCols * sizeof(AttrNumber));
			peraggstate->sortOperators =
				(Oid *) palloc(numSortCols * sizeof(Oid));
			peraggstate->sortCollations =
				(Oid *) palloc(numSortCols * sizeof(Oid));
			peraggstate->sortNullsFirst =
				(bool *) palloc(numSortCols * sizeof(bool));

			i = 0;
			foreach(lc, sortlist)
			{
				SortGroupClause *sortcl = (SortGroupClause *) lfirst(lc);
				TargetEntry *tle = get_sortgroupclause_tle(sortcl,
														   aggref->args);

				/* the parser should have made sure of this */
				Assert(OidIsValid(sortcl->sortop));

				peraggstate->sortColIdx[i] = tle->resno;
				peraggstate->sortOperators[i] = sortcl->sortop;
				peraggstate->sortCollations[i] = exprCollation((Node *) tle->expr);
				peraggstate->sortNullsFirst[i] = sortcl->nulls_first;
				i++;
			}
			Assert(i == numSortCols);
		}

		if (aggref->aggdistinct)
		{
			Assert(numArguments > 0);

			/*
			 * We need the equal function for each DISTINCT comparison we will
			 * make.
			 */
			peraggstate->equalfns =
				(FmgrInfo *) palloc(numDistinctCols * sizeof(FmgrInfo));

			i = 0;
			foreach(lc, aggref->aggdistinct)
			{
				SortGroupClause *sortcl = (SortGroupClause *) lfirst(lc);

				fmgr_info(get_opcode(sortcl->eqop), &peraggstate->equalfns[i]);
				i++;
			}
			Assert(i == numDistinctCols);
		}

		ReleaseSysCache(aggTuple);
	}

	/* Update numaggs to match number of unique aggregates found */
	aggstate->numaggs = aggno + 1;

	return aggstate;
}

static Datum
GetAggInitVal(Datum textInitVal, Oid transtype)
{
	Oid			typinput,
				typioparam;
	char	   *strInitVal;
	Datum		initVal;

	getTypeInputInfo(transtype, &typinput, &typioparam);
	strInitVal = TextDatumGetCString(textInitVal);
	initVal = OidInputFunctionCall(typinput, strInitVal,
								   typioparam, -1);
	pfree(strInitVal);
	return initVal;
}

void
ExecEndAgg(AggState *node)
{
	Agg		   *aggnode = (Agg *) node->ss.ps.plan;
	PlanState  *outerPlan;
	int			aggno;
<<<<<<< HEAD
	int        numfree = 1;
	int        numsortstates = 1;
	int        currentsortno = 0;
	int        i = 0;

	if (aggnode->hasRollup)
	{
		numfree = list_length(aggnode->currentMatchCols);
		numsortstates = list_length(aggnode->currentMatchCols);
	}
=======
	int			numGroupingSets = Max(node->numsets, 1);
	int			i = 0;
>>>>>>> 00a23d0d

	/* Make sure we have closed any open tuplesorts */
	for (aggno = 0; aggno < node->numaggs; aggno++)
	{
		AggStatePerAgg peraggstate = &node->peragg[aggno];

<<<<<<< HEAD
		for (currentsortno = 0; currentsortno < numsortstates; currentsortno++)
		{
			if (peraggstate->sortstate[currentsortno])
				tuplesort_end(peraggstate->sortstate[currentsortno]);
=======
		for (i = 0; i < numGroupingSets; i++)
		{
			if (peraggstate->sortstate[i])
				tuplesort_end(peraggstate->sortstate[i]);
>>>>>>> 00a23d0d
		}
	}

	/* And ensure any agg shutdown callbacks have been called */
<<<<<<< HEAD
	for (i = 0; i < numfree; ++i)
=======
	for (i = 0; i < numGroupingSets; ++i)
>>>>>>> 00a23d0d
		ReScanExprContext(node->aggcontext[i]);

	/*
	 * We don't actually free any ExprContexts here (see comment in
	 * ExecFreeExprContext), just unlinking the output one from the plan node
	 * suffices.
	 */
	ExecFreeExprContext(&node->ss.ps);

	/* clean up tuple table */
	ExecClearTuple(node->ss.ss_ScanTupleSlot);

	outerPlan = outerPlanState(node);
	ExecEndNode(outerPlan);
}

void
ExecReScanAgg(AggState *node)
{
	ExprContext *econtext = node->ss.ps.ps_ExprContext;
<<<<<<< HEAD
	Agg		   *AggNode = (Agg *) node->ss.ps.plan;
	int			aggno;
	int         numGroups = 1;
=======
	Agg		   *aggnode = (Agg *) node->ss.ps.plan;
	int			aggno;
	int         numGroupingSets = Max(node->numsets, 1);
>>>>>>> 00a23d0d
	int         groupno;
	int         i;

	node->agg_done = false;

	node->ss.ps.ps_TupFromTlist = false;

<<<<<<< HEAD
	if (AggNode->hasRollup)
		numGroups = list_length(AggNode->currentMatchCols);

	if (((Agg *) node->ss.ps.plan)->aggstrategy == AGG_HASHED)
=======
	if (aggnode->aggstrategy == AGG_HASHED)
>>>>>>> 00a23d0d
	{
		/*
		 * In the hashed case, if we haven't yet built the hash table then we
		 * can just return; nothing done yet, so nothing to undo. If subnode's
		 * chgParam is not NULL then it will be re-scanned by ExecProcNode,
		 * else no reason to re-scan it at all.
		 */
		if (!node->table_filled)
			return;

		/*
		 * If we do have the hash table and the subplan does not have any
		 * parameter changes, then we can just rescan the existing hash table;
		 * no need to build it again.
		 */
		if (node->ss.ps.lefttree->chgParam == NULL)
		{
			ResetTupleHashIterator(node->hashtable, &node->hashiter);
			return;
		}
	}

	/* Make sure we have closed any open tuplesorts */
	for (aggno = 0; aggno < node->numaggs; aggno++)
	{
<<<<<<< HEAD
		for (groupno = 0; groupno < numGroups; groupno++)
		{
			AggStatePerAgg peraggstate = &node->peragg[aggno + (groupno * (node->numaggs))];
=======
		for (groupno = 0; groupno < numGroupingSets; groupno++)
		{
			AggStatePerAgg peraggstate = &node->peragg[aggno];
>>>>>>> 00a23d0d

			if (peraggstate->sortstate[groupno])
			{
				tuplesort_end(peraggstate->sortstate[groupno]);
				peraggstate->sortstate[groupno] = NULL;
			}
		}
	}

	/*
	 * We don't need to ReScanExprContext the output tuple context here;
	 * ExecReScan already did it. But we do need to reset our per-grouping-set
	 * contexts, which may have transvalues stored in them.
	 *
	 * Note that with AGG_HASHED, the hash table is allocated in a sub-context
	 * of the aggcontext. We're going to rebuild the hash table from scratch,
	 * so we need to use MemoryContextDeleteChildren() to avoid leaking the old
	 * hash table's memory context header. (ReScanExprContext does the actual
	 * reset, but it doesn't delete child contexts.)
	 */

<<<<<<< HEAD
	for (i = 0; i < numGroups; ++i)
=======
	for (i = 0; i < numGroupingSets; ++i)
>>>>>>> 00a23d0d
	{
		ReScanExprContext(node->aggcontext[i]);
		MemoryContextDeleteChildren(node->aggcontext[i]->ecxt_per_tuple_memory);
	}

	/* Release first tuple of group, if we have made a copy */
	if (node->grp_firstTuple != NULL)
	{
		heap_freetuple(node->grp_firstTuple);
		node->grp_firstTuple = NULL;
	}
	ExecClearTuple(node->ss.ss_ScanTupleSlot);

	/* Forget current agg values */
	MemSet(econtext->ecxt_aggvalues, 0, sizeof(Datum) * node->numaggs);
	MemSet(econtext->ecxt_aggnulls, 0, sizeof(bool) * node->numaggs);

<<<<<<< HEAD
	if (((Agg *) node->ss.ps.plan)->aggstrategy == AGG_HASHED)
=======
	if (aggnode->aggstrategy == AGG_HASHED)
>>>>>>> 00a23d0d
	{
		/* Rebuild an empty hash table */
		build_hash_table(node);
		node->table_filled = false;
	}
	else
	{
		/*
		 * Reset the per-group state (in particular, mark transvalues null)
		 */
		MemSet(node->pergroup, 0,
<<<<<<< HEAD
			   sizeof(AggStatePerGroupData) * node->numaggs * numGroups);
=======
			   sizeof(AggStatePerGroupData) * node->numaggs * numGroupingSets);

		node->input_done = false;
>>>>>>> 00a23d0d
	}

	/*
	 * if chgParam of subnode is not null then plan will be re-scanned by
	 * first ExecProcNode.
	 */
	if (node->ss.ps.lefttree->chgParam == NULL)
		ExecReScan(node->ss.ps.lefttree);
}


/***********************************************************************
 * API exposed to aggregate functions
 ***********************************************************************/


/*
 * AggCheckCallContext - test if a SQL function is being called as an aggregate
 *
 * The transition and/or final functions of an aggregate may want to verify
 * that they are being called as aggregates, rather than as plain SQL
 * functions.  They should use this function to do so.  The return value
 * is nonzero if being called as an aggregate, or zero if not.  (Specific
 * nonzero values are AGG_CONTEXT_AGGREGATE or AGG_CONTEXT_WINDOW, but more
 * values could conceivably appear in future.)
 *
 * If aggcontext isn't NULL, the function also stores at *aggcontext the
 * identity of the memory context that aggregate transition values are being
 * stored in.  Note that the same aggregate call site (flinfo) may be called
 * interleaved on different transition values in different contexts, so it's
 * not kosher to cache aggcontext under fn_extra.  It is, however, kosher to
 * cache it in the transvalue itself (for internal-type transvalues).
 */
int
AggCheckCallContext(FunctionCallInfo fcinfo, MemoryContext *aggcontext)
{
	if (fcinfo->context && IsA(fcinfo->context, AggState))
	{
		if (aggcontext)
		{
			AggState    *aggstate = ((AggState *) fcinfo->context);
<<<<<<< HEAD
			ExprContext *cxt  = aggstate->aggcontext[aggstate->curgroup];
=======
			ExprContext *cxt  = aggstate->aggcontext[aggstate->current_set];
>>>>>>> 00a23d0d
			*aggcontext = cxt->ecxt_per_tuple_memory;
		}
		return AGG_CONTEXT_AGGREGATE;
	}
	if (fcinfo->context && IsA(fcinfo->context, WindowAggState))
	{
		if (aggcontext)
			*aggcontext = ((WindowAggState *) fcinfo->context)->curaggcontext;
		return AGG_CONTEXT_WINDOW;
	}

	/* this is just to prevent "uninitialized variable" warnings */
	if (aggcontext)
		*aggcontext = NULL;
	return 0;
}

/*
 * AggGetAggref - allow an aggregate support function to get its Aggref
 *
 * If the function is being called as an aggregate support function,
 * return the Aggref node for the aggregate call.  Otherwise, return NULL.
 *
 * Note that if an aggregate is being used as a window function, this will
 * return NULL.  We could provide a similar function to return the relevant
 * WindowFunc node in such cases, but it's not needed yet.
 */
Aggref *
AggGetAggref(FunctionCallInfo fcinfo)
{
	if (fcinfo->context && IsA(fcinfo->context, AggState))
	{
		AggStatePerAgg curperagg = ((AggState *) fcinfo->context)->curperagg;

		if (curperagg)
			return curperagg->aggref;
	}
	return NULL;
}

/*
 * AggGetTempMemoryContext - fetch short-term memory context for aggregates
 *
 * This is useful in agg final functions; the context returned is one that
 * the final function can safely reset as desired.  This isn't useful for
 * transition functions, since the context returned MAY (we don't promise)
 * be the same as the context those are called in.
 *
 * As above, this is currently not useful for aggs called as window functions.
 */
MemoryContext
AggGetTempMemoryContext(FunctionCallInfo fcinfo)
{
	if (fcinfo->context && IsA(fcinfo->context, AggState))
	{
		AggState   *aggstate = (AggState *) fcinfo->context;

		return aggstate->tmpcontext->ecxt_per_tuple_memory;
	}
	return NULL;
}

/*
 * AggRegisterCallback - register a cleanup callback for an aggregate
 *
 * This is useful for aggs to register shutdown callbacks, which will ensure
 * that non-memory resources are freed.  The callback will occur just before
 * the associated aggcontext (as returned by AggCheckCallContext) is reset,
 * either between groups or as a result of rescanning the query.  The callback
 * will NOT be called on error paths.  The typical use-case is for freeing of
 * tuplestores or tuplesorts maintained in aggcontext, or pins held by slots
 * created by the agg functions.  (The callback will not be called until after
 * the result of the finalfn is no longer needed, so it's safe for the finalfn
 * to return data that will be freed by the callback.)
 *
 * As above, this is currently not useful for aggs called as window functions.
 */
void
AggRegisterCallback(FunctionCallInfo fcinfo,
					ExprContextCallbackFunction func,
					Datum arg)
{
	if (fcinfo->context && IsA(fcinfo->context, AggState))
	{
		AggState   *aggstate = (AggState *) fcinfo->context;
<<<<<<< HEAD
		ExprContext *cxt  = aggstate->aggcontext[aggstate->curgroup];
=======
		ExprContext *cxt  = aggstate->aggcontext[aggstate->current_set];
>>>>>>> 00a23d0d

		RegisterExprContextCallback(cxt, func, arg);

		return;
	}
	elog(ERROR, "aggregate function cannot register a callback in this context");
}


/*
 * aggregate_dummy - dummy execution routine for aggregate functions
 *
 * This function is listed as the implementation (prosrc field) of pg_proc
 * entries for aggregate functions.  Its only purpose is to throw an error
 * if someone mistakenly executes such a function in the normal way.
 *
 * Perhaps someday we could assign real meaning to the prosrc field of
 * an aggregate?
 */
Datum
aggregate_dummy(PG_FUNCTION_ARGS)
{
	elog(ERROR, "aggregate function %u called as normal function",
		 fcinfo->flinfo->fn_oid);
	return (Datum) 0;			/* keep compiler quiet */
}<|MERGE_RESOLUTION|>--- conflicted
+++ resolved
@@ -277,8 +277,6 @@
 
 	bool		noTransValue;	/* true if transValue not set yet */
 
-	bool        reInitialize;   /* true if the current instance has to be reinitialized */
-
 	/*
 	 * Note: noTransValue initially has the same value as transValueIsNull,
 	 * and if true both are cleared to false at the same time.  They are not
@@ -307,11 +305,7 @@
 static void initialize_aggregates(AggState *aggstate,
 					  AggStatePerAgg peragg,
 					  AggStatePerGroup pergroup,
-<<<<<<< HEAD
-	                  int numReinitialize);
-=======
 					  int numReinitialize);
->>>>>>> 00a23d0d
 static void advance_transition_function(AggState *aggstate,
 							AggStatePerAgg peraggstate,
 							AggStatePerGroup pergroupstate);
@@ -346,27 +340,14 @@
 initialize_aggregates(AggState *aggstate,
 					  AggStatePerAgg peragg,
 					  AggStatePerGroup pergroup,
-<<<<<<< HEAD
-	                  int numReinitialize)
-=======
 					  int numReinitialize)
->>>>>>> 00a23d0d
-{
-	Agg         *node = (Agg *) aggstate->ss.ps.plan;
+{
 	int			aggno;
-<<<<<<< HEAD
-	int         groupno;
-	int         numSortStates = 1;
-	int         currentsortstate = 0;
-	int         numGroups;
-	int         i = 0;
-=======
 	int         numGroupingSets = Max(aggstate->numsets, 1);
 	int         i = 0;
 
 	if (numReinitialize < 1)
 		numReinitialize = numGroupingSets;
->>>>>>> 00a23d0d
 
 	for (aggno = 0; aggno < aggstate->numaggs; aggno++)
 	{
@@ -377,41 +358,21 @@
 		 */
 		if (peraggstate->numSortCols > 0)
 		{
-<<<<<<< HEAD
-			
-			/* For ROLLUP, sortstate will be allocated for all the groups */
-			if (node->hasRollup && numReinitialize > 0)
-				numSortStates = numReinitialize;
-			else if (node->hasRollup)
-				numSortStates = list_length(node->currentMatchCols);
-
-			for (currentsortstate = 0;currentsortstate < numSortStates; currentsortstate++)
-=======
 			for (i = 0; i < numReinitialize; i++)
->>>>>>> 00a23d0d
 			{
 				/*
 				 * In case of rescan, maybe there could be an uncompleted sort
 				 * operation?  Clean it up if so.
 				 */
-<<<<<<< HEAD
-				if (peraggstate->sortstate[currentsortstate])
-					tuplesort_end(peraggstate->sortstate[currentsortstate]);
-=======
 				if (peraggstate->sortstate[i])
 					tuplesort_end(peraggstate->sortstate[i]);
->>>>>>> 00a23d0d
 
 				/*
 				 * We use a plain Datum sorter when there's a single input column;
 				 * otherwise sort the full tuple.  (See comments for
 				 * process_ordered_aggregate_single.)
 				 */
-<<<<<<< HEAD
-				peraggstate->sortstate[currentsortstate] =
-=======
 				peraggstate->sortstate[i] =
->>>>>>> 00a23d0d
 					(peraggstate->numInputs == 1) ?
 					tuplesort_begin_datum(peraggstate->evaldesc->attrs[0]->atttypid,
 										  peraggstate->sortOperators[0],
@@ -433,79 +394,6 @@
 		 * present, we only have one groupstate associated with the
 		 * current aggstate.
 		 */
-<<<<<<< HEAD
-		if (node->hasRollup)
-			numGroups = list_length(node->currentMatchCols);
-		else
-			numGroups = 1;
-
-		if (numReinitialize != 0)
-		{
-			for (i = 0;i < numReinitialize;i++)
-			{
-				AggStatePerGroup pergroupstate = &pergroup[aggno + (i * (aggstate->numaggs))];
-
-				if (peraggstate->initValueIsNull)
-					pergroupstate->transValue = peraggstate->initValue;
-				else
-				{
-					MemoryContext oldContext;
-
-					oldContext = MemoryContextSwitchTo(aggstate->aggcontext[i]->ecxt_per_tuple_memory);
-					pergroupstate->transValue = datumCopy(peraggstate->initValue,
-														  peraggstate->transtypeByVal,
-														  peraggstate->transtypeLen);
-					MemoryContextSwitchTo(oldContext);
-				}
-				pergroupstate->transValueIsNull = peraggstate->initValueIsNull;
-
-				/*
-				 * If the initial value for the transition state doesn't exist in the
-				 * pg_aggregate table then we will let the first non-NULL value
-				 * returned from the outer procNode become the initial value. (This is
-				 * useful for aggregates like max() and min().) The noTransValue flag
-				 * signals that we still need to do this.
-				 */
-				pergroupstate->noTransValue = peraggstate->initValueIsNull;
-			}
-		}
-		else
-		{
-			for (groupno = 0;groupno < numGroups;groupno++)
-			{
-				AggStatePerGroup pergroupstate = &pergroup[aggno + (groupno * (aggstate->numaggs))];
-
-				/*
-				 * (Re)set transValue to the initial value.
-				 *
-				 * Note that when the initial value is pass-by-ref, we must copy it
-				 * (into the aggcontext) since we will pfree the transValue later.
-				 */
-				 if (peraggstate->initValueIsNull)
-					 pergroupstate->transValue = peraggstate->initValue;
-				 else
-				 {
-					 MemoryContext oldContext;
-
-					 oldContext = MemoryContextSwitchTo(aggstate->aggcontext[groupno]->ecxt_per_tuple_memory);
-					 pergroupstate->transValue = datumCopy(peraggstate->initValue,
-														   peraggstate->transtypeByVal,
-														   peraggstate->transtypeLen);
-					 MemoryContextSwitchTo(oldContext);
-				 }
-				 pergroupstate->transValueIsNull = peraggstate->initValueIsNull;
-
-				 /*
-				  * If the initial value for the transition state doesn't exist in the
-				  * pg_aggregate table then we will let the first non-NULL value
-				  * returned from the outer procNode become the initial value. (This is
-				  * useful for aggregates like max() and min().) The noTransValue flag
-				  * signals that we still need to do this.
-				  */
-				 pergroupstate->noTransValue = peraggstate->initValueIsNull;
-
-			}
-=======
 
 		for (i = 0; i < numReinitialize; i++)
 		{
@@ -539,7 +427,6 @@
 			 * signals that we still need to do this.
 			 */
 			pergroupstate->noTransValue = peraggstate->initValueIsNull;
->>>>>>> 00a23d0d
 		}
 	}
 }
@@ -589,11 +476,7 @@
 			 * We must copy the datum into aggcontext if it is pass-by-ref. We
 			 * do not need to pfree the old transValue, since it's NULL.
 			 */
-<<<<<<< HEAD
-			oldContext = MemoryContextSwitchTo(aggstate->aggcontext[aggstate->curgroup]->ecxt_per_tuple_memory);
-=======
 			oldContext = MemoryContextSwitchTo(aggstate->aggcontext[aggstate->current_set]->ecxt_per_tuple_memory);
->>>>>>> 00a23d0d
 			pergroupstate->transValue = datumCopy(fcinfo->arg[1],
 												  peraggstate->transtypeByVal,
 												  peraggstate->transtypeLen);
@@ -641,11 +524,7 @@
 	{
 		if (!fcinfo->isnull)
 		{
-<<<<<<< HEAD
-			MemoryContextSwitchTo(aggstate->aggcontext[aggstate->curgroup]->ecxt_per_tuple_memory);
-=======
 			MemoryContextSwitchTo(aggstate->aggcontext[aggstate->current_set]->ecxt_per_tuple_memory);
->>>>>>> 00a23d0d
 			newVal = datumCopy(newVal,
 							   peraggstate->transtypeByVal,
 							   peraggstate->transtypeLen);
@@ -673,23 +552,8 @@
 {
 	int			aggno;
 	int         groupno = 0;
-<<<<<<< HEAD
-	int         numGroups = 1;
-	int         numAggs = aggstate->numaggs;
-	int         numSortStates = 1;
-	int         currentsortno = 0;
-	Agg         *node = (Agg *) aggstate->ss.ps.plan;
-	bool        hasRollup = node->hasRollup;
-
-	if (hasRollup == true)
-	{
-		numGroups = list_length(node->currentMatchCols);
-		numSortStates = list_length(node->currentMatchCols);
-    }
-=======
 	int         numGroupingSets = Max(aggstate->numsets, 1);
 	int         numAggs = aggstate->numaggs;
->>>>>>> 00a23d0d
 
 	for (aggno = 0; aggno < numAggs; aggno++)
 	{
@@ -737,17 +601,6 @@
 					continue;
 			}
 
-<<<<<<< HEAD
-			for (currentsortno = 0; currentsortno < numSortStates; currentsortno++)
-			{
-				/* OK, put the tuple into the tuplesort object */
-				if (peraggstate->numInputs == 1)
-					tuplesort_putdatum(peraggstate->sortstate[currentsortno],
-									   slot->tts_values[0],
-									   slot->tts_isnull[0]);
-				else
-					tuplesort_puttupleslot(peraggstate->sortstate[currentsortno], slot);
-=======
 			for (groupno = 0; groupno < numGroupingSets; groupno++)
 			{
 				/* OK, put the tuple into the tuplesort object */
@@ -757,7 +610,6 @@
 									   slot->tts_isnull[0]);
 				else
 					tuplesort_puttupleslot(peraggstate->sortstate[groupno], slot);
->>>>>>> 00a23d0d
 			}
 		}
 		else
@@ -774,19 +626,11 @@
 				fcinfo->argnull[i + 1] = slot->tts_isnull[i];
 			}
 
-<<<<<<< HEAD
-			for (groupno = 0;groupno < numGroups;groupno++)
-			{
-				AggStatePerGroup pergroupstate = &pergroup[aggno + (groupno * numAggs)];
-
-				aggstate->curgroup = groupno;
-=======
 			for (groupno = 0; groupno < numGroupingSets; groupno++)
 			{
 				AggStatePerGroup pergroupstate = &pergroup[aggno + (groupno * numAggs)];
 
 				aggstate->current_set = groupno;
->>>>>>> 00a23d0d
 
 				advance_transition_function(aggstate, peraggstate, pergroupstate);
 			}
@@ -834,11 +678,7 @@
 
 	Assert(peraggstate->numDistinctCols < 2);
 
-<<<<<<< HEAD
-	tuplesort_performsort(peraggstate->sortstate[aggstate->curgroup]);
-=======
 	tuplesort_performsort(peraggstate->sortstate[aggstate->current_set]);
->>>>>>> 00a23d0d
 
 	/* Load the column into argument 1 (arg 0 will be transition value) */
 	newVal = fcinfo->arg + 1;
@@ -850,11 +690,7 @@
 	 * pfree them when they are no longer needed.
 	 */
 
-<<<<<<< HEAD
-	while (tuplesort_getdatum(peraggstate->sortstate[aggstate->curgroup], true,
-=======
 	while (tuplesort_getdatum(peraggstate->sortstate[aggstate->current_set], true,
->>>>>>> 00a23d0d
 							  newVal, isNull))
 	{
 		/*
@@ -898,13 +734,8 @@
 	if (!oldIsNull && !peraggstate->inputtypeByVal)
 		pfree(DatumGetPointer(oldVal));
 
-<<<<<<< HEAD
-	tuplesort_end(peraggstate->sortstate[(aggstate->curgroup)]);
-	peraggstate->sortstate[(aggstate->curgroup)] = NULL;
-=======
 	tuplesort_end(peraggstate->sortstate[aggstate->current_set]);
 	peraggstate->sortstate[aggstate->current_set] = NULL;
->>>>>>> 00a23d0d
 }
 
 /*
@@ -933,21 +764,13 @@
 	bool		haveOldValue = false;
 	int			i;
 
-<<<<<<< HEAD
-	tuplesort_performsort(peraggstate->sortstate[(aggstate->curgroup)]);
-=======
 	tuplesort_performsort(peraggstate->sortstate[aggstate->current_set]);
->>>>>>> 00a23d0d
 
 	ExecClearTuple(slot1);
 	if (slot2)
 		ExecClearTuple(slot2);
 
-<<<<<<< HEAD
-	while (tuplesort_gettupleslot(peraggstate->sortstate[(aggstate->curgroup)], true, slot1))
-=======
 	while (tuplesort_gettupleslot(peraggstate->sortstate[aggstate->current_set], true, slot1))
->>>>>>> 00a23d0d
 	{
 		/*
 		 * Extract the first numTransInputs columns as datums to pass to the
@@ -995,13 +818,8 @@
 	if (slot2)
 		ExecClearTuple(slot2);
 
-<<<<<<< HEAD
-	tuplesort_end(peraggstate->sortstate[(aggstate->curgroup)]);
-	peraggstate->sortstate[(aggstate->curgroup)] = NULL;
-=======
 	tuplesort_end(peraggstate->sortstate[aggstate->current_set]);
 	peraggstate->sortstate[aggstate->current_set] = NULL;
->>>>>>> 00a23d0d
 }
 
 /*
@@ -1353,19 +1171,6 @@
 	AggStatePerGroup pergroup;
 	TupleTableSlot *outerslot;
 	TupleTableSlot *firstSlot;
-<<<<<<< HEAD
-	List           *currentMatchCols = node->currentMatchCols;
-	int			   aggno;
-	int            numberOfStates = 0;
-	bool           hasRollup = false;
-	int            stateno = 0;
-	int            numGroups = 0;
-	int            currentGroup = 0;
-	int            numReset = 1;
-	int            currentreset = 0;
-	int            currentSize = 0;
-	bool           isEqual = false;
-=======
 	int			   aggno;
 	bool           hasRollup = aggstate->numsets > 0;
 	int            numGroupingSets = Max(aggstate->numsets, 1);
@@ -1373,7 +1178,6 @@
 	int            currentSize = 0;
 	int            numReset = 1;
 	int            i;
->>>>>>> 00a23d0d
 
 	/*
 	 * get state info from node
@@ -1388,34 +1192,6 @@
 	peragg = aggstate->peragg;
 	pergroup = aggstate->pergroup;
 	firstSlot = aggstate->ss.ss_ScanTupleSlot;
-
-	hasRollup = node->hasRollup;
-
-	if (hasRollup)
-		numGroups = list_length(currentMatchCols);
-	else
-		numGroups = 1;
-
-	if (hasRollup)
-	{
-		if (aggstate->curgroup_size != -1)
-			currentSize = list_nth_int(currentMatchCols, (aggstate->curgroup_size));
-		else
-			currentSize = list_nth_int(currentMatchCols, 0);
-	}
-
-	if (hasRollup)
-		numberOfStates = (aggstate->numaggs * numGroups);
-	else
-		numberOfStates = aggstate->numaggs;
-
-	if (firstSlot == NULL)
-	{
-		for (stateno = 0;stateno < numberOfStates;stateno++)
-		{
-			pergroup[stateno].reInitialize = true;
-		}
-	}
 
 	/*
 	 * We loop retrieving groups until we find one matching
@@ -1440,97 +1216,7 @@
 		 * resources.
 		 */
 		ReScanExprContext(econtext);
-		
-		if (hasRollup && (aggstate->curgroup_size != -1))
-			numReset = numGroups - currentSize;
-		
-		for (currentreset = 0; currentreset < numReset; currentreset++)
-		{
-			ReScanExprContext(aggstate->aggcontext[currentreset]);
-			MemoryContextDeleteChildren(aggstate->aggcontext[currentreset]->ecxt_per_tuple_memory);
-		}
-		
-		/* Check if input is complete and there are no more groups to project. */
-		if (aggstate->agg_done != true && aggstate->input_done == true && aggstate->curgroup_size == numGroups)
-		{
-			aggstate->agg_done = true;
-			break;
-		}
-		/* If a subgroup for ROLLUP for current group is present, project it */
-		else if (node->aggstrategy == AGG_SORTED
-				 && (aggstate->input_done
-					 || (aggstate->curgroup_size != -1
-						 && aggstate->curgroup_size < numGroups
-						 && currentSize > 1
-						 && !execTuplesMatch(econtext->ecxt_outertuple,
-											 tmpcontext->ecxt_outertuple,
-											 (currentSize - 1),
-											 node->grpColIdx,
-											 aggstate->eqfunctions,
-											 tmpcontext->ecxt_per_tuple_memory))))
-		{
-			int current_group_size = list_nth_int(currentMatchCols, (aggstate->curgroup_size));
-			int next_group_size = 0;
-
-<<<<<<< HEAD
-			++aggstate->curgroup_size;
-
-			if (aggstate->curgroup_size < numGroups)
-			{
-				next_group_size = list_nth_int(currentMatchCols, (aggstate->curgroup_size));
-				currentSize = next_group_size;
-
-				if (current_group_size == next_group_size)
-					isEqual = true;
-				else
-					isEqual = false;
-			}
-			else
-				continue;
-		}
-		else if (isEqual == false)
-		{
-			/*
-			 * If we don't already have the first tuple of the new group, fetch it
-			 * from the outer plan.
-			 */
-			if (aggstate->grp_firstTuple == NULL)
-			{
-				outerslot = ExecProcNode(outerPlan);
-				if (!TupIsNull(outerslot))
-				{
-					/*
-					 * Make a copy of the first input tuple; we will use this for
-					 * comparisons (in group mode) and for projection.
-					 */
-					aggstate->grp_firstTuple = ExecCopySlotTuple(outerslot);
-				}
-				else
-				{
-					/* outer plan produced no tuples at all */
-					if (hasRollup)
-						aggstate->input_done = true;
-					else
-					{
-						aggstate->agg_done = true;
-						/* If we are grouping, we should produce no tuples too */
-						if (node->aggstrategy != AGG_PLAIN)
-							return NULL;
-					}
-				}
-			}
-
-			/*
-			 * Initialize working state for a new input tuple group
-			 */
-			if (aggstate->curgroup_size != -1)
-				initialize_aggregates(aggstate, peragg, pergroup, numReset);
-			else
-				initialize_aggregates(aggstate, peragg, pergroup, 0);
-
-			if (aggstate->grp_firstTuple != NULL)
-			{
-=======
+
 		if (aggstate->projected_set >= 0 && aggstate->projected_set < numGroupingSets)
 			numReset = aggstate->projected_set + 1;
 		else
@@ -1653,7 +1339,6 @@
 
 			if (aggstate->grp_firstTuple != NULL)
 			{
->>>>>>> 00a23d0d
 				/*
 				 * Store the copied first input tuple in the tuple table slot
 				 * reserved for it.  The tuple will be deleted when it is cleared
@@ -1675,17 +1360,10 @@
 				for (;;)
 				{
 					advance_aggregates(aggstate, pergroup);
-<<<<<<< HEAD
-					
+
 					/* Reset per-input-tuple context after each tuple */
 					ResetExprContext(tmpcontext);
-					
-=======
-
-					/* Reset per-input-tuple context after each tuple */
-					ResetExprContext(tmpcontext);
-
->>>>>>> 00a23d0d
+
 					outerslot = ExecProcNode(outerPlan);
 					if (TupIsNull(outerslot))
 					{
@@ -1693,11 +1371,6 @@
 						if (hasRollup)
 						{
 							aggstate->input_done = true;
-<<<<<<< HEAD
-							aggstate->curgroup_size = 0;
-							currentSize = list_nth_int(currentMatchCols, aggstate->curgroup_size);
-=======
->>>>>>> 00a23d0d
 							break;
 						}
 						else
@@ -1708,11 +1381,7 @@
 					}
 					/* set up for next advance_aggregates call */
 					tmpcontext->ecxt_outertuple = outerslot;
-<<<<<<< HEAD
-					
-=======
-
->>>>>>> 00a23d0d
+
 					/*
 					 * If we are grouping, check whether we've crossed a group
 					 * boundary.
@@ -1721,26 +1390,12 @@
 					{
 						if (!execTuplesMatch(firstSlot,
 											 outerslot,
-<<<<<<< HEAD
-											 (node->numCols) , node->grpColIdx,
-											 aggstate->eqfunctions,
-											 tmpcontext->ecxt_per_tuple_memory) && aggstate->curgroup_size != numGroups)
-						{
-							aggstate->grp_firstTuple = ExecCopySlotTuple(outerslot);
-							
-							if (hasRollup)
-							{
-								aggstate->curgroup_size = 0;
-								currentSize = list_nth_int(currentMatchCols, (aggstate->curgroup_size));
-							}
-=======
 											 node->numCols,
 											 node->grpColIdx,
 											 aggstate->eqfunctions,
 											 tmpcontext->ecxt_per_tuple_memory))
 						{
 							aggstate->grp_firstTuple = ExecCopySlotTuple(outerslot);
->>>>>>> 00a23d0d
 							break;
 						}
 					}
@@ -1758,14 +1413,9 @@
 			econtext->ecxt_outertuple = firstSlot;
 		}
 
-<<<<<<< HEAD
-		if (aggstate->curgroup_size != -1)
-			currentGroup = aggstate->curgroup_size;
-=======
 		Assert(aggstate->projected_set >= 0);
 
 		aggstate->current_set = currentGroup = aggstate->projected_set;
->>>>>>> 00a23d0d
 
 		for (aggno = 0; aggno < aggstate->numaggs; aggno++)
 		{
@@ -1773,11 +1423,6 @@
 			AggStatePerGroup pergroupstate;
 
 			pergroupstate = &pergroup[aggno + (currentGroup * (aggstate->numaggs))];
-<<<<<<< HEAD
-
-			//aggstate->curgroup = currentGroup;
-=======
->>>>>>> 00a23d0d
 
 			if (peraggstate->numSortCols > 0)
 			{
@@ -1812,7 +1457,6 @@
 			ExprDoneCond isDone;
 
 			result = ExecProject(aggstate->ss.ps.ps_ProjInfo, &isDone);
-			slot_getallattrs(result);
 
 			if (isDone != ExprEndResult)
 			{
@@ -1997,18 +1641,12 @@
 {
 	AggState   *aggstate;
 	AggStatePerAgg peragg;
-	AggStatePerGroup **pointerArray;
 	Plan	   *outerPlan;
 	ExprContext *econtext;
 	int			numaggs,
 				aggno;
 	ListCell   *l;
-<<<<<<< HEAD
-	int        numGroups = 1;
-	int        numSortStates = 1;
-=======
 	int        numGroupingSets = 1;
->>>>>>> 00a23d0d
 	int        currentsortno = 0;
 	int        i = 0;
 	int        j = 0;
@@ -2028,13 +1666,8 @@
 	aggstate->numsets = 0;
 	aggstate->eqfunctions = NULL;
 	aggstate->hashfunctions = NULL;
-<<<<<<< HEAD
-	aggstate->curgroup_size = -1;
-	aggstate->curgroup = 0;
-=======
 	aggstate->projected_set = -1;
 	aggstate->current_set = 0;
->>>>>>> 00a23d0d
 	aggstate->peragg = NULL;
 	aggstate->curperagg = NULL;
 	aggstate->agg_done = false;
@@ -2043,24 +1676,6 @@
 	aggstate->grp_firstTuple = NULL;
 	aggstate->hashtable = NULL;
 
-<<<<<<< HEAD
-	if (node->hasRollup)
-	{
-		numGroups = list_length(node->currentMatchCols);
-		aggstate->grouped_cols = palloc(numGroups * sizeof(Bitmapset *));
-		for (i = 0; i < numGroups; ++i)
-		{
-			int current_length = list_nth_int((node->currentMatchCols), i);
-			Bitmapset *cols = NULL;
-
-			for (j = 0; j < current_length; ++j)
-				cols = bms_add_member(cols, node->grpColIdx[j]);
-			aggstate->grouped_cols[i] = cols;
-		}
-	}
-
-	aggstate->aggcontext = (ExprContext **) palloc0(sizeof(ExprContext *) * numGroups);
-=======
 	if (node->groupingSets)
 	{
 		Assert(node->aggstrategy != AGG_HASHED);
@@ -2087,7 +1702,6 @@
 	}
 
 	aggstate->aggcontext = (ExprContext **) palloc0(sizeof(ExprContext *) * numGroupingSets);
->>>>>>> 00a23d0d
 
 	/*
 	 * Create expression contexts.  We need three or more, one for
@@ -2105,11 +1719,7 @@
 	ExecAssignExprContext(estate, &aggstate->ss.ps);
 	aggstate->tmpcontext = aggstate->ss.ps.ps_ExprContext;
 
-<<<<<<< HEAD
-	for (i = 0; i < numGroups; ++i)
-=======
 	for (i = 0; i < numGroupingSets; ++i)
->>>>>>> 00a23d0d
 	{
 		ExecAssignExprContext(estate, &aggstate->ss.ps);
 		aggstate->aggcontext[i] = aggstate->ss.ps.ps_ExprContext;
@@ -2221,29 +1831,10 @@
 	{
 		AggStatePerGroup pergroup;
 
-<<<<<<< HEAD
-		pergroup = (AggStatePerGroup) palloc0(sizeof(AggStatePerGroupData) * numaggs * numGroups);
-			
-=======
 		pergroup = (AggStatePerGroup) palloc0(sizeof(AggStatePerGroupData) * numaggs * numGroupingSets);
 
->>>>>>> 00a23d0d
 		aggstate->pergroup = pergroup;
 	}
-
-	pointerArray = (AggStatePerGroup**) palloc0(sizeof(AggStatePerGroupData**) * numGroups);
-
-	pointerArray[0] =  &(aggstate->pergroup);
-
-	if (node->hasRollup)
-	{
-		for (j = 1;j < numGroups;j++)
-		{
-			pointerArray[j] = &(aggstate->pergroup) + (j * (aggstate->numaggs));
-		}
-	}
-		
-	aggstate->pointerRollup = pointerArray;
 
 	/*
 	 * Perform lookups of aggregate function info, and initialize the
@@ -2276,8 +1867,6 @@
 				   *finalfnexpr;
 		Datum		textInitVal;
 		int			i;
-		int         numInitialize = 1;
-		int         currentinitializeno = 0;
 		ListCell   *lc;
 
 		/* Planner should have assigned aggregate to correct level */
@@ -2306,15 +1895,9 @@
 		/* Begin filling in the peraggstate data */
 		peraggstate->aggrefstate = aggrefstate;
 		peraggstate->aggref = aggref;
-<<<<<<< HEAD
-		peraggstate->sortstate = (Tuplesortstate**) palloc0(sizeof(Tuplesortstate*) * numGroups);
-
-		for (currentsortno = 0; currentsortno < numSortStates; currentsortno++)
-=======
 		peraggstate->sortstate = (Tuplesortstate**) palloc0(sizeof(Tuplesortstate*) * numGroupingSets);
 
 		for (currentsortno = 0; currentsortno < numGroupingSets; currentsortno++)
->>>>>>> 00a23d0d
 			peraggstate->sortstate[currentsortno] = NULL;
 
 		/* Fetch the pg_aggregate row */
@@ -2621,50 +2204,25 @@
 void
 ExecEndAgg(AggState *node)
 {
-	Agg		   *aggnode = (Agg *) node->ss.ps.plan;
 	PlanState  *outerPlan;
 	int			aggno;
-<<<<<<< HEAD
-	int        numfree = 1;
-	int        numsortstates = 1;
-	int        currentsortno = 0;
-	int        i = 0;
-
-	if (aggnode->hasRollup)
-	{
-		numfree = list_length(aggnode->currentMatchCols);
-		numsortstates = list_length(aggnode->currentMatchCols);
-	}
-=======
 	int			numGroupingSets = Max(node->numsets, 1);
 	int			i = 0;
->>>>>>> 00a23d0d
 
 	/* Make sure we have closed any open tuplesorts */
 	for (aggno = 0; aggno < node->numaggs; aggno++)
 	{
 		AggStatePerAgg peraggstate = &node->peragg[aggno];
 
-<<<<<<< HEAD
-		for (currentsortno = 0; currentsortno < numsortstates; currentsortno++)
-		{
-			if (peraggstate->sortstate[currentsortno])
-				tuplesort_end(peraggstate->sortstate[currentsortno]);
-=======
 		for (i = 0; i < numGroupingSets; i++)
 		{
 			if (peraggstate->sortstate[i])
 				tuplesort_end(peraggstate->sortstate[i]);
->>>>>>> 00a23d0d
 		}
 	}
 
 	/* And ensure any agg shutdown callbacks have been called */
-<<<<<<< HEAD
-	for (i = 0; i < numfree; ++i)
-=======
 	for (i = 0; i < numGroupingSets; ++i)
->>>>>>> 00a23d0d
 		ReScanExprContext(node->aggcontext[i]);
 
 	/*
@@ -2685,15 +2243,9 @@
 ExecReScanAgg(AggState *node)
 {
 	ExprContext *econtext = node->ss.ps.ps_ExprContext;
-<<<<<<< HEAD
-	Agg		   *AggNode = (Agg *) node->ss.ps.plan;
-	int			aggno;
-	int         numGroups = 1;
-=======
 	Agg		   *aggnode = (Agg *) node->ss.ps.plan;
 	int			aggno;
 	int         numGroupingSets = Max(node->numsets, 1);
->>>>>>> 00a23d0d
 	int         groupno;
 	int         i;
 
@@ -2701,14 +2253,7 @@
 
 	node->ss.ps.ps_TupFromTlist = false;
 
-<<<<<<< HEAD
-	if (AggNode->hasRollup)
-		numGroups = list_length(AggNode->currentMatchCols);
-
-	if (((Agg *) node->ss.ps.plan)->aggstrategy == AGG_HASHED)
-=======
 	if (aggnode->aggstrategy == AGG_HASHED)
->>>>>>> 00a23d0d
 	{
 		/*
 		 * In the hashed case, if we haven't yet built the hash table then we
@@ -2734,15 +2279,9 @@
 	/* Make sure we have closed any open tuplesorts */
 	for (aggno = 0; aggno < node->numaggs; aggno++)
 	{
-<<<<<<< HEAD
-		for (groupno = 0; groupno < numGroups; groupno++)
-		{
-			AggStatePerAgg peraggstate = &node->peragg[aggno + (groupno * (node->numaggs))];
-=======
 		for (groupno = 0; groupno < numGroupingSets; groupno++)
 		{
 			AggStatePerAgg peraggstate = &node->peragg[aggno];
->>>>>>> 00a23d0d
 
 			if (peraggstate->sortstate[groupno])
 			{
@@ -2764,11 +2303,7 @@
 	 * reset, but it doesn't delete child contexts.)
 	 */
 
-<<<<<<< HEAD
-	for (i = 0; i < numGroups; ++i)
-=======
 	for (i = 0; i < numGroupingSets; ++i)
->>>>>>> 00a23d0d
 	{
 		ReScanExprContext(node->aggcontext[i]);
 		MemoryContextDeleteChildren(node->aggcontext[i]->ecxt_per_tuple_memory);
@@ -2786,11 +2321,7 @@
 	MemSet(econtext->ecxt_aggvalues, 0, sizeof(Datum) * node->numaggs);
 	MemSet(econtext->ecxt_aggnulls, 0, sizeof(bool) * node->numaggs);
 
-<<<<<<< HEAD
-	if (((Agg *) node->ss.ps.plan)->aggstrategy == AGG_HASHED)
-=======
 	if (aggnode->aggstrategy == AGG_HASHED)
->>>>>>> 00a23d0d
 	{
 		/* Rebuild an empty hash table */
 		build_hash_table(node);
@@ -2802,13 +2333,9 @@
 		 * Reset the per-group state (in particular, mark transvalues null)
 		 */
 		MemSet(node->pergroup, 0,
-<<<<<<< HEAD
-			   sizeof(AggStatePerGroupData) * node->numaggs * numGroups);
-=======
 			   sizeof(AggStatePerGroupData) * node->numaggs * numGroupingSets);
 
 		node->input_done = false;
->>>>>>> 00a23d0d
 	}
 
 	/*
@@ -2850,11 +2377,7 @@
 		if (aggcontext)
 		{
 			AggState    *aggstate = ((AggState *) fcinfo->context);
-<<<<<<< HEAD
-			ExprContext *cxt  = aggstate->aggcontext[aggstate->curgroup];
-=======
 			ExprContext *cxt  = aggstate->aggcontext[aggstate->current_set];
->>>>>>> 00a23d0d
 			*aggcontext = cxt->ecxt_per_tuple_memory;
 		}
 		return AGG_CONTEXT_AGGREGATE;
@@ -2940,11 +2463,7 @@
 	if (fcinfo->context && IsA(fcinfo->context, AggState))
 	{
 		AggState   *aggstate = (AggState *) fcinfo->context;
-<<<<<<< HEAD
-		ExprContext *cxt  = aggstate->aggcontext[aggstate->curgroup];
-=======
 		ExprContext *cxt  = aggstate->aggcontext[aggstate->current_set];
->>>>>>> 00a23d0d
 
 		RegisterExprContextCallback(cxt, func, arg);
 
