--- conflicted
+++ resolved
@@ -604,11 +604,7 @@
 		resultRelInfo->ri_TrigDesc->trig_update_before_row)
 	{
 		slot = ExecBRUpdateTriggers(estate, epqstate, resultRelInfo,
-<<<<<<< HEAD
 									tupleid, slot, &planSlot);
-=======
-									tupleid, oldtuple, slot);
->>>>>>> 78a3c9b6
 
 		if (slot == NULL)		/* "do nothing" */
 			return NULL;
