--- conflicted
+++ resolved
@@ -1299,11 +1299,7 @@
 	int i;
 	Bitmapset *cols = NULL;
 
-<<<<<<< HEAD
-	if (!agg->hasRollup)
-=======
 	if (!agg->groupingSets)
->>>>>>> 00a23d0d
 		return;
 
 	context.root = root;
@@ -1337,11 +1333,7 @@
 
 		return (Node *) var;
 	}
-<<<<<<< HEAD
-	else if (IsA(node, Aggref))
-=======
 	else if (IsA(node, Aggref) || IsA(node, Grouping))
->>>>>>> 00a23d0d
 	{
 		/*
 		 * don't recurse into Aggrefs, since they see the values prior
