/*-------------------------------------------------------------------------
 *
 * makefuncs.c
 *	  creator functions for primitive nodes. The functions here are for
 *	  the most frequently created nodes.
 *
 * Portions Copyright (c) 1996-2013, PostgreSQL Global Development Group
 * Portions Copyright (c) 1994, Regents of the University of California
 *
 *
 * IDENTIFICATION
 *	  src/backend/nodes/makefuncs.c
 *
 *-------------------------------------------------------------------------
 */
#include "postgres.h"

#include "catalog/pg_class.h"
#include "catalog/pg_type.h"
#include "nodes/makefuncs.h"
#include "nodes/nodeFuncs.h"
#include "utils/lsyscache.h"


/*
 * makeA_Expr -
 *		makes an A_Expr node
 */
A_Expr *
makeA_Expr(A_Expr_Kind kind, List *name,
		   Node *lexpr, Node *rexpr, int location)
{
	A_Expr	   *a = makeNode(A_Expr);

	a->kind = kind;
	a->name = name;
	a->lexpr = lexpr;
	a->rexpr = rexpr;
	a->location = location;
	return a;
}

/*
 * makeSimpleA_Expr -
 *		As above, given a simple (unqualified) operator name
 */
A_Expr *
makeSimpleA_Expr(A_Expr_Kind kind, char *name,
				 Node *lexpr, Node *rexpr, int location)
{
	A_Expr	   *a = makeNode(A_Expr);

	a->kind = kind;
	a->name = list_make1(makeString((char *) name));
	a->lexpr = lexpr;
	a->rexpr = rexpr;
	a->location = location;
	return a;
}

/*
 * makeVar -
 *	  creates a Var node
 */
Var *
makeVar(Index varno,
		AttrNumber varattno,
		Oid vartype,
		int32 vartypmod,
		Oid varcollid,
		Index varlevelsup)
{
	Var		   *var = makeNode(Var);

	var->varno = varno;
	var->varattno = varattno;
	var->vartype = vartype;
	var->vartypmod = vartypmod;
	var->varcollid = varcollid;
	var->varlevelsup = varlevelsup;

	/*
	 * Since few if any routines ever create Var nodes with varnoold/varoattno
	 * different from varno/varattno, we don't provide separate arguments for
	 * them, but just initialize them to the given varno/varattno. This
	 * reduces code clutter and chance of error for most callers.
	 */
	var->varnoold = varno;
	var->varoattno = varattno;

	/* Likewise, we just set location to "unknown" here */
	var->location = -1;

	return var;
}

/*
 * makeVarFromTargetEntry -
 *		convenience function to create a same-level Var node from a
 *		TargetEntry
 */
Var *
makeVarFromTargetEntry(Index varno,
					   TargetEntry *tle)
{
	return makeVar(varno,
				   tle->resno,
				   exprType((Node *) tle->expr),
				   exprTypmod((Node *) tle->expr),
				   exprCollation((Node *) tle->expr),
				   0);
}

/*
 * makeWholeRowVar -
 *	  creates a Var node representing a whole row of the specified RTE
 *
 * A whole-row reference is a Var with varno set to the correct range
 * table entry, and varattno == 0 to signal that it references the whole
 * tuple.  (Use of zero here is unclean, since it could easily be confused
 * with error cases, but it's not worth changing now.)  The vartype indicates
 * a rowtype; either a named composite type, or RECORD.  This function
 * encapsulates the logic for determining the correct rowtype OID to use.
 *
 * If allowScalar is true, then for the case where the RTE is a function
 * returning a non-composite result type, we produce a normal Var referencing
 * the function's result directly, instead of the single-column composite
 * value that the whole-row notation might otherwise suggest.
 */
Var *
makeWholeRowVar(RangeTblEntry *rte,
				Index varno,
				Index varlevelsup,
				bool allowScalar)
{
	Var		   *result;
	Oid			toid;

	switch (rte->rtekind)
	{
		case RTE_RELATION:
			/* relation: the rowtype is a named composite type */
			toid = get_rel_type_id(rte->relid);
			if (!OidIsValid(toid))
				elog(ERROR, "could not find type OID for relation %u",
					 rte->relid);
			result = makeVar(varno,
							 InvalidAttrNumber,
							 toid,
							 -1,
							 InvalidOid,
							 varlevelsup);
			break;
		case RTE_FUNCTION:
			toid = exprType(rte->funcexpr);
			if (type_is_rowtype(toid))
			{
				/* func returns composite; same as relation case */
				result = makeVar(varno,
								 InvalidAttrNumber,
								 toid,
								 -1,
								 InvalidOid,
								 varlevelsup);
			}
			else if (allowScalar)
			{
				/* func returns scalar; just return its output as-is */
				result = makeVar(varno,
								 1,
								 toid,
								 -1,
								 exprCollation(rte->funcexpr),
								 varlevelsup);
			}
			else
			{
				/* func returns scalar, but we want a composite result */
				result = makeVar(varno,
								 InvalidAttrNumber,
								 RECORDOID,
								 -1,
								 InvalidOid,
								 varlevelsup);
			}
			break;
		default:

			/*
			 * RTE is a join, subselect, or VALUES.  We represent this as a
			 * whole-row Var of RECORD type. (Note that in most cases the Var
			 * will be expanded to a RowExpr during planning, but that is not
			 * our concern here.)
			 */
			result = makeVar(varno,
							 InvalidAttrNumber,
							 RECORDOID,
							 -1,
							 InvalidOid,
							 varlevelsup);
			break;
	}

	return result;
}

/*
 * makeTargetEntry -
 *	  creates a TargetEntry node
 */
TargetEntry *
makeTargetEntry(Expr *expr,
				AttrNumber resno,
				char *resname,
				bool resjunk)
{
	TargetEntry *tle = makeNode(TargetEntry);

	tle->expr = expr;
	tle->resno = resno;
	tle->resname = resname;

	/*
	 * We always set these fields to 0. If the caller wants to change them he
	 * must do so explicitly.  Few callers do that, so omitting these
	 * arguments reduces the chance of error.
	 */
	tle->ressortgroupref = 0;
	tle->resorigtbl = InvalidOid;
	tle->resorigcol = 0;

	tle->resjunk = resjunk;

	return tle;
}

/*
 * flatCopyTargetEntry -
 *	  duplicate a TargetEntry, but don't copy substructure
 *
 * This is commonly used when we just want to modify the resno or substitute
 * a new expression.
 */
TargetEntry *
flatCopyTargetEntry(TargetEntry *src_tle)
{
	TargetEntry *tle = makeNode(TargetEntry);

	Assert(IsA(src_tle, TargetEntry));
	memcpy(tle, src_tle, sizeof(TargetEntry));
	return tle;
}

/*
 * makeFromExpr -
 *	  creates a FromExpr node
 */
FromExpr *
makeFromExpr(List *fromlist, Node *quals)
{
	FromExpr   *f = makeNode(FromExpr);

	f->fromlist = fromlist;
	f->quals = quals;
	return f;
}

/*
 * makeConst -
 *	  creates a Const node
 */
Const *
makeConst(Oid consttype,
		  int32 consttypmod,
		  Oid constcollid,
		  int constlen,
		  Datum constvalue,
		  bool constisnull,
		  bool constbyval)
{
	Const	   *cnst = makeNode(Const);

	cnst->consttype = consttype;
	cnst->consttypmod = consttypmod;
	cnst->constcollid = constcollid;
	cnst->constlen = constlen;
	cnst->constvalue = constvalue;
	cnst->constisnull = constisnull;
	cnst->constbyval = constbyval;
	cnst->location = -1;		/* "unknown" */

	return cnst;
}

/*
 * makeNullConst -
 *	  creates a Const node representing a NULL of the specified type/typmod
 *
 * This is a convenience routine that just saves a lookup of the type's
 * storage properties.
 */
Const *
makeNullConst(Oid consttype, int32 consttypmod, Oid constcollid)
{
	int16		typLen;
	bool		typByVal;

	get_typlenbyval(consttype, &typLen, &typByVal);
	return makeConst(consttype,
					 consttypmod,
					 constcollid,
					 (int) typLen,
					 (Datum) 0,
					 true,
					 typByVal);
}

/*
 * makeBoolConst -
 *	  creates a Const node representing a boolean value (can be NULL too)
 */
Node *
makeBoolConst(bool value, bool isnull)
{
	/* note that pg_type.h hardwires size of bool as 1 ... duplicate it */
	return (Node *) makeConst(BOOLOID, -1, InvalidOid, 1,
							  BoolGetDatum(value), isnull, true);
}

/*
 * makeBoolExpr -
 *	  creates a BoolExpr node
 */
Expr *
makeBoolExpr(BoolExprType boolop, List *args, int location)
{
	BoolExpr   *b = makeNode(BoolExpr);

	b->boolop = boolop;
	b->args = args;
	b->location = location;

	return (Expr *) b;
}

/*
 * makeAlias -
 *	  creates an Alias node
 *
 * NOTE: the given name is copied, but the colnames list (if any) isn't.
 */
Alias *
makeAlias(const char *aliasname, List *colnames)
{
	Alias	   *a = makeNode(Alias);

	a->aliasname = pstrdup(aliasname);
	a->colnames = colnames;

	return a;
}

/*
 * makeRelabelType -
 *	  creates a RelabelType node
 */
RelabelType *
makeRelabelType(Expr *arg, Oid rtype, int32 rtypmod, Oid rcollid,
				CoercionForm rformat)
{
	RelabelType *r = makeNode(RelabelType);

	r->arg = arg;
	r->resulttype = rtype;
	r->resulttypmod = rtypmod;
	r->resultcollid = rcollid;
	r->relabelformat = rformat;
	r->location = -1;

	return r;
}

/*
 * makeRangeVar -
 *	  creates a RangeVar node (rather oversimplified case)
 */
RangeVar *
makeRangeVar(char *schemaname, char *relname, int location)
{
	RangeVar   *r = makeNode(RangeVar);

	r->catalogname = NULL;
	r->schemaname = schemaname;
	r->relname = relname;
	r->inhOpt = INH_DEFAULT;
	r->relpersistence = RELPERSISTENCE_PERMANENT;
	r->alias = NULL;
	r->location = location;

	return r;
}

/*
 * makeTypeName -
 *	build a TypeName node for an unqualified name.
 *
 * typmod is defaulted, but can be changed later by caller.
 */
TypeName *
makeTypeName(char *typnam)
{
	return makeTypeNameFromNameList(list_make1(makeString(typnam)));
}

/*
 * makeTypeNameFromNameList -
 *	build a TypeName node for a String list representing a qualified name.
 *
 * typmod is defaulted, but can be changed later by caller.
 */
TypeName *
makeTypeNameFromNameList(List *names)
{
	TypeName   *n = makeNode(TypeName);

	n->names = names;
	n->typmods = NIL;
	n->typemod = -1;
	n->location = -1;
	return n;
}

/*
 * makeTypeNameFromOid -
 *	build a TypeName node to represent a type already known by OID/typmod.
 */
TypeName *
makeTypeNameFromOid(Oid typeOid, int32 typmod)
{
	TypeName   *n = makeNode(TypeName);

	n->typeOid = typeOid;
	n->typemod = typmod;
	n->location = -1;
	return n;
}

/*
 * makeFuncExpr -
 *	build an expression tree representing a function call.
 *
 * The argument expressions must have been transformed already.
 */
FuncExpr *
makeFuncExpr(Oid funcid, Oid rettype, List *args,
			 Oid funccollid, Oid inputcollid, CoercionForm fformat)
{
	FuncExpr   *funcexpr;

	funcexpr = makeNode(FuncExpr);
	funcexpr->funcid = funcid;
	funcexpr->funcresulttype = rettype;
	funcexpr->funcretset = false;		/* only allowed case here */
	funcexpr->funcvariadic = false;		/* only allowed case here */
	funcexpr->funcformat = fformat;
	funcexpr->funccollid = funccollid;
	funcexpr->inputcollid = inputcollid;
	funcexpr->args = args;
	funcexpr->location = -1;

	return funcexpr;
}

/*
 * makeDefElem -
 *	build a DefElem node
 *
 * This is sufficient for the "typical" case with an unqualified option name
 * and no special action.
 */
DefElem *
makeDefElem(char *name, Node *arg)
{
	DefElem    *res = makeNode(DefElem);

	res->defnamespace = NULL;
	res->defname = name;
	res->arg = arg;
	res->defaction = DEFELEM_UNSPEC;

	return res;
}

/*
 * makeDefElemExtended -
 *	build a DefElem node with all fields available to be specified
 */
DefElem *
makeDefElemExtended(char *nameSpace, char *name, Node *arg,
					DefElemAction defaction)
{
	DefElem    *res = makeNode(DefElem);

	res->defnamespace = nameSpace;
	res->defname = name;
	res->arg = arg;
	res->defaction = defaction;

	return res;
}

/*
 * makeFuncCall -
 *
 * Initialize a FuncCall struct with the information every caller must
 * supply.  Any non-default parameters have to be handled by the
 * caller.
 *
 */

FuncCall *
makeFuncCall(List *name, List *args, int location)
{
	FuncCall *n = makeNode(FuncCall);
	n->funcname = name;
	n->args = args;
	n->location = location;
	n->agg_order = NIL;
	n->agg_filter = NULL;
	n->agg_star = FALSE;
	n->agg_distinct = FALSE;
	n->func_variadic = FALSE;
<<<<<<< HEAD
	n->agg_filter = NULL;
	n->has_within_group = FALSE;
=======
>>>>>>> c86b4b37
	n->over = NULL;
	return n;
}
<|MERGE_RESOLUTION|>--- conflicted
+++ resolved
@@ -530,11 +530,7 @@
 	n->agg_star = FALSE;
 	n->agg_distinct = FALSE;
 	n->func_variadic = FALSE;
-<<<<<<< HEAD
-	n->agg_filter = NULL;
 	n->has_within_group = FALSE;
-=======
->>>>>>> c86b4b37
 	n->over = NULL;
 	return n;
 }
