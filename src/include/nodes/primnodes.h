--- conflicted
+++ resolved
@@ -172,15 +172,6 @@
  */
 typedef struct Grouping
 {
-<<<<<<< HEAD
-	Expr xpr;
-	List *args;
-	List *refs;
-	int location;
-	int agglevelsup;
-} Grouping;
-	
-=======
 	Expr		xpr;
 	List	   *args;			/* arguments, not evaluated but kept for
 								 * benefit of EXPLAIN etc. */
@@ -190,7 +181,6 @@
 	Index		agglevelsup;	/* same as Aggref.agglevelsup */
 } Grouping;
 
->>>>>>> 00a23d0d
 /*
  * Const
  */
