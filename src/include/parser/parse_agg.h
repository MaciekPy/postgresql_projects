--- conflicted
+++ resolved
@@ -19,11 +19,7 @@
 					   List *args, List *aggorder,
 					   bool agg_distinct);
 
-<<<<<<< HEAD
-extern Node *transformGroupingExpr(ParseState *pstate, GroupingParse *g);
-=======
 extern Node *transformGroupingExpr(ParseState *pstate, Grouping *g);
->>>>>>> 00a23d0d
 
 extern void transformWindowFuncCall(ParseState *pstate, WindowFunc *wfunc,
 						WindowDef *windef);
