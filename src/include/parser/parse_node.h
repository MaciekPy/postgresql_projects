--- conflicted
+++ resolved
@@ -31,7 +31,6 @@
  */
 typedef enum ParseExprKind
 {
-<<<<<<< HEAD
 	EXPR_KIND_NONE = 0,				/* "not in an expression" */
 	EXPR_KIND_OTHER,				/* reserved for extensions */
 	EXPR_KIND_JOIN_ON,				/* JOIN ON */
@@ -44,19 +43,6 @@
 	EXPR_KIND_WINDOW_PARTITION,		/* window definition PARTITION BY */
 	EXPR_KIND_WINDOW_ORDER,			/* window definition ORDER BY */
 	EXPR_KIND_WINDOW_FRAME_RANGE,	/* window frame clause with RANGE */
-=======
-	EXPR_KIND_NONE = 0,			/* "not in an expression" */
-	EXPR_KIND_OTHER,			/* reserved for extensions */
-	EXPR_KIND_JOIN_ON,			/* JOIN ON */
-	EXPR_KIND_JOIN_USING,		/* JOIN USING */
-	EXPR_KIND_FROM_SUBSELECT,	/* sub-SELECT in FROM clause */
-	EXPR_KIND_FROM_FUNCTION,	/* function in FROM clause */
-	EXPR_KIND_WHERE,			/* WHERE */
-	EXPR_KIND_HAVING,			/* HAVING */
-	EXPR_KIND_WINDOW_PARTITION, /* window definition PARTITION BY */
-	EXPR_KIND_WINDOW_ORDER,		/* window definition ORDER BY */
-	EXPR_KIND_WINDOW_FRAME_RANGE,		/* window frame clause with RANGE */
->>>>>>> 22b36412
 	EXPR_KIND_WINDOW_FRAME_ROWS,	/* window frame clause with ROWS */
 	EXPR_KIND_SELECT_TARGET,	/* SELECT target list item */
 	EXPR_KIND_INSERT_TARGET,	/* INSERT target list item */
