/*-------------------------------------------------------------------------
 *
 * pg_aggregate.h
 *	  definition of the system "aggregate" relation (pg_aggregate)
 *	  along with the relation's initial contents.
 *
 *
 * Portions Copyright (c) 1996-2013, PostgreSQL Global Development Group
 * Portions Copyright (c) 1994, Regents of the University of California
 *
 * src/include/catalog/pg_aggregate.h
 *
 * NOTES
 *	  the genbki.pl script reads this file and generates .bki
 *	  information from the DATA() statements.
 *
 *-------------------------------------------------------------------------
 */
#ifndef PG_AGGREGATE_H
#define PG_AGGREGATE_H

#include "catalog/genbki.h"
#include "nodes/pg_list.h"

/* ----------------------------------------------------------------
 *		pg_aggregate definition.
 *
 *		cpp turns this into typedef struct FormData_pg_aggregate
 *
 *	aggfnoid			pg_proc OID of the aggregate itself
 *	aggtransfn			transition function
 *	aggfinalfn			final function (0 if none)
 *	aggsortop			associated sort operator (0 if none)
 *	aggtranstype		type of aggregate's transition (state) data
<<<<<<< HEAD
 *	aggtranssortop		An optional sort operator for the type aggtranstype
 *	aggordnargs			Number of direct arguments to aggregate.
 *	aggisordsetfunc		A flag to represent whether a function is ordered set or not
=======
 *	aggtransspace		estimated size of state data (0 for default estimate)
>>>>>>> 4c697d8f
 *	agginitval			initial value for transition state (can be NULL)
 * ----------------------------------------------------------------
 */
#define AggregateRelationId  2600

CATALOG(pg_aggregate,2600) BKI_WITHOUT_OIDS
{
	regproc		aggfnoid;
	regproc		aggtransfn;
	regproc		aggfinalfn;
	Oid			aggsortop;
	Oid			aggtranstype;
<<<<<<< HEAD
	Oid			aggtranssortop;
	int32		aggordnargs;
	bool		aggisordsetfunc;
=======
	int32		aggtransspace;
>>>>>>> 4c697d8f

#ifdef CATALOG_VARLEN			/* variable-length fields start here */
	text		agginitval;
#endif
} FormData_pg_aggregate;

/* ----------------
 *		Form_pg_aggregate corresponds to a pointer to a tuple with
 *		the format of pg_aggregate relation.
 * ----------------
 */
typedef FormData_pg_aggregate *Form_pg_aggregate;

/* ----------------
 *		compiler constants for pg_aggregate
 * ----------------
 */

<<<<<<< HEAD
#define Natts_pg_aggregate				9
=======
#define Natts_pg_aggregate				7
>>>>>>> 4c697d8f
#define Anum_pg_aggregate_aggfnoid		1
#define Anum_pg_aggregate_aggtransfn	2
#define Anum_pg_aggregate_aggfinalfn	3
#define Anum_pg_aggregate_aggsortop		4
#define Anum_pg_aggregate_aggtranstype	5
<<<<<<< HEAD
#define Anum_pg_aggregate_aggtranssortop	6
#define Anum_pg_aggregate_aggordnargs	7
#define Anum_pg_aggregate_aggisordsetfunc	8
#define Anum_pg_aggregate_agginitval	9
=======
#define Anum_pg_aggregate_aggtransspace 6
#define Anum_pg_aggregate_agginitval	7
>>>>>>> 4c697d8f


/* ----------------
 * initial contents of pg_aggregate
 * ---------------
 */

/* avg */
<<<<<<< HEAD
DATA(insert ( 2100	int8_avg_accum	numeric_avg		0	1231	0 -1 f "{0,0}" ));
DATA(insert ( 2101	int4_avg_accum	int8_avg		0	1016	0 -1 f "{0,0}" ));
DATA(insert ( 2102	int2_avg_accum	int8_avg		0	1016	0 -1 f "{0,0}" ));
DATA(insert ( 2103	numeric_avg_accum	numeric_avg		0 1231	0 -1 f "{0,0}" ));
DATA(insert ( 2104	float4_accum	float8_avg		0	1022	0 -1 f "{0,0,0}" ));
DATA(insert ( 2105	float8_accum	float8_avg		0	1022	0 -1 f "{0,0,0}" ));
DATA(insert ( 2106	interval_accum	interval_avg	0	1187	0 -1 f "{0 second,0 second}" ));

/* sum */
DATA(insert ( 2107	int8_sum		-				0	1700	0 -1 f _null_ ));
DATA(insert ( 2108	int4_sum		-				0	20		0 -1 f _null_ ));
DATA(insert ( 2109	int2_sum		-				0	20		0 -1 f _null_ ));
DATA(insert ( 2110	float4pl		-				0	700		0 -1 f _null_ ));
DATA(insert ( 2111	float8pl		-				0	701		0 -1 f _null_ ));
DATA(insert ( 2112	cash_pl			-				0	790		0 -1 f _null_ ));
DATA(insert ( 2113	interval_pl		-				0	1186	0 -1 f _null_ ));
DATA(insert ( 2114	numeric_add		-				0	1700	0 -1 f _null_ ));

/* max */
DATA(insert ( 2115	int8larger		-				413		20		0 -1 f _null_ ));
DATA(insert ( 2116	int4larger		-				521		23		0 -1 f _null_ ));
DATA(insert ( 2117	int2larger		-				520		21		0 -1 f _null_ ));
DATA(insert ( 2118	oidlarger		-				610		26		0 -1 f _null_ ));
DATA(insert ( 2119	float4larger	-				623		700		0 -1 f _null_ ));
DATA(insert ( 2120	float8larger	-				674		701		0 -1 f _null_ ));
DATA(insert ( 2121	int4larger		-				563		702		0 -1 f _null_ ));
DATA(insert ( 2122	date_larger		-				1097	1082	0 -1 f _null_ ));
DATA(insert ( 2123	time_larger		-				1112	1083	0 -1 f _null_ ));
DATA(insert ( 2124	timetz_larger	-				1554	1266	0 -1 f _null_ ));
DATA(insert ( 2125	cashlarger		-				903		790		0 -1 f _null_ ));
DATA(insert ( 2126	timestamp_larger	-			2064	1114	0 -1 f _null_ ));
DATA(insert ( 2127	timestamptz_larger	-			1324	1184	0 -1 f _null_ ));
DATA(insert ( 2128	interval_larger -				1334	1186	0 -1 f _null_ ));
DATA(insert ( 2129	text_larger		-				666		25		0 -1 f _null_ ));
DATA(insert ( 2130	numeric_larger	-				1756	1700	0 -1 f _null_ ));
DATA(insert ( 2050	array_larger	-				1073	2277	0 -1 f _null_ ));
DATA(insert ( 2244	bpchar_larger	-				1060	1042	0 -1 f _null_ ));
DATA(insert ( 2797	tidlarger		-				2800	27		0 -1 f _null_ ));
DATA(insert ( 3526	enum_larger		-				3519	3500	0 -1 f _null_ ));

/* min */
DATA(insert ( 2131	int8smaller		-				412		20		0 -1 f _null_ ));
DATA(insert ( 2132	int4smaller		-				97		23		0 -1 f _null_ ));
DATA(insert ( 2133	int2smaller		-				95		21		0 -1 f _null_ ));
DATA(insert ( 2134	oidsmaller		-				609		26		0 -1 f _null_ ));
DATA(insert ( 2135	float4smaller	-				622		700		0 -1 f _null_ ));
DATA(insert ( 2136	float8smaller	-				672		701		0 -1 f _null_ ));
DATA(insert ( 2137	int4smaller		-				562		702		0 -1 f _null_ ));
DATA(insert ( 2138	date_smaller	-				1095	1082	0 -1 f _null_ ));
DATA(insert ( 2139	time_smaller	-				1110	1083	0 -1 f _null_ ));
DATA(insert ( 2140	timetz_smaller	-				1552	1266	0 -1 f _null_ ));
DATA(insert ( 2141	cashsmaller		-				902		790		0 -1 f _null_ ));
DATA(insert ( 2142	timestamp_smaller	-			2062	1114	0 -1 f _null_ ));
DATA(insert ( 2143	timestamptz_smaller -			1322	1184	0 -1 f _null_ ));
DATA(insert ( 2144	interval_smaller	-			1332	1186	0 -1 f _null_ ));
DATA(insert ( 2145	text_smaller	-				664		25		0 -1 f _null_ ));
DATA(insert ( 2146	numeric_smaller -				1754	1700	0 -1 f _null_ ));
DATA(insert ( 2051	array_smaller	-				1072	2277	0 -1 f _null_ ));
DATA(insert ( 2245	bpchar_smaller	-				1058	1042	0 -1 f _null_ ));
DATA(insert ( 2798	tidsmaller		-				2799	27		0 -1 f _null_ ));
DATA(insert ( 3527	enum_smaller	-				3518	3500	0 -1 f _null_ ));

/* count */
DATA(insert ( 2147	int8inc_any		-				0		20		0 -1 f "0" ));
DATA(insert ( 2803	int8inc			-				0		20		0 -1 f "0" ));

/* var_pop */
DATA(insert ( 2718	int8_accum	numeric_var_pop 0	1231	0 -1 f "{0,0,0}" ));
DATA(insert ( 2719	int4_accum	numeric_var_pop 0	1231	0 -1 f "{0,0,0}" ));
DATA(insert ( 2720	int2_accum	numeric_var_pop 0	1231	0 -1 f "{0,0,0}" ));
DATA(insert ( 2721	float4_accum	float8_var_pop 0	1022	0 -1 f "{0,0,0}" ));
DATA(insert ( 2722	float8_accum	float8_var_pop 0	1022	0 -1 f "{0,0,0}" ));
DATA(insert ( 2723	numeric_accum  numeric_var_pop 0	1231	0 -1 f "{0,0,0}" ));

/* var_samp */
DATA(insert ( 2641	int8_accum	numeric_var_samp	0	1231	0 -1 f "{0,0,0}" ));
DATA(insert ( 2642	int4_accum	numeric_var_samp	0	1231	0 -1 f "{0,0,0}" ));
DATA(insert ( 2643	int2_accum	numeric_var_samp	0	1231	0 -1 f "{0,0,0}" ));
DATA(insert ( 2644	float4_accum	float8_var_samp 0	1022	0 -1 f "{0,0,0}" ));
DATA(insert ( 2645	float8_accum	float8_var_samp 0	1022	0 -1 f "{0,0,0}" ));
DATA(insert ( 2646	numeric_accum  numeric_var_samp 0	1231	0 -1 f "{0,0,0}" ));

/* variance: historical Postgres syntax for var_samp */
DATA(insert ( 2148	int8_accum	numeric_var_samp	0	1231	0 -1 f "{0,0,0}" ));
DATA(insert ( 2149	int4_accum	numeric_var_samp	0	1231	0 -1 f "{0,0,0}" ));
DATA(insert ( 2150	int2_accum	numeric_var_samp	0	1231	0 -1 f "{0,0,0}" ));
DATA(insert ( 2151	float4_accum	float8_var_samp 0	1022	0 -1 f "{0,0,0}" ));
DATA(insert ( 2152	float8_accum	float8_var_samp 0	1022	0 -1 f "{0,0,0}" ));
DATA(insert ( 2153	numeric_accum  numeric_var_samp 0	1231	0 -1 f "{0,0,0}" ));

/* stddev_pop */
DATA(insert ( 2724	int8_accum	numeric_stddev_pop		0	1231	0 -1 f "{0,0,0}" ));
DATA(insert ( 2725	int4_accum	numeric_stddev_pop		0	1231	0 -1 f "{0,0,0}" ));
DATA(insert ( 2726	int2_accum	numeric_stddev_pop		0	1231	0 -1 f "{0,0,0}" ));
DATA(insert ( 2727	float4_accum	float8_stddev_pop	0	1022	0 -1 f "{0,0,0}" ));
DATA(insert ( 2728	float8_accum	float8_stddev_pop	0	1022	0 -1 f "{0,0,0}" ));
DATA(insert ( 2729	numeric_accum	numeric_stddev_pop	0	1231	0 -1 f "{0,0,0}" ));

/* stddev_samp */
DATA(insert ( 2712	int8_accum	numeric_stddev_samp		0	1231	0 -1 f "{0,0,0}" ));
DATA(insert ( 2713	int4_accum	numeric_stddev_samp		0	1231	0 -1 f "{0,0,0}" ));
DATA(insert ( 2714	int2_accum	numeric_stddev_samp		0	1231	0 -1 f "{0,0,0}" ));
DATA(insert ( 2715	float4_accum	float8_stddev_samp	0	1022	0 -1 f "{0,0,0}" ));
DATA(insert ( 2716	float8_accum	float8_stddev_samp	0	1022	0 -1 f "{0,0,0}" ));
DATA(insert ( 2717	numeric_accum	numeric_stddev_samp 0	1231	0 -1 f "{0,0,0}" ));

/* stddev: historical Postgres syntax for stddev_samp */
DATA(insert ( 2154	int8_accum	numeric_stddev_samp		0	1231	0 -1 f "{0,0,0}" ));
DATA(insert ( 2155	int4_accum	numeric_stddev_samp		0	1231	0 -1 f "{0,0,0}" ));
DATA(insert ( 2156	int2_accum	numeric_stddev_samp		0	1231	0 -1 f "{0,0,0}" ));
DATA(insert ( 2157	float4_accum	float8_stddev_samp	0	1022	0 -1 f "{0,0,0}" ));
DATA(insert ( 2158	float8_accum	float8_stddev_samp	0	1022	0 -1 f "{0,0,0}" ));
DATA(insert ( 2159	numeric_accum	numeric_stddev_samp 0	1231	0 -1 f "{0,0,0}" ));

/* SQL2003 binary regression aggregates */
DATA(insert ( 2818	int8inc_float8_float8		-				0	20		0 -1 f "0" ));
DATA(insert ( 2819	float8_regr_accum	float8_regr_sxx			0	1022	0 -1 f "{0,0,0,0,0,0}" ));
DATA(insert ( 2820	float8_regr_accum	float8_regr_syy			0	1022	0 -1 f "{0,0,0,0,0,0}" ));
DATA(insert ( 2821	float8_regr_accum	float8_regr_sxy			0	1022	0 -1 f "{0,0,0,0,0,0}" ));
DATA(insert ( 2822	float8_regr_accum	float8_regr_avgx		0	1022	0 -1 f "{0,0,0,0,0,0}" ));
DATA(insert ( 2823	float8_regr_accum	float8_regr_avgy		0	1022	0 -1 f "{0,0,0,0,0,0}" ));
DATA(insert ( 2824	float8_regr_accum	float8_regr_r2			0	1022	0 -1 f "{0,0,0,0,0,0}" ));
DATA(insert ( 2825	float8_regr_accum	float8_regr_slope		0	1022	0 -1 f "{0,0,0,0,0,0}" ));
DATA(insert ( 2826	float8_regr_accum	float8_regr_intercept	0	1022	0 -1 f "{0,0,0,0,0,0}" ));
DATA(insert ( 2827	float8_regr_accum	float8_covar_pop		0	1022	0 -1 f "{0,0,0,0,0,0}" ));
DATA(insert ( 2828	float8_regr_accum	float8_covar_samp		0	1022	0 -1 f "{0,0,0,0,0,0}" ));
DATA(insert ( 2829	float8_regr_accum	float8_corr				0	1022	0 -1 f "{0,0,0,0,0,0}" ));

/* boolean-and and boolean-or */
DATA(insert ( 2517	booland_statefunc	-			58	16		0 -1 f _null_ ));
DATA(insert ( 2518	boolor_statefunc	-			59	16		0 -1 f _null_ ));
DATA(insert ( 2519	booland_statefunc	-			58	16		0 -1 f _null_ ));

/* bitwise integer */
DATA(insert ( 2236 int2and		  -					0	21		0 -1 f _null_ ));
DATA(insert ( 2237 int2or		  -					0	21		0 -1 f _null_ ));
DATA(insert ( 2238 int4and		  -					0	23		0 -1 f _null_ ));
DATA(insert ( 2239 int4or		  -					0	23		0 -1 f _null_ ));
DATA(insert ( 2240 int8and		  -					0	20		0 -1 f _null_ ));
DATA(insert ( 2241 int8or		  -					0	20		0 -1 f _null_ ));
DATA(insert ( 2242 bitand		  -					0	1560	0 -1 f _null_ ));
DATA(insert ( 2243 bitor		  -					0	1560	0 -1 f _null_ ));

/* xml */
DATA(insert ( 2901 xmlconcat2	  -					0	142		0 -1 f _null_ ));

/* array */
DATA(insert ( 2335	array_agg_transfn	array_agg_finalfn		0	2281	0 -1 f _null_ ));

/* text */
DATA(insert ( 3538	string_agg_transfn	string_agg_finalfn		0	2281	0 -1 f _null_ ));

/* bytea */
DATA(insert ( 3545	bytea_string_agg_transfn	bytea_string_agg_finalfn		0	2281	0 -1 f _null_ ));

/* json */
DATA(insert ( 3175	json_agg_transfn	json_agg_finalfn		0	2281	0 -1 f _null_ ));

/* ordered set functions */
DATA(insert ( 3931 	- 			percentile_disc_final				0 	0 	0	1 t _null_));
DATA(insert ( 3935 	- 			percentile_cont_float8_final		0 	0 	0	1 t _null_));
DATA(insert ( 3939 	- 			percentile_cont_interval_final		0 	0 	0	1 t _null_));
DATA(insert ( 3920 	- 			rank_final							0 	16 	59 -2 t "f"));
DATA(insert ( 3970 	- 			dense_rank_final					0 	16 	59 -2 t "f"));
DATA(insert ( 3972 	- 			percent_rank_final					0 	16 	59 -2 t "f"));
DATA(insert ( 3974 	- 			cume_dist_final						0 	16 	58 -2 t "f"));
DATA(insert ( 3976 	- 			mode_final							0 	0 	0	0 t _null_));
DATA(insert ( 3978 	- 			percentile_disc_multi_final				0 	0 	0	1 t _null_));
DATA(insert ( 3980 	- 			percentile_cont_float8_multi_final		0 	0 	0	1 t _null_));
DATA(insert ( 3982 	- 			percentile_cont_interval_multi_final	0 	0 	0	1 t _null_));
=======
DATA(insert ( 2100	int8_avg_accum	numeric_avg		0	2281	128	_null_ ));
DATA(insert ( 2101	int4_avg_accum	int8_avg		0	1016	0	"{0,0}" ));
DATA(insert ( 2102	int2_avg_accum	int8_avg		0	1016	0	"{0,0}" ));
DATA(insert ( 2103	numeric_avg_accum	numeric_avg 0	2281	128	_null_ ));
DATA(insert ( 2104	float4_accum	float8_avg		0	1022	0	"{0,0,0}" ));
DATA(insert ( 2105	float8_accum	float8_avg		0	1022	0	"{0,0,0}" ));
DATA(insert ( 2106	interval_accum	interval_avg	0	1187	0	"{0 second,0 second}" ));

/* sum */
DATA(insert ( 2107	int8_avg_accum	numeric_sum		0	2281	128	_null_ ));
DATA(insert ( 2108	int4_sum		-				0	20		0	_null_ ));
DATA(insert ( 2109	int2_sum		-				0	20		0	_null_ ));
DATA(insert ( 2110	float4pl		-				0	700		0	_null_ ));
DATA(insert ( 2111	float8pl		-				0	701		0	_null_ ));
DATA(insert ( 2112	cash_pl			-				0	790		0	_null_ ));
DATA(insert ( 2113	interval_pl		-				0	1186	0	_null_ ));
DATA(insert ( 2114	numeric_avg_accum	numeric_sum	0	2281	128	_null_ ));

/* max */
DATA(insert ( 2115	int8larger		-				413		20		0	_null_ ));
DATA(insert ( 2116	int4larger		-				521		23		0	_null_ ));
DATA(insert ( 2117	int2larger		-				520		21		0	_null_ ));
DATA(insert ( 2118	oidlarger		-				610		26		0	_null_ ));
DATA(insert ( 2119	float4larger	-				623		700		0	_null_ ));
DATA(insert ( 2120	float8larger	-				674		701		0	_null_ ));
DATA(insert ( 2121	int4larger		-				563		702		0	_null_ ));
DATA(insert ( 2122	date_larger		-				1097	1082	0	_null_ ));
DATA(insert ( 2123	time_larger		-				1112	1083	0	_null_ ));
DATA(insert ( 2124	timetz_larger	-				1554	1266	0	_null_ ));
DATA(insert ( 2125	cashlarger		-				903		790		0	_null_ ));
DATA(insert ( 2126	timestamp_larger	-			2064	1114	0	_null_ ));
DATA(insert ( 2127	timestamptz_larger	-			1324	1184	0	_null_ ));
DATA(insert ( 2128	interval_larger -				1334	1186	0	_null_ ));
DATA(insert ( 2129	text_larger		-				666		25		0	_null_ ));
DATA(insert ( 2130	numeric_larger	-				1756	1700	0	_null_ ));
DATA(insert ( 2050	array_larger	-				1073	2277	0	_null_ ));
DATA(insert ( 2244	bpchar_larger	-				1060	1042	0	_null_ ));
DATA(insert ( 2797	tidlarger		-				2800	27		0	_null_ ));
DATA(insert ( 3526	enum_larger		-				3519	3500	0	_null_ ));

/* min */
DATA(insert ( 2131	int8smaller		-				412		20		0	_null_ ));
DATA(insert ( 2132	int4smaller		-				97		23		0	_null_ ));
DATA(insert ( 2133	int2smaller		-				95		21		0	_null_ ));
DATA(insert ( 2134	oidsmaller		-				609		26		0	_null_ ));
DATA(insert ( 2135	float4smaller	-				622		700		0	_null_ ));
DATA(insert ( 2136	float8smaller	-				672		701		0	_null_ ));
DATA(insert ( 2137	int4smaller		-				562		702		0	_null_ ));
DATA(insert ( 2138	date_smaller	-				1095	1082	0	_null_ ));
DATA(insert ( 2139	time_smaller	-				1110	1083	0	_null_ ));
DATA(insert ( 2140	timetz_smaller	-				1552	1266	0	_null_ ));
DATA(insert ( 2141	cashsmaller		-				902		790		0	_null_ ));
DATA(insert ( 2142	timestamp_smaller	-			2062	1114	0	_null_ ));
DATA(insert ( 2143	timestamptz_smaller -			1322	1184	0	_null_ ));
DATA(insert ( 2144	interval_smaller	-			1332	1186	0	_null_ ));
DATA(insert ( 2145	text_smaller	-				664		25		0	_null_ ));
DATA(insert ( 2146	numeric_smaller -				1754	1700	0	_null_ ));
DATA(insert ( 2051	array_smaller	-				1072	2277	0	_null_ ));
DATA(insert ( 2245	bpchar_smaller	-				1058	1042	0	_null_ ));
DATA(insert ( 2798	tidsmaller		-				2799	27		0	_null_ ));
DATA(insert ( 3527	enum_smaller	-				3518	3500	0	_null_ ));

/* count */
DATA(insert ( 2147	int8inc_any		-				0		20		0	"0" ));
DATA(insert ( 2803	int8inc			-				0		20		0	"0" ));

/* var_pop */
DATA(insert ( 2718	int8_accum	numeric_var_pop 0	2281	128	_null_ ));
DATA(insert ( 2719	int4_accum	numeric_var_pop 0	2281	128	_null_ ));
DATA(insert ( 2720	int2_accum	numeric_var_pop 0	2281	128	_null_ ));
DATA(insert ( 2721	float4_accum	float8_var_pop 0	1022	0	"{0,0,0}" ));
DATA(insert ( 2722	float8_accum	float8_var_pop 0	1022	0	"{0,0,0}" ));
DATA(insert ( 2723	numeric_accum  numeric_var_pop 0	2281	128	_null_ ));

/* var_samp */
DATA(insert ( 2641	int8_accum	numeric_var_samp	0	2281	128	_null_ ));
DATA(insert ( 2642	int4_accum	numeric_var_samp	0	2281	128	_null_ ));
DATA(insert ( 2643	int2_accum	numeric_var_samp	0	2281	128	_null_ ));
DATA(insert ( 2644	float4_accum	float8_var_samp 0	1022	0	"{0,0,0}" ));
DATA(insert ( 2645	float8_accum	float8_var_samp 0	1022	0	"{0,0,0}" ));
DATA(insert ( 2646	numeric_accum  numeric_var_samp 0	2281	128	_null_ ));

/* variance: historical Postgres syntax for var_samp */
DATA(insert ( 2148	int8_accum	numeric_var_samp	0	2281	128	_null_ ));
DATA(insert ( 2149	int4_accum	numeric_var_samp	0	2281	128	_null_ ));
DATA(insert ( 2150	int2_accum	numeric_var_samp	0	2281	128	_null_ ));
DATA(insert ( 2151	float4_accum	float8_var_samp 0	1022	0	"{0,0,0}" ));
DATA(insert ( 2152	float8_accum	float8_var_samp 0	1022	0	"{0,0,0}" ));
DATA(insert ( 2153	numeric_accum  numeric_var_samp 0	2281	128	_null_ ));

/* stddev_pop */
DATA(insert ( 2724	int8_accum	numeric_stddev_pop		0	2281	128	_null_ ));
DATA(insert ( 2725	int4_accum	numeric_stddev_pop		0	2281	128	_null_ ));
DATA(insert ( 2726	int2_accum	numeric_stddev_pop		0	2281	128	_null_ ));
DATA(insert ( 2727	float4_accum	float8_stddev_pop	0	1022	0	"{0,0,0}" ));
DATA(insert ( 2728	float8_accum	float8_stddev_pop	0	1022	0	"{0,0,0}" ));
DATA(insert ( 2729	numeric_accum	numeric_stddev_pop	0	2281	128	_null_ ));

/* stddev_samp */
DATA(insert ( 2712	int8_accum	numeric_stddev_samp		0	2281	128	_null_ ));
DATA(insert ( 2713	int4_accum	numeric_stddev_samp		0	2281	128	_null_ ));
DATA(insert ( 2714	int2_accum	numeric_stddev_samp		0	2281	128	_null_ ));
DATA(insert ( 2715	float4_accum	float8_stddev_samp	0	1022	0	"{0,0,0}" ));
DATA(insert ( 2716	float8_accum	float8_stddev_samp	0	1022	0	"{0,0,0}" ));
DATA(insert ( 2717	numeric_accum	numeric_stddev_samp 0	2281	128	_null_ ));

/* stddev: historical Postgres syntax for stddev_samp */
DATA(insert ( 2154	int8_accum	numeric_stddev_samp		0	2281	128	_null_ ));
DATA(insert ( 2155	int4_accum	numeric_stddev_samp		0	2281	128	_null_ ));
DATA(insert ( 2156	int2_accum	numeric_stddev_samp		0	2281	128	_null_ ));
DATA(insert ( 2157	float4_accum	float8_stddev_samp	0	1022	0	"{0,0,0}" ));
DATA(insert ( 2158	float8_accum	float8_stddev_samp	0	1022	0	"{0,0,0}" ));
DATA(insert ( 2159	numeric_accum	numeric_stddev_samp 0	2281	128	_null_ ));

/* SQL2003 binary regression aggregates */
DATA(insert ( 2818	int8inc_float8_float8		-				0	20		0	"0" ));
DATA(insert ( 2819	float8_regr_accum	float8_regr_sxx			0	1022	0	"{0,0,0,0,0,0}" ));
DATA(insert ( 2820	float8_regr_accum	float8_regr_syy			0	1022	0	"{0,0,0,0,0,0}" ));
DATA(insert ( 2821	float8_regr_accum	float8_regr_sxy			0	1022	0	"{0,0,0,0,0,0}" ));
DATA(insert ( 2822	float8_regr_accum	float8_regr_avgx		0	1022	0	"{0,0,0,0,0,0}" ));
DATA(insert ( 2823	float8_regr_accum	float8_regr_avgy		0	1022	0	"{0,0,0,0,0,0}" ));
DATA(insert ( 2824	float8_regr_accum	float8_regr_r2			0	1022	0	"{0,0,0,0,0,0}" ));
DATA(insert ( 2825	float8_regr_accum	float8_regr_slope		0	1022	0	"{0,0,0,0,0,0}" ));
DATA(insert ( 2826	float8_regr_accum	float8_regr_intercept	0	1022	0	"{0,0,0,0,0,0}" ));
DATA(insert ( 2827	float8_regr_accum	float8_covar_pop		0	1022	0	"{0,0,0,0,0,0}" ));
DATA(insert ( 2828	float8_regr_accum	float8_covar_samp		0	1022	0	"{0,0,0,0,0,0}" ));
DATA(insert ( 2829	float8_regr_accum	float8_corr				0	1022	0	"{0,0,0,0,0,0}" ));

/* boolean-and and boolean-or */
DATA(insert ( 2517	booland_statefunc	-			58	16		0	_null_ ));
DATA(insert ( 2518	boolor_statefunc	-			59	16		0	_null_ ));
DATA(insert ( 2519	booland_statefunc	-			58	16		0	_null_ ));

/* bitwise integer */
DATA(insert ( 2236 int2and		  -					0	21		0	_null_ ));
DATA(insert ( 2237 int2or		  -					0	21		0	_null_ ));
DATA(insert ( 2238 int4and		  -					0	23		0	_null_ ));
DATA(insert ( 2239 int4or		  -					0	23		0	_null_ ));
DATA(insert ( 2240 int8and		  -					0	20		0	_null_ ));
DATA(insert ( 2241 int8or		  -					0	20		0	_null_ ));
DATA(insert ( 2242 bitand		  -					0	1560	0	_null_ ));
DATA(insert ( 2243 bitor		  -					0	1560	0	_null_ ));

/* xml */
DATA(insert ( 2901 xmlconcat2	  -					0	142		0	_null_ ));

/* array */
DATA(insert ( 2335	array_agg_transfn	array_agg_finalfn	0	2281	0	_null_ ));

/* text */
DATA(insert ( 3538	string_agg_transfn	string_agg_finalfn	0	2281	0	_null_ ));

/* bytea */
DATA(insert ( 3545	bytea_string_agg_transfn	bytea_string_agg_finalfn	0	2281	0	_null_ ));

/* json */
DATA(insert ( 3175	json_agg_transfn	json_agg_finalfn	0	2281	0	_null_ ));
>>>>>>> 4c697d8f

/*
 * prototypes for functions in pg_aggregate.c
 */
extern Oid AggregateCreate(const char *aggName,
				Oid aggNamespace,
				int numArgs,
				int numDirectArgs,
				oidvector *parameterTypes,
				Datum allParameterTypes,
				Datum parameterModes,
				Datum parameterNames,
				List *parameterDefaults,
				List *aggtransfnName,
				List *aggfinalfnName,
				List *aggsortopName,
				List *aggtranssortopName,
				Oid aggTransType,
<<<<<<< HEAD
				const char *agginitval,
				bool isStrict,
				bool isOrderedSetFunc,
				bool isHypotheticalSet);
=======
				int32 aggTransSpace,
				const char *agginitval);
>>>>>>> 4c697d8f

#endif   /* PG_AGGREGATE_H */<|MERGE_RESOLUTION|>--- conflicted
+++ resolved
@@ -32,13 +32,10 @@
  *	aggfinalfn			final function (0 if none)
  *	aggsortop			associated sort operator (0 if none)
  *	aggtranstype		type of aggregate's transition (state) data
-<<<<<<< HEAD
+ *	aggtransspace		estimated size of state data (0 for default estimate)
  *	aggtranssortop		An optional sort operator for the type aggtranstype
  *	aggordnargs			Number of direct arguments to aggregate.
  *	aggisordsetfunc		A flag to represent whether a function is ordered set or not
-=======
- *	aggtransspace		estimated size of state data (0 for default estimate)
->>>>>>> 4c697d8f
  *	agginitval			initial value for transition state (can be NULL)
  * ----------------------------------------------------------------
  */
@@ -51,13 +48,10 @@
 	regproc		aggfinalfn;
 	Oid			aggsortop;
 	Oid			aggtranstype;
-<<<<<<< HEAD
+	int32		aggtransspace;
 	Oid			aggtranssortop;
 	int32		aggordnargs;
 	bool		aggisordsetfunc;
-=======
-	int32		aggtransspace;
->>>>>>> 4c697d8f
 
 #ifdef CATALOG_VARLEN			/* variable-length fields start here */
 	text		agginitval;
@@ -76,25 +70,17 @@
  * ----------------
  */
 
-<<<<<<< HEAD
-#define Natts_pg_aggregate				9
-=======
-#define Natts_pg_aggregate				7
->>>>>>> 4c697d8f
+#define Natts_pg_aggregate				10
 #define Anum_pg_aggregate_aggfnoid		1
 #define Anum_pg_aggregate_aggtransfn	2
 #define Anum_pg_aggregate_aggfinalfn	3
 #define Anum_pg_aggregate_aggsortop		4
 #define Anum_pg_aggregate_aggtranstype	5
-<<<<<<< HEAD
-#define Anum_pg_aggregate_aggtranssortop	6
-#define Anum_pg_aggregate_aggordnargs	7
-#define Anum_pg_aggregate_aggisordsetfunc	8
-#define Anum_pg_aggregate_agginitval	9
-=======
 #define Anum_pg_aggregate_aggtransspace 6
-#define Anum_pg_aggregate_agginitval	7
->>>>>>> 4c697d8f
+#define Anum_pg_aggregate_aggtranssortop	7
+#define Anum_pg_aggregate_aggordnargs	8
+#define Anum_pg_aggregate_aggisordsetfunc	9
+#define Anum_pg_aggregate_agginitval	10
 
 
 /* ----------------
@@ -103,336 +89,176 @@
  */
 
 /* avg */
-<<<<<<< HEAD
-DATA(insert ( 2100	int8_avg_accum	numeric_avg		0	1231	0 -1 f "{0,0}" ));
-DATA(insert ( 2101	int4_avg_accum	int8_avg		0	1016	0 -1 f "{0,0}" ));
-DATA(insert ( 2102	int2_avg_accum	int8_avg		0	1016	0 -1 f "{0,0}" ));
-DATA(insert ( 2103	numeric_avg_accum	numeric_avg		0 1231	0 -1 f "{0,0}" ));
-DATA(insert ( 2104	float4_accum	float8_avg		0	1022	0 -1 f "{0,0,0}" ));
-DATA(insert ( 2105	float8_accum	float8_avg		0	1022	0 -1 f "{0,0,0}" ));
-DATA(insert ( 2106	interval_accum	interval_avg	0	1187	0 -1 f "{0 second,0 second}" ));
+DATA(insert ( 2100	int8_avg_accum	numeric_avg		0	2281	128	0 -1 f _null_ ));
+DATA(insert ( 2101	int4_avg_accum	int8_avg		0	1016	0	0 -1 f "{0,0}" ));
+DATA(insert ( 2102	int2_avg_accum	int8_avg		0	1016	0	0 -1 f "{0,0}" ));
+DATA(insert ( 2103	numeric_avg_accum	numeric_avg	0	2281	128	0 -1 f _null_ ));
+DATA(insert ( 2104	float4_accum	float8_avg		0	1022	0	0 -1 f "{0,0,0}" ));
+DATA(insert ( 2105	float8_accum	float8_avg		0	1022	0	0 -1 f "{0,0,0}" ));
+DATA(insert ( 2106	interval_accum	interval_avg	0	1187	0	0 -1 f "{0 second,0 second}" ));
 
 /* sum */
-DATA(insert ( 2107	int8_sum		-				0	1700	0 -1 f _null_ ));
-DATA(insert ( 2108	int4_sum		-				0	20		0 -1 f _null_ ));
-DATA(insert ( 2109	int2_sum		-				0	20		0 -1 f _null_ ));
-DATA(insert ( 2110	float4pl		-				0	700		0 -1 f _null_ ));
-DATA(insert ( 2111	float8pl		-				0	701		0 -1 f _null_ ));
-DATA(insert ( 2112	cash_pl			-				0	790		0 -1 f _null_ ));
-DATA(insert ( 2113	interval_pl		-				0	1186	0 -1 f _null_ ));
-DATA(insert ( 2114	numeric_add		-				0	1700	0 -1 f _null_ ));
+DATA(insert ( 2107	int8_avg_accum	numeric_sum		0	2281	128	0 -1 f _null_ ));
+DATA(insert ( 2108	int4_sum		-				0	20		0	0 -1 f _null_ ));
+DATA(insert ( 2109	int2_sum		-				0	20		0	0 -1 f _null_ ));
+DATA(insert ( 2110	float4pl		-				0	700		0	0 -1 f _null_ ));
+DATA(insert ( 2111	float8pl		-				0	701		0	0 -1 f _null_ ));
+DATA(insert ( 2112	cash_pl			-				0	790		0	0 -1 f _null_ ));
+DATA(insert ( 2113	interval_pl		-				0	1186	0	0 -1 f _null_ ));
+DATA(insert ( 2114	numeric_avg_accum	numeric_sum	0	2281	128	0 -1 f _null_ ));
 
 /* max */
-DATA(insert ( 2115	int8larger		-				413		20		0 -1 f _null_ ));
-DATA(insert ( 2116	int4larger		-				521		23		0 -1 f _null_ ));
-DATA(insert ( 2117	int2larger		-				520		21		0 -1 f _null_ ));
-DATA(insert ( 2118	oidlarger		-				610		26		0 -1 f _null_ ));
-DATA(insert ( 2119	float4larger	-				623		700		0 -1 f _null_ ));
-DATA(insert ( 2120	float8larger	-				674		701		0 -1 f _null_ ));
-DATA(insert ( 2121	int4larger		-				563		702		0 -1 f _null_ ));
-DATA(insert ( 2122	date_larger		-				1097	1082	0 -1 f _null_ ));
-DATA(insert ( 2123	time_larger		-				1112	1083	0 -1 f _null_ ));
-DATA(insert ( 2124	timetz_larger	-				1554	1266	0 -1 f _null_ ));
-DATA(insert ( 2125	cashlarger		-				903		790		0 -1 f _null_ ));
-DATA(insert ( 2126	timestamp_larger	-			2064	1114	0 -1 f _null_ ));
-DATA(insert ( 2127	timestamptz_larger	-			1324	1184	0 -1 f _null_ ));
-DATA(insert ( 2128	interval_larger -				1334	1186	0 -1 f _null_ ));
-DATA(insert ( 2129	text_larger		-				666		25		0 -1 f _null_ ));
-DATA(insert ( 2130	numeric_larger	-				1756	1700	0 -1 f _null_ ));
-DATA(insert ( 2050	array_larger	-				1073	2277	0 -1 f _null_ ));
-DATA(insert ( 2244	bpchar_larger	-				1060	1042	0 -1 f _null_ ));
-DATA(insert ( 2797	tidlarger		-				2800	27		0 -1 f _null_ ));
-DATA(insert ( 3526	enum_larger		-				3519	3500	0 -1 f _null_ ));
+DATA(insert ( 2115	int8larger		-				413		20		0	0 -1 f _null_ ));
+DATA(insert ( 2116	int4larger		-				521		23		0	0 -1 f _null_ ));
+DATA(insert ( 2117	int2larger		-				520		21		0	0 -1 f _null_ ));
+DATA(insert ( 2118	oidlarger		-				610		26		0	0 -1 f _null_ ));
+DATA(insert ( 2119	float4larger	-				623		700		0	0 -1 f _null_ ));
+DATA(insert ( 2120	float8larger	-				674		701		0	0 -1 f _null_ ));
+DATA(insert ( 2121	int4larger		-				563		702		0	0 -1 f _null_ ));
+DATA(insert ( 2122	date_larger		-				1097	1082	0	0 -1 f _null_ ));
+DATA(insert ( 2123	time_larger		-				1112	1083	0	0 -1 f _null_ ));
+DATA(insert ( 2124	timetz_larger	-				1554	1266	0	0 -1 f _null_ ));
+DATA(insert ( 2125	cashlarger		-				903		790		0	0 -1 f _null_ ));
+DATA(insert ( 2126	timestamp_larger	-			2064	1114	0	0 -1 f _null_ ));
+DATA(insert ( 2127	timestamptz_larger	-			1324	1184	0	0 -1 f _null_ ));
+DATA(insert ( 2128	interval_larger -				1334	1186	0	0 -1 f _null_ ));
+DATA(insert ( 2129	text_larger		-				666		25		0	0 -1 f _null_ ));
+DATA(insert ( 2130	numeric_larger	-				1756	1700	0	0 -1 f _null_ ));
+DATA(insert ( 2050	array_larger	-				1073	2277	0	0 -1 f _null_ ));
+DATA(insert ( 2244	bpchar_larger	-				1060	1042	0	0 -1 f _null_ ));
+DATA(insert ( 2797	tidlarger		-				2800	27		0	0 -1 f _null_ ));
+DATA(insert ( 3526	enum_larger		-				3519	3500	0	0 -1 f _null_ ));
 
 /* min */
-DATA(insert ( 2131	int8smaller		-				412		20		0 -1 f _null_ ));
-DATA(insert ( 2132	int4smaller		-				97		23		0 -1 f _null_ ));
-DATA(insert ( 2133	int2smaller		-				95		21		0 -1 f _null_ ));
-DATA(insert ( 2134	oidsmaller		-				609		26		0 -1 f _null_ ));
-DATA(insert ( 2135	float4smaller	-				622		700		0 -1 f _null_ ));
-DATA(insert ( 2136	float8smaller	-				672		701		0 -1 f _null_ ));
-DATA(insert ( 2137	int4smaller		-				562		702		0 -1 f _null_ ));
-DATA(insert ( 2138	date_smaller	-				1095	1082	0 -1 f _null_ ));
-DATA(insert ( 2139	time_smaller	-				1110	1083	0 -1 f _null_ ));
-DATA(insert ( 2140	timetz_smaller	-				1552	1266	0 -1 f _null_ ));
-DATA(insert ( 2141	cashsmaller		-				902		790		0 -1 f _null_ ));
-DATA(insert ( 2142	timestamp_smaller	-			2062	1114	0 -1 f _null_ ));
-DATA(insert ( 2143	timestamptz_smaller -			1322	1184	0 -1 f _null_ ));
-DATA(insert ( 2144	interval_smaller	-			1332	1186	0 -1 f _null_ ));
-DATA(insert ( 2145	text_smaller	-				664		25		0 -1 f _null_ ));
-DATA(insert ( 2146	numeric_smaller -				1754	1700	0 -1 f _null_ ));
-DATA(insert ( 2051	array_smaller	-				1072	2277	0 -1 f _null_ ));
-DATA(insert ( 2245	bpchar_smaller	-				1058	1042	0 -1 f _null_ ));
-DATA(insert ( 2798	tidsmaller		-				2799	27		0 -1 f _null_ ));
-DATA(insert ( 3527	enum_smaller	-				3518	3500	0 -1 f _null_ ));
+DATA(insert ( 2131	int8smaller		-				412		20		0	0 -1 f _null_ ));
+DATA(insert ( 2132	int4smaller		-				97		23		0	0 -1 f _null_ ));
+DATA(insert ( 2133	int2smaller		-				95		21		0	0 -1 f _null_ ));
+DATA(insert ( 2134	oidsmaller		-				609		26		0	0 -1 f _null_ ));
+DATA(insert ( 2135	float4smaller	-				622		700		0	0 -1 f _null_ ));
+DATA(insert ( 2136	float8smaller	-				672		701		0	0 -1 f _null_ ));
+DATA(insert ( 2137	int4smaller		-				562		702		0	0 -1 f _null_ ));
+DATA(insert ( 2138	date_smaller	-				1095	1082	0	0 -1 f _null_ ));
+DATA(insert ( 2139	time_smaller	-				1110	1083	0	0 -1 f _null_ ));
+DATA(insert ( 2140	timetz_smaller	-				1552	1266	0	0 -1 f _null_ ));
+DATA(insert ( 2141	cashsmaller		-				902		790		0	0 -1 f _null_ ));
+DATA(insert ( 2142	timestamp_smaller	-			2062	1114	0	0 -1 f _null_ ));
+DATA(insert ( 2143	timestamptz_smaller -			1322	1184	0	0 -1 f _null_ ));
+DATA(insert ( 2144	interval_smaller	-			1332	1186	0	0 -1 f _null_ ));
+DATA(insert ( 2145	text_smaller	-				664		25		0	0 -1 f _null_ ));
+DATA(insert ( 2146	numeric_smaller -				1754	1700	0	0 -1 f _null_ ));
+DATA(insert ( 2051	array_smaller	-				1072	2277	0	0 -1 f _null_ ));
+DATA(insert ( 2245	bpchar_smaller	-				1058	1042	0	0 -1 f _null_ ));
+DATA(insert ( 2798	tidsmaller		-				2799	27		0	0 -1 f _null_ ));
+DATA(insert ( 3527	enum_smaller	-				3518	3500	0	0 -1 f _null_ ));
 
 /* count */
-DATA(insert ( 2147	int8inc_any		-				0		20		0 -1 f "0" ));
-DATA(insert ( 2803	int8inc			-				0		20		0 -1 f "0" ));
+DATA(insert ( 2147	int8inc_any		-				0		20		0	0 -1 f "0" ));
+DATA(insert ( 2803	int8inc			-				0		20		0	0 -1 f "0" ));
 
 /* var_pop */
-DATA(insert ( 2718	int8_accum	numeric_var_pop 0	1231	0 -1 f "{0,0,0}" ));
-DATA(insert ( 2719	int4_accum	numeric_var_pop 0	1231	0 -1 f "{0,0,0}" ));
-DATA(insert ( 2720	int2_accum	numeric_var_pop 0	1231	0 -1 f "{0,0,0}" ));
-DATA(insert ( 2721	float4_accum	float8_var_pop 0	1022	0 -1 f "{0,0,0}" ));
-DATA(insert ( 2722	float8_accum	float8_var_pop 0	1022	0 -1 f "{0,0,0}" ));
-DATA(insert ( 2723	numeric_accum  numeric_var_pop 0	1231	0 -1 f "{0,0,0}" ));
+DATA(insert ( 2718	int8_accum	numeric_var_pop 	0	2281	128	0 -1 f _null_ ));
+DATA(insert ( 2719	int4_accum	numeric_var_pop 	0	2281	128	0 -1 f _null_ ));
+DATA(insert ( 2720	int2_accum	numeric_var_pop 	0	2281	128	0 -1 f _null_ ));
+DATA(insert ( 2721	float4_accum	float8_var_pop	0	1022	0	0 -1 f "{0,0,0}" ));
+DATA(insert ( 2722	float8_accum	float8_var_pop	0	1022	0	0 -1 f "{0,0,0}" ));
+DATA(insert ( 2723	numeric_accum  numeric_var_pop	0	2281	128	0 -1 f _null_ ));
 
 /* var_samp */
-DATA(insert ( 2641	int8_accum	numeric_var_samp	0	1231	0 -1 f "{0,0,0}" ));
-DATA(insert ( 2642	int4_accum	numeric_var_samp	0	1231	0 -1 f "{0,0,0}" ));
-DATA(insert ( 2643	int2_accum	numeric_var_samp	0	1231	0 -1 f "{0,0,0}" ));
-DATA(insert ( 2644	float4_accum	float8_var_samp 0	1022	0 -1 f "{0,0,0}" ));
-DATA(insert ( 2645	float8_accum	float8_var_samp 0	1022	0 -1 f "{0,0,0}" ));
-DATA(insert ( 2646	numeric_accum  numeric_var_samp 0	1231	0 -1 f "{0,0,0}" ));
+DATA(insert ( 2641	int8_accum	numeric_var_samp	0	2281	128	0 -1 f _null_ ));
+DATA(insert ( 2642	int4_accum	numeric_var_samp	0	2281	128	0 -1 f _null_ ));
+DATA(insert ( 2643	int2_accum	numeric_var_samp	0	2281	128	0 -1 f _null_ ));
+DATA(insert ( 2644	float4_accum	float8_var_samp 0	1022	0	0 -1 f "{0,0,0}" ));
+DATA(insert ( 2645	float8_accum	float8_var_samp 0	1022	0	0 -1 f "{0,0,0}" ));
+DATA(insert ( 2646	numeric_accum  numeric_var_samp 0	2281	128	0 -1 f _null_ ));
 
 /* variance: historical Postgres syntax for var_samp */
-DATA(insert ( 2148	int8_accum	numeric_var_samp	0	1231	0 -1 f "{0,0,0}" ));
-DATA(insert ( 2149	int4_accum	numeric_var_samp	0	1231	0 -1 f "{0,0,0}" ));
-DATA(insert ( 2150	int2_accum	numeric_var_samp	0	1231	0 -1 f "{0,0,0}" ));
-DATA(insert ( 2151	float4_accum	float8_var_samp 0	1022	0 -1 f "{0,0,0}" ));
-DATA(insert ( 2152	float8_accum	float8_var_samp 0	1022	0 -1 f "{0,0,0}" ));
-DATA(insert ( 2153	numeric_accum  numeric_var_samp 0	1231	0 -1 f "{0,0,0}" ));
+DATA(insert ( 2148	int8_accum	numeric_var_samp	0	2281	128	0 -1 f _null_ ));
+DATA(insert ( 2149	int4_accum	numeric_var_samp	0	2281	128	0 -1 f _null_ ));
+DATA(insert ( 2150	int2_accum	numeric_var_samp	0	2281	128	0 -1 f _null_ ));
+DATA(insert ( 2151	float4_accum	float8_var_samp 0	1022	0	0 -1 f "{0,0,0}" ));
+DATA(insert ( 2152	float8_accum	float8_var_samp 0	1022	0	0 -1 f "{0,0,0}" ));
+DATA(insert ( 2153	numeric_accum  numeric_var_samp 0	2281	128	0 -1 f _null_ ));
 
 /* stddev_pop */
-DATA(insert ( 2724	int8_accum	numeric_stddev_pop		0	1231	0 -1 f "{0,0,0}" ));
-DATA(insert ( 2725	int4_accum	numeric_stddev_pop		0	1231	0 -1 f "{0,0,0}" ));
-DATA(insert ( 2726	int2_accum	numeric_stddev_pop		0	1231	0 -1 f "{0,0,0}" ));
-DATA(insert ( 2727	float4_accum	float8_stddev_pop	0	1022	0 -1 f "{0,0,0}" ));
-DATA(insert ( 2728	float8_accum	float8_stddev_pop	0	1022	0 -1 f "{0,0,0}" ));
-DATA(insert ( 2729	numeric_accum	numeric_stddev_pop	0	1231	0 -1 f "{0,0,0}" ));
+DATA(insert ( 2724	int8_accum	numeric_stddev_pop		0	2281	128	0 -1 f _null_ ));
+DATA(insert ( 2725	int4_accum	numeric_stddev_pop		0	2281	128	0 -1 f _null_ ));
+DATA(insert ( 2726	int2_accum	numeric_stddev_pop		0	2281	128	0 -1 f _null_ ));
+DATA(insert ( 2727	float4_accum	float8_stddev_pop	0	1022	0	0 -1 f "{0,0,0}" ));
+DATA(insert ( 2728	float8_accum	float8_stddev_pop	0	1022	0	0 -1 f "{0,0,0}" ));
+DATA(insert ( 2729	numeric_accum	numeric_stddev_pop	0	2281	128	0 -1 f _null_ ));
 
 /* stddev_samp */
-DATA(insert ( 2712	int8_accum	numeric_stddev_samp		0	1231	0 -1 f "{0,0,0}" ));
-DATA(insert ( 2713	int4_accum	numeric_stddev_samp		0	1231	0 -1 f "{0,0,0}" ));
-DATA(insert ( 2714	int2_accum	numeric_stddev_samp		0	1231	0 -1 f "{0,0,0}" ));
-DATA(insert ( 2715	float4_accum	float8_stddev_samp	0	1022	0 -1 f "{0,0,0}" ));
-DATA(insert ( 2716	float8_accum	float8_stddev_samp	0	1022	0 -1 f "{0,0,0}" ));
-DATA(insert ( 2717	numeric_accum	numeric_stddev_samp 0	1231	0 -1 f "{0,0,0}" ));
+DATA(insert ( 2712	int8_accum	numeric_stddev_samp		0	2281	128	0 -1 f _null_ ));
+DATA(insert ( 2713	int4_accum	numeric_stddev_samp		0	2281	128	0 -1 f _null_ ));
+DATA(insert ( 2714	int2_accum	numeric_stddev_samp		0	2281	128	0 -1 f _null_ ));
+DATA(insert ( 2715	float4_accum	float8_stddev_samp	0	1022	0	0 -1 f "{0,0,0}" ));
+DATA(insert ( 2716	float8_accum	float8_stddev_samp	0	1022	0	0 -1 f "{0,0,0}" ));
+DATA(insert ( 2717	numeric_accum	numeric_stddev_samp 0	2281	128	0 -1 f _null_ ));
 
 /* stddev: historical Postgres syntax for stddev_samp */
-DATA(insert ( 2154	int8_accum	numeric_stddev_samp		0	1231	0 -1 f "{0,0,0}" ));
-DATA(insert ( 2155	int4_accum	numeric_stddev_samp		0	1231	0 -1 f "{0,0,0}" ));
-DATA(insert ( 2156	int2_accum	numeric_stddev_samp		0	1231	0 -1 f "{0,0,0}" ));
-DATA(insert ( 2157	float4_accum	float8_stddev_samp	0	1022	0 -1 f "{0,0,0}" ));
-DATA(insert ( 2158	float8_accum	float8_stddev_samp	0	1022	0 -1 f "{0,0,0}" ));
-DATA(insert ( 2159	numeric_accum	numeric_stddev_samp 0	1231	0 -1 f "{0,0,0}" ));
+DATA(insert ( 2154	int8_accum	numeric_stddev_samp		0	2281	128	0 -1 f _null_ ));
+DATA(insert ( 2155	int4_accum	numeric_stddev_samp		0	2281	128	0 -1 f _null_ ));
+DATA(insert ( 2156	int2_accum	numeric_stddev_samp		0	2281	128	0 -1 f _null_ ));
+DATA(insert ( 2157	float4_accum	float8_stddev_samp	0	1022	0	0 -1 f "{0,0,0}" ));
+DATA(insert ( 2158	float8_accum	float8_stddev_samp	0	1022	0	0 -1 f "{0,0,0}" ));
+DATA(insert ( 2159	numeric_accum	numeric_stddev_samp 0	2281	128	0 -1 f _null_ ));
 
 /* SQL2003 binary regression aggregates */
-DATA(insert ( 2818	int8inc_float8_float8		-				0	20		0 -1 f "0" ));
-DATA(insert ( 2819	float8_regr_accum	float8_regr_sxx			0	1022	0 -1 f "{0,0,0,0,0,0}" ));
-DATA(insert ( 2820	float8_regr_accum	float8_regr_syy			0	1022	0 -1 f "{0,0,0,0,0,0}" ));
-DATA(insert ( 2821	float8_regr_accum	float8_regr_sxy			0	1022	0 -1 f "{0,0,0,0,0,0}" ));
-DATA(insert ( 2822	float8_regr_accum	float8_regr_avgx		0	1022	0 -1 f "{0,0,0,0,0,0}" ));
-DATA(insert ( 2823	float8_regr_accum	float8_regr_avgy		0	1022	0 -1 f "{0,0,0,0,0,0}" ));
-DATA(insert ( 2824	float8_regr_accum	float8_regr_r2			0	1022	0 -1 f "{0,0,0,0,0,0}" ));
-DATA(insert ( 2825	float8_regr_accum	float8_regr_slope		0	1022	0 -1 f "{0,0,0,0,0,0}" ));
-DATA(insert ( 2826	float8_regr_accum	float8_regr_intercept	0	1022	0 -1 f "{0,0,0,0,0,0}" ));
-DATA(insert ( 2827	float8_regr_accum	float8_covar_pop		0	1022	0 -1 f "{0,0,0,0,0,0}" ));
-DATA(insert ( 2828	float8_regr_accum	float8_covar_samp		0	1022	0 -1 f "{0,0,0,0,0,0}" ));
-DATA(insert ( 2829	float8_regr_accum	float8_corr				0	1022	0 -1 f "{0,0,0,0,0,0}" ));
+DATA(insert ( 2818	int8inc_float8_float8		-				0	20		0	0 -1 f "0" ));
+DATA(insert ( 2819	float8_regr_accum	float8_regr_sxx			0	1022	0	0 -1 f "{0,0,0,0,0,0}" ));
+DATA(insert ( 2820	float8_regr_accum	float8_regr_syy			0	1022	0	0 -1 f "{0,0,0,0,0,0}" ));
+DATA(insert ( 2821	float8_regr_accum	float8_regr_sxy			0	1022	0	0 -1 f "{0,0,0,0,0,0}" ));
+DATA(insert ( 2822	float8_regr_accum	float8_regr_avgx		0	1022	0	0 -1 f "{0,0,0,0,0,0}" ));
+DATA(insert ( 2823	float8_regr_accum	float8_regr_avgy		0	1022	0	0 -1 f "{0,0,0,0,0,0}" ));
+DATA(insert ( 2824	float8_regr_accum	float8_regr_r2			0	1022	0	0 -1 f "{0,0,0,0,0,0}" ));
+DATA(insert ( 2825	float8_regr_accum	float8_regr_slope		0	1022	0	0 -1 f "{0,0,0,0,0,0}" ));
+DATA(insert ( 2826	float8_regr_accum	float8_regr_intercept	0	1022	0	0 -1 f "{0,0,0,0,0,0}" ));
+DATA(insert ( 2827	float8_regr_accum	float8_covar_pop		0	1022	0	0 -1 f "{0,0,0,0,0,0}" ));
+DATA(insert ( 2828	float8_regr_accum	float8_covar_samp		0	1022	0	0 -1 f "{0,0,0,0,0,0}" ));
+DATA(insert ( 2829	float8_regr_accum	float8_corr				0	1022	0	0 -1 f "{0,0,0,0,0,0}" ));
 
 /* boolean-and and boolean-or */
-DATA(insert ( 2517	booland_statefunc	-			58	16		0 -1 f _null_ ));
-DATA(insert ( 2518	boolor_statefunc	-			59	16		0 -1 f _null_ ));
-DATA(insert ( 2519	booland_statefunc	-			58	16		0 -1 f _null_ ));
+DATA(insert ( 2517	booland_statefunc	-			58	16	0	0 -1 f _null_ ));
+DATA(insert ( 2518	boolor_statefunc	-			59	16	0	0 -1 f _null_ ));
+DATA(insert ( 2519	booland_statefunc	-			58	16	0	0 -1 f _null_ ));
 
 /* bitwise integer */
-DATA(insert ( 2236 int2and		  -					0	21		0 -1 f _null_ ));
-DATA(insert ( 2237 int2or		  -					0	21		0 -1 f _null_ ));
-DATA(insert ( 2238 int4and		  -					0	23		0 -1 f _null_ ));
-DATA(insert ( 2239 int4or		  -					0	23		0 -1 f _null_ ));
-DATA(insert ( 2240 int8and		  -					0	20		0 -1 f _null_ ));
-DATA(insert ( 2241 int8or		  -					0	20		0 -1 f _null_ ));
-DATA(insert ( 2242 bitand		  -					0	1560	0 -1 f _null_ ));
-DATA(insert ( 2243 bitor		  -					0	1560	0 -1 f _null_ ));
+DATA(insert ( 2236 int2and		  -					0	21		0	0 -1 f _null_ ));
+DATA(insert ( 2237 int2or		  -					0	21		0	0 -1 f _null_ ));
+DATA(insert ( 2238 int4and		  -					0	23		0	0 -1 f _null_ ));
+DATA(insert ( 2239 int4or		  -					0	23		0	0 -1 f _null_ ));
+DATA(insert ( 2240 int8and		  -					0	20		0	0 -1 f _null_ ));
+DATA(insert ( 2241 int8or		  -					0	20		0	0 -1 f _null_ ));
+DATA(insert ( 2242 bitand		  -					0	1560	0	0 -1 f _null_ ));
+DATA(insert ( 2243 bitor		  -					0	1560	0	0 -1 f _null_ ));
 
 /* xml */
-DATA(insert ( 2901 xmlconcat2	  -					0	142		0 -1 f _null_ ));
+DATA(insert ( 2901 xmlconcat2	  -					0	142		0	0 -1 f _null_ ));
 
 /* array */
-DATA(insert ( 2335	array_agg_transfn	array_agg_finalfn		0	2281	0 -1 f _null_ ));
+DATA(insert ( 2335	array_agg_transfn	array_agg_finalfn		0	2281	0	0 -1 f _null_ ));
 
 /* text */
-DATA(insert ( 3538	string_agg_transfn	string_agg_finalfn		0	2281	0 -1 f _null_ ));
+DATA(insert ( 3538	string_agg_transfn	string_agg_finalfn		0	2281	0	0 -1 f _null_ ));
 
 /* bytea */
-DATA(insert ( 3545	bytea_string_agg_transfn	bytea_string_agg_finalfn		0	2281	0 -1 f _null_ ));
+DATA(insert ( 3545	bytea_string_agg_transfn	bytea_string_agg_finalfn	0	2281	0	0 -1 f _null_ ));
 
 /* json */
-DATA(insert ( 3175	json_agg_transfn	json_agg_finalfn		0	2281	0 -1 f _null_ ));
+DATA(insert ( 3175	json_agg_transfn	json_agg_finalfn		0	2281	0	0 -1 f _null_ ));
 
 /* ordered set functions */
-DATA(insert ( 3931 	- 			percentile_disc_final				0 	0 	0	1 t _null_));
-DATA(insert ( 3935 	- 			percentile_cont_float8_final		0 	0 	0	1 t _null_));
-DATA(insert ( 3939 	- 			percentile_cont_interval_final		0 	0 	0	1 t _null_));
-DATA(insert ( 3920 	- 			rank_final							0 	16 	59 -2 t "f"));
-DATA(insert ( 3970 	- 			dense_rank_final					0 	16 	59 -2 t "f"));
-DATA(insert ( 3972 	- 			percent_rank_final					0 	16 	59 -2 t "f"));
-DATA(insert ( 3974 	- 			cume_dist_final						0 	16 	58 -2 t "f"));
-DATA(insert ( 3976 	- 			mode_final							0 	0 	0	0 t _null_));
-DATA(insert ( 3978 	- 			percentile_disc_multi_final				0 	0 	0	1 t _null_));
-DATA(insert ( 3980 	- 			percentile_cont_float8_multi_final		0 	0 	0	1 t _null_));
-DATA(insert ( 3982 	- 			percentile_cont_interval_multi_final	0 	0 	0	1 t _null_));
-=======
-DATA(insert ( 2100	int8_avg_accum	numeric_avg		0	2281	128	_null_ ));
-DATA(insert ( 2101	int4_avg_accum	int8_avg		0	1016	0	"{0,0}" ));
-DATA(insert ( 2102	int2_avg_accum	int8_avg		0	1016	0	"{0,0}" ));
-DATA(insert ( 2103	numeric_avg_accum	numeric_avg 0	2281	128	_null_ ));
-DATA(insert ( 2104	float4_accum	float8_avg		0	1022	0	"{0,0,0}" ));
-DATA(insert ( 2105	float8_accum	float8_avg		0	1022	0	"{0,0,0}" ));
-DATA(insert ( 2106	interval_accum	interval_avg	0	1187	0	"{0 second,0 second}" ));
-
-/* sum */
-DATA(insert ( 2107	int8_avg_accum	numeric_sum		0	2281	128	_null_ ));
-DATA(insert ( 2108	int4_sum		-				0	20		0	_null_ ));
-DATA(insert ( 2109	int2_sum		-				0	20		0	_null_ ));
-DATA(insert ( 2110	float4pl		-				0	700		0	_null_ ));
-DATA(insert ( 2111	float8pl		-				0	701		0	_null_ ));
-DATA(insert ( 2112	cash_pl			-				0	790		0	_null_ ));
-DATA(insert ( 2113	interval_pl		-				0	1186	0	_null_ ));
-DATA(insert ( 2114	numeric_avg_accum	numeric_sum	0	2281	128	_null_ ));
-
-/* max */
-DATA(insert ( 2115	int8larger		-				413		20		0	_null_ ));
-DATA(insert ( 2116	int4larger		-				521		23		0	_null_ ));
-DATA(insert ( 2117	int2larger		-				520		21		0	_null_ ));
-DATA(insert ( 2118	oidlarger		-				610		26		0	_null_ ));
-DATA(insert ( 2119	float4larger	-				623		700		0	_null_ ));
-DATA(insert ( 2120	float8larger	-				674		701		0	_null_ ));
-DATA(insert ( 2121	int4larger		-				563		702		0	_null_ ));
-DATA(insert ( 2122	date_larger		-				1097	1082	0	_null_ ));
-DATA(insert ( 2123	time_larger		-				1112	1083	0	_null_ ));
-DATA(insert ( 2124	timetz_larger	-				1554	1266	0	_null_ ));
-DATA(insert ( 2125	cashlarger		-				903		790		0	_null_ ));
-DATA(insert ( 2126	timestamp_larger	-			2064	1114	0	_null_ ));
-DATA(insert ( 2127	timestamptz_larger	-			1324	1184	0	_null_ ));
-DATA(insert ( 2128	interval_larger -				1334	1186	0	_null_ ));
-DATA(insert ( 2129	text_larger		-				666		25		0	_null_ ));
-DATA(insert ( 2130	numeric_larger	-				1756	1700	0	_null_ ));
-DATA(insert ( 2050	array_larger	-				1073	2277	0	_null_ ));
-DATA(insert ( 2244	bpchar_larger	-				1060	1042	0	_null_ ));
-DATA(insert ( 2797	tidlarger		-				2800	27		0	_null_ ));
-DATA(insert ( 3526	enum_larger		-				3519	3500	0	_null_ ));
-
-/* min */
-DATA(insert ( 2131	int8smaller		-				412		20		0	_null_ ));
-DATA(insert ( 2132	int4smaller		-				97		23		0	_null_ ));
-DATA(insert ( 2133	int2smaller		-				95		21		0	_null_ ));
-DATA(insert ( 2134	oidsmaller		-				609		26		0	_null_ ));
-DATA(insert ( 2135	float4smaller	-				622		700		0	_null_ ));
-DATA(insert ( 2136	float8smaller	-				672		701		0	_null_ ));
-DATA(insert ( 2137	int4smaller		-				562		702		0	_null_ ));
-DATA(insert ( 2138	date_smaller	-				1095	1082	0	_null_ ));
-DATA(insert ( 2139	time_smaller	-				1110	1083	0	_null_ ));
-DATA(insert ( 2140	timetz_smaller	-				1552	1266	0	_null_ ));
-DATA(insert ( 2141	cashsmaller		-				902		790		0	_null_ ));
-DATA(insert ( 2142	timestamp_smaller	-			2062	1114	0	_null_ ));
-DATA(insert ( 2143	timestamptz_smaller -			1322	1184	0	_null_ ));
-DATA(insert ( 2144	interval_smaller	-			1332	1186	0	_null_ ));
-DATA(insert ( 2145	text_smaller	-				664		25		0	_null_ ));
-DATA(insert ( 2146	numeric_smaller -				1754	1700	0	_null_ ));
-DATA(insert ( 2051	array_smaller	-				1072	2277	0	_null_ ));
-DATA(insert ( 2245	bpchar_smaller	-				1058	1042	0	_null_ ));
-DATA(insert ( 2798	tidsmaller		-				2799	27		0	_null_ ));
-DATA(insert ( 3527	enum_smaller	-				3518	3500	0	_null_ ));
-
-/* count */
-DATA(insert ( 2147	int8inc_any		-				0		20		0	"0" ));
-DATA(insert ( 2803	int8inc			-				0		20		0	"0" ));
-
-/* var_pop */
-DATA(insert ( 2718	int8_accum	numeric_var_pop 0	2281	128	_null_ ));
-DATA(insert ( 2719	int4_accum	numeric_var_pop 0	2281	128	_null_ ));
-DATA(insert ( 2720	int2_accum	numeric_var_pop 0	2281	128	_null_ ));
-DATA(insert ( 2721	float4_accum	float8_var_pop 0	1022	0	"{0,0,0}" ));
-DATA(insert ( 2722	float8_accum	float8_var_pop 0	1022	0	"{0,0,0}" ));
-DATA(insert ( 2723	numeric_accum  numeric_var_pop 0	2281	128	_null_ ));
-
-/* var_samp */
-DATA(insert ( 2641	int8_accum	numeric_var_samp	0	2281	128	_null_ ));
-DATA(insert ( 2642	int4_accum	numeric_var_samp	0	2281	128	_null_ ));
-DATA(insert ( 2643	int2_accum	numeric_var_samp	0	2281	128	_null_ ));
-DATA(insert ( 2644	float4_accum	float8_var_samp 0	1022	0	"{0,0,0}" ));
-DATA(insert ( 2645	float8_accum	float8_var_samp 0	1022	0	"{0,0,0}" ));
-DATA(insert ( 2646	numeric_accum  numeric_var_samp 0	2281	128	_null_ ));
-
-/* variance: historical Postgres syntax for var_samp */
-DATA(insert ( 2148	int8_accum	numeric_var_samp	0	2281	128	_null_ ));
-DATA(insert ( 2149	int4_accum	numeric_var_samp	0	2281	128	_null_ ));
-DATA(insert ( 2150	int2_accum	numeric_var_samp	0	2281	128	_null_ ));
-DATA(insert ( 2151	float4_accum	float8_var_samp 0	1022	0	"{0,0,0}" ));
-DATA(insert ( 2152	float8_accum	float8_var_samp 0	1022	0	"{0,0,0}" ));
-DATA(insert ( 2153	numeric_accum  numeric_var_samp 0	2281	128	_null_ ));
-
-/* stddev_pop */
-DATA(insert ( 2724	int8_accum	numeric_stddev_pop		0	2281	128	_null_ ));
-DATA(insert ( 2725	int4_accum	numeric_stddev_pop		0	2281	128	_null_ ));
-DATA(insert ( 2726	int2_accum	numeric_stddev_pop		0	2281	128	_null_ ));
-DATA(insert ( 2727	float4_accum	float8_stddev_pop	0	1022	0	"{0,0,0}" ));
-DATA(insert ( 2728	float8_accum	float8_stddev_pop	0	1022	0	"{0,0,0}" ));
-DATA(insert ( 2729	numeric_accum	numeric_stddev_pop	0	2281	128	_null_ ));
-
-/* stddev_samp */
-DATA(insert ( 2712	int8_accum	numeric_stddev_samp		0	2281	128	_null_ ));
-DATA(insert ( 2713	int4_accum	numeric_stddev_samp		0	2281	128	_null_ ));
-DATA(insert ( 2714	int2_accum	numeric_stddev_samp		0	2281	128	_null_ ));
-DATA(insert ( 2715	float4_accum	float8_stddev_samp	0	1022	0	"{0,0,0}" ));
-DATA(insert ( 2716	float8_accum	float8_stddev_samp	0	1022	0	"{0,0,0}" ));
-DATA(insert ( 2717	numeric_accum	numeric_stddev_samp 0	2281	128	_null_ ));
-
-/* stddev: historical Postgres syntax for stddev_samp */
-DATA(insert ( 2154	int8_accum	numeric_stddev_samp		0	2281	128	_null_ ));
-DATA(insert ( 2155	int4_accum	numeric_stddev_samp		0	2281	128	_null_ ));
-DATA(insert ( 2156	int2_accum	numeric_stddev_samp		0	2281	128	_null_ ));
-DATA(insert ( 2157	float4_accum	float8_stddev_samp	0	1022	0	"{0,0,0}" ));
-DATA(insert ( 2158	float8_accum	float8_stddev_samp	0	1022	0	"{0,0,0}" ));
-DATA(insert ( 2159	numeric_accum	numeric_stddev_samp 0	2281	128	_null_ ));
-
-/* SQL2003 binary regression aggregates */
-DATA(insert ( 2818	int8inc_float8_float8		-				0	20		0	"0" ));
-DATA(insert ( 2819	float8_regr_accum	float8_regr_sxx			0	1022	0	"{0,0,0,0,0,0}" ));
-DATA(insert ( 2820	float8_regr_accum	float8_regr_syy			0	1022	0	"{0,0,0,0,0,0}" ));
-DATA(insert ( 2821	float8_regr_accum	float8_regr_sxy			0	1022	0	"{0,0,0,0,0,0}" ));
-DATA(insert ( 2822	float8_regr_accum	float8_regr_avgx		0	1022	0	"{0,0,0,0,0,0}" ));
-DATA(insert ( 2823	float8_regr_accum	float8_regr_avgy		0	1022	0	"{0,0,0,0,0,0}" ));
-DATA(insert ( 2824	float8_regr_accum	float8_regr_r2			0	1022	0	"{0,0,0,0,0,0}" ));
-DATA(insert ( 2825	float8_regr_accum	float8_regr_slope		0	1022	0	"{0,0,0,0,0,0}" ));
-DATA(insert ( 2826	float8_regr_accum	float8_regr_intercept	0	1022	0	"{0,0,0,0,0,0}" ));
-DATA(insert ( 2827	float8_regr_accum	float8_covar_pop		0	1022	0	"{0,0,0,0,0,0}" ));
-DATA(insert ( 2828	float8_regr_accum	float8_covar_samp		0	1022	0	"{0,0,0,0,0,0}" ));
-DATA(insert ( 2829	float8_regr_accum	float8_corr				0	1022	0	"{0,0,0,0,0,0}" ));
-
-/* boolean-and and boolean-or */
-DATA(insert ( 2517	booland_statefunc	-			58	16		0	_null_ ));
-DATA(insert ( 2518	boolor_statefunc	-			59	16		0	_null_ ));
-DATA(insert ( 2519	booland_statefunc	-			58	16		0	_null_ ));
-
-/* bitwise integer */
-DATA(insert ( 2236 int2and		  -					0	21		0	_null_ ));
-DATA(insert ( 2237 int2or		  -					0	21		0	_null_ ));
-DATA(insert ( 2238 int4and		  -					0	23		0	_null_ ));
-DATA(insert ( 2239 int4or		  -					0	23		0	_null_ ));
-DATA(insert ( 2240 int8and		  -					0	20		0	_null_ ));
-DATA(insert ( 2241 int8or		  -					0	20		0	_null_ ));
-DATA(insert ( 2242 bitand		  -					0	1560	0	_null_ ));
-DATA(insert ( 2243 bitor		  -					0	1560	0	_null_ ));
-
-/* xml */
-DATA(insert ( 2901 xmlconcat2	  -					0	142		0	_null_ ));
-
-/* array */
-DATA(insert ( 2335	array_agg_transfn	array_agg_finalfn	0	2281	0	_null_ ));
-
-/* text */
-DATA(insert ( 3538	string_agg_transfn	string_agg_finalfn	0	2281	0	_null_ ));
-
-/* bytea */
-DATA(insert ( 3545	bytea_string_agg_transfn	bytea_string_agg_finalfn	0	2281	0	_null_ ));
-
-/* json */
-DATA(insert ( 3175	json_agg_transfn	json_agg_finalfn	0	2281	0	_null_ ));
->>>>>>> 4c697d8f
+DATA(insert ( 3931 	- 			percentile_disc_final				0 	0 	0	0	1 t _null_));
+DATA(insert ( 3935 	- 			percentile_cont_float8_final		0 	0 	0	0	1 t _null_));
+DATA(insert ( 3939 	- 			percentile_cont_interval_final		0 	0 	0	0	1 t _null_));
+DATA(insert ( 3920 	- 			rank_final							0 	16 	0	59 -2 t "f"));
+DATA(insert ( 3970 	- 			dense_rank_final					0 	16 	0	59 -2 t "f"));
+DATA(insert ( 3972 	- 			percent_rank_final					0 	16 	0	59 -2 t "f"));
+DATA(insert ( 3974 	- 			cume_dist_final						0 	16 	0	58 -2 t "f"));
+DATA(insert ( 3976 	- 			mode_final							0 	0 	0	0	0 t _null_));
+DATA(insert ( 3978 	- 			percentile_disc_multi_final				0 	0 	0	0	1 t _null_));
+DATA(insert ( 3980 	- 			percentile_cont_float8_multi_final		0 	0 	0	0	1 t _null_));
+DATA(insert ( 3982 	- 			percentile_cont_interval_multi_final	0 	0 	0	0	1 t _null_));
 
 /*
  * prototypes for functions in pg_aggregate.c
@@ -451,14 +277,10 @@
 				List *aggsortopName,
 				List *aggtranssortopName,
 				Oid aggTransType,
-<<<<<<< HEAD
+				int32 aggTransSpace,
 				const char *agginitval,
 				bool isStrict,
 				bool isOrderedSetFunc,
 				bool isHypotheticalSet);
-=======
-				int32 aggTransSpace,
-				const char *agginitval);
->>>>>>> 4c697d8f
 
 #endif   /* PG_AGGREGATE_H */