--- conflicted
+++ resolved
@@ -376,11 +376,7 @@
         For example:
 <programlisting>
 SELECT * FROM unnest(ARRAY['a','b','c','d','e','f']) WITH ORDINALITY;
-<<<<<<< HEAD
- unnest | ?column? 
-=======
  unnest | ordinality 
->>>>>>> 69b7d59a
 --------+----------
  a      |        1
  b      |        2
@@ -393,12 +389,8 @@
         An alias can also be used. If an alias is written, a column
         alias list can also be written to provide substitute names for
         one or more attributes of the function's composite return
-<<<<<<< HEAD
-        type, including the column added by <literal>ORDINALITY</literal> if present.
-=======
         type, including the column added by <literal>ORDINALITY</literal>
         if present.
->>>>>>> 69b7d59a
       </para>
 
       <para>
