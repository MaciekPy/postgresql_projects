--- conflicted
+++ resolved
@@ -1574,31 +1574,17 @@
 
     where <replaceable>aggregate_name</replaceable> is a previously
     defined aggregate (possibly qualified with a schema name),
-<<<<<<< HEAD
-    <replaceable>expression</replaceable> is any value expression that
-    does not itself contain an aggregate expression or a window
-    function call, <replaceable>order_by_clause</replaceable> is a
-    optional <literal>ORDER BY</> clause as described below.  The
-    <replaceable>aggregate_name</replaceable> can also be suffixed
-    with <literal>FILTER</literal> as described below.
-=======
     <replaceable>expression</replaceable> is
     any value expression that does not itself contain an aggregate
     expression or a window function call, and
     <replaceable>order_by_clause</replaceable> and
     <replaceable>filter_clause</replaceable> are optional
     <literal>ORDER BY</literal> and <literal>FILTER</literal> clauses as described below.
->>>>>>> e2d417e1
    </para>
 
    <para>
     The first form of aggregate expression invokes the aggregate once
-<<<<<<< HEAD
-    for each input row, or when a FILTER clause is present, each row
-    matching same.
-=======
     for each input row, each row matching same.
->>>>>>> e2d417e1
     The second form is the same as the first, since
     <literal>ALL</literal> is the default.
     The third form invokes the aggregate once for each distinct value
@@ -1626,15 +1612,10 @@
    </para>
 
    <para>
-<<<<<<< HEAD
-    Adding a FILTER clause to an aggregate specifies which values of
-    the expression being aggregated to evaluate.  For example:
-=======
     If <literal>FILTER</literal> is specified, then only the input
     rows for which the <replaceable>filter_clause</replaceable>
     evaluates to true are fed to the aggregate function; other rows
     are discarded.  For example:
->>>>>>> e2d417e1
 <programlisting>
 SELECT
     count(*) AS unfiltered,
